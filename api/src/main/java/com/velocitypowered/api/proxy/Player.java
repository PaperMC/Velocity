/*
 * Copyright (C) 2018-2023 Velocity Contributors
 *
 * The Velocity API is licensed under the terms of the MIT License. For more details,
 * reference the LICENSE file in the api top-level directory.
 */

package com.velocitypowered.api.proxy;

import com.google.common.io.ByteArrayDataOutput;
import com.velocitypowered.api.command.CommandSource;
import com.velocitypowered.api.event.player.PlayerResourcePackStatusEvent;
import com.velocitypowered.api.proxy.crypto.KeyIdentifiable;
import com.velocitypowered.api.proxy.messages.ChannelIdentifier;
import com.velocitypowered.api.proxy.messages.ChannelMessageSink;
import com.velocitypowered.api.proxy.messages.ChannelMessageSource;
import com.velocitypowered.api.proxy.player.PlayerSettings;
import com.velocitypowered.api.proxy.player.ResourcePackInfo;
import com.velocitypowered.api.proxy.player.TabList;
import com.velocitypowered.api.proxy.server.RegisteredServer;
import com.velocitypowered.api.util.GameProfile;
import com.velocitypowered.api.util.ModInfo;
import java.util.Collection;
import java.util.List;
import java.util.Locale;
import java.util.Optional;
import java.util.UUID;
import java.util.function.Consumer;
import java.util.function.UnaryOperator;
import net.kyori.adventure.identity.Identified;
import net.kyori.adventure.inventory.Book;
import net.kyori.adventure.key.Key;
import net.kyori.adventure.key.Keyed;
import net.kyori.adventure.sound.Sound;
import net.kyori.adventure.sound.SoundStop;
import net.kyori.adventure.text.Component;
import net.kyori.adventure.text.event.HoverEvent;
import net.kyori.adventure.text.event.HoverEventSource;
import org.checkerframework.checker.nullness.qual.Nullable;
import org.jetbrains.annotations.NotNull;

/**
 * Represents a player who is connected to the proxy.
 */
public interface Player extends
    /* Fundamental Velocity interfaces */
    CommandSource, InboundConnection, ChannelMessageSource, ChannelMessageSink,
    /* Adventure-specific interfaces */
    Identified, HoverEventSource<HoverEvent.ShowEntity>, Keyed, KeyIdentifiable {

  /**
   * Returns the player's current username.
   *
   * @return the username
   */
  String getUsername();

  /**
   * Returns the locale the proxy will use to send messages translated via the Adventure global
   * translator. By default, the value of {@link PlayerSettings#getLocale()} is used.
   *
   * <p>This can be {@code null} when the client has not yet connected to any server.</p>
   *
   * @return the locale.
   */
  @Nullable Locale getEffectiveLocale();

  /**
   * Change the locale the proxy will be translating its messages to.
   *
   * @param locale the locale to translate to
   */
  void setEffectiveLocale(Locale locale);

  /**
   * Returns the player's UUID.
   *
   * @return the UUID
   */
  UUID getUniqueId();

  /**
   * Returns the server that the player is currently connected to.
   *
   * @return an {@link Optional} the server that the player is connected to, which may be empty
   */
  Optional<ServerConnection> getCurrentServer();

  /**
   * Returns the player's client settings.
   *
   * @return the settings
   */
  PlayerSettings getPlayerSettings();

  /**
   * Returns whether the player has sent its client settings.
   *
   * @return true if the player has sent its client settings
   */
  boolean hasSentPlayerSettings();

  /**
   * Returns the player's mod info if they have a modded client.
   *
   * @return an {@link Optional} the mod info. which may be empty
   */
  Optional<ModInfo> getModInfo();

  /**
   * Gets the player's estimated ping in milliseconds.
   *
   * @return the player's ping or -1 if ping information is currently unknown
   */
  long getPing();

  /**
   * Returns the player's connection status.
   *
   * @return true if the player is authenticated with Mojang servers
   */
  boolean isOnlineMode();

  /**
   * Creates a new connection request so that the player can connect to another server.
   *
   * @param server the server to connect to
   * @return a new connection request
   */
  ConnectionRequestBuilder createConnectionRequest(RegisteredServer server);

  /**
   * Gets the player's profile properties.
   *
   * <p>The returned list may be unmodifiable.</p>
   *
   * @return the player's profile properties
   */
  List<GameProfile.Property> getGameProfileProperties();

  /**
   * Sets the player's profile properties.
   *
   * @param properties the properties
   */
  void setGameProfileProperties(List<GameProfile.Property> properties);

  /**
   * Returns the player's game profile.
   */
  GameProfile getGameProfile();

  /**
   * Clears the tab list header and footer for the player.
   *
   * @deprecated Use {@link Player#clearPlayerListHeaderAndFooter()}.
   */
  @Deprecated
  default void clearHeaderAndFooter() {
    clearPlayerListHeaderAndFooter();
  }

  /**
   * Clears the player list header and footer.
   */
  void clearPlayerListHeaderAndFooter();

  /**
   * Returns the player's player list header.
   *
   * @return this player's player list header
   */
  Component getPlayerListHeader();

  /**
   * Returns the player's player list footer.
   *
   * @return this player's tab list
   */
  Component getPlayerListFooter();

  /**
   * Returns the player's tab list.
   *
   * @return this player's tab list
   */
  TabList getTabList();

  /**
   * Disconnects the player with the specified reason. Once this method is called, further calls to
   * other {@link Player} methods will become undefined.
   *
   * @param reason component with the reason
   */
  void disconnect(net.kyori.adventure.text.Component reason);

  /**
   * Sends chat input onto the players current server as if they typed it into the client chat box.
   *
   * @param input the chat input to send
   */
  void spoofChatInput(String input);

  /**
   * Sends the specified resource pack from {@code url} to the user. If at all possible, send the
   * resource pack using {@link #sendResourcePack(String, byte[])}. To monitor the status of the
   * sent resource pack, subscribe to {@link PlayerResourcePackStatusEvent}.
   *
   * @param url the URL for the resource pack
   * @deprecated Use {@link #sendResourcePackOffer(ResourcePackInfo)} instead
   */
  @Deprecated
  void sendResourcePack(String url);

  /**
   * Sends the specified resource pack from {@code url} to the user, using the specified 20-byte
   * SHA-1 hash. To monitor the status of the sent resource pack, subscribe to
   * {@link PlayerResourcePackStatusEvent}.
   *
   * @param url the URL for the resource pack
   * @param hash the SHA-1 hash value for the resource pack
   * @deprecated Use {@link #sendResourcePackOffer(ResourcePackInfo)} instead
   */
  @Deprecated
  void sendResourcePack(String url, byte[] hash);

  /**
   * Queues and sends a new Resource-pack offer to the player.
   * To monitor the status of the sent resource pack, subscribe to
   * {@link PlayerResourcePackStatusEvent}.
   * To create a {@link ResourcePackInfo} use the
   * {@link ProxyServer#createResourcePackBuilder(String)} builder.
   *
   * @param packInfo the resource-pack in question
   */
  void sendResourcePackOffer(ResourcePackInfo packInfo);

  /**
   * Gets the {@link ResourcePackInfo} of the currently applied
   * resource-pack or null if none.
   *
   * <p> Note that since 1.20.3 it is no longer recommended to use
   * this method as it will only return the last applied
   * resource pack. To get all applied resource packs, use
   * {@link #getAppliedResourcePacks()} instead. </p>
   *
   * @return the applied resource pack or null if none.
   */
  @Nullable
  @Deprecated
  ResourcePackInfo getAppliedResourcePack();

  /**
   * Gets the {@link ResourcePackInfo} of the resource pack
   * the user is currently downloading or is currently
   * prompted to install or null if none.
   *
   * <p> Note that since 1.20.3 it is no longer recommended to use
   * this method as it will only return the last pending
   * resource pack. To get all pending resource packs, use
   * {@link #getPendingResourcePacks()} instead. </p>
   *
   * @return the pending resource pack or null if none
   */
  @Nullable
  @Deprecated
  ResourcePackInfo getPendingResourcePack();

  /**
   * Gets the {@link ResourcePackInfo} of the currently applied
   * resource-packs.
   *
   * @return collection of the applied resource packs.
   */
  @NotNull Collection<ResourcePackInfo> getAppliedResourcePacks();

  /**
   * Gets the {@link ResourcePackInfo} of the resource packs
   * the user is currently downloading or is currently
   * prompted to install.
   *
   * @return collection of the pending resource packs
   */
  @NotNull Collection<ResourcePackInfo> getPendingResourcePacks();

  /**
   * <strong>Note that this method does not send a plugin message to the server the player
   * is connected to.</strong> You should only use this method if you are trying to communicate
   * with a mod that is installed on the player's client.
   *
   * <p>To send a plugin message to the server
   * from the player, you should use the equivalent method on the instance returned by
   * {@link #getCurrentServer()}.
   *
   * <pre>
   *    final ChannelIdentifier identifier;
   *    final Player player;
   *    player.getCurrentServer()
   *          .map(ServerConnection::getServer)
   *          .ifPresent((RegisteredServer server) -> {
   *            server.sendPluginMessage(identifier, data);
   *          });
   *  </pre>
   *
   * @inheritDoc
   */
  @Override
  boolean sendPluginMessage(@NotNull ChannelIdentifier identifier, byte @NotNull [] data);

  /**
   * {@inheritDoc}
   *
   * <strong>Note that this method does not send a plugin message to the server the player
   * is connected to.</strong> You should only use this method if you are trying to communicate
   * with a mod that is installed on the player's client.
   *
   * <p>To send a plugin message to the server
   * from the player, you should use the equivalent method on the instance returned by
   * {@link #getCurrentServer()}.
   *
   * <pre>
   *   final ChannelIdentifier identifier;
   *   final Player player;
   *   player.getCurrentServer()
   *         .map(ServerConnection::getServer)
   *         .ifPresent((RegisteredServer server) -> {
   *           server.sendPluginMessage(identifier, dataEncoder);
   *         });
   * </pre>
   *
   * @inheritDoc
   */
  @Override
<<<<<<< HEAD
  boolean sendPluginMessage(@NotNull ChannelIdentifier identifier, @NotNull Consumer<ByteArrayDataOutput> dataEncoder);
=======
  boolean sendPluginMessage(@NotNull ChannelIdentifier identifier, byte @NotNull[] data);
>>>>>>> 74c932e5

  @Override
  default @NotNull Key key() {
    return Key.key("player");
  }

  @Override
  default @NotNull HoverEvent<HoverEvent.ShowEntity> asHoverEvent(
          @NotNull UnaryOperator<HoverEvent.ShowEntity> op) {
    return HoverEvent.showEntity(op.apply(HoverEvent.ShowEntity.showEntity(this, getUniqueId(),
            Component.text(getUsername()))));
  }


  /**
   * Gets the player's client brand.
   *
   * @return the player's client brand
   */
  @Nullable String getClientBrand();

  //
  // Custom Chat Completions API
  //

  /**
   * Add custom chat completion suggestions shown to the player while typing a message.
   *
   * @param completions the completions to send
   */
  void addCustomChatCompletions(@NotNull Collection<String> completions);

  /**
   * Remove custom chat completion suggestions shown to the player while typing a message.
   *
   * <p>Online player names can't be removed with this method, it will only affect
   * custom completions added by {@link #addCustomChatCompletions(Collection)}
   * or {@link #setCustomChatCompletions(Collection)}.
   *
   * @param completions the completions to remove
   */
  void removeCustomChatCompletions(@NotNull Collection<String> completions);

  /**
   * Set the list of chat completion suggestions shown to the player while typing a message.
   *
   * <p>If completions were set previously, this method will remove them all
   * and replace them with the provided completions.
   *
   * @param completions the completions to set
   */
  void setCustomChatCompletions(@NotNull Collection<String> completions);

  //
  // Non Supported Adventure Operations
  // TODO: Service API
  //

  /**
   * {@inheritDoc}
   *
   * <b>This method is not currently implemented in Velocity
   * and will not perform any actions.</b>
   */
  @Override
  default void playSound(@NotNull Sound sound) {
  }

  /**
   * {@inheritDoc}
   *
   * <b>This method is not currently implemented in Velocity
   * and will not perform any actions.</b>
   */
  @Override
  default void playSound(@NotNull Sound sound, double x, double y, double z) {
  }

  /**
   * {@inheritDoc}
   *
   * <b>This method is not currently implemented in Velocity
   * and will not perform any actions.</b>
   */
  @Override
  default void playSound(@NotNull Sound sound, Sound.Emitter emitter) {
  }

  /**
   * {@inheritDoc}
   *
   * <b>This method is not currently implemented in Velocity
   * and will not perform any actions.</b>
   */
  @Override
  default void stopSound(@NotNull SoundStop stop) {
  }

  /**
   * {@inheritDoc}
   *
   * <b>This method is not currently implemented in Velocity
   * and will not perform any actions.</b>
   */
  @Override
  default void openBook(@NotNull Book book) {
  }
}<|MERGE_RESOLUTION|>--- conflicted
+++ resolved
@@ -331,11 +331,7 @@
    * @inheritDoc
    */
   @Override
-<<<<<<< HEAD
   boolean sendPluginMessage(@NotNull ChannelIdentifier identifier, @NotNull Consumer<ByteArrayDataOutput> dataEncoder);
-=======
-  boolean sendPluginMessage(@NotNull ChannelIdentifier identifier, byte @NotNull[] data);
->>>>>>> 74c932e5
 
   @Override
   default @NotNull Key key() {
