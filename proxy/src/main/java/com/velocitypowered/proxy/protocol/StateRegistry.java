/*
 * Copyright (C) 2018-2023 Velocity Contributors
 *
 * This program is free software: you can redistribute it and/or modify
 * it under the terms of the GNU General Public License as published by
 * the Free Software Foundation, either version 3 of the License, or
 * (at your option) any later version.
 *
 * This program is distributed in the hope that it will be useful,
 * but WITHOUT ANY WARRANTY; without even the implied warranty of
 * MERCHANTABILITY or FITNESS FOR A PARTICULAR PURPOSE.  See the
 * GNU General Public License for more details.
 *
 * You should have received a copy of the GNU General Public License
 * along with this program.  If not, see <https://www.gnu.org/licenses/>.
 */

package com.velocitypowered.proxy.protocol;

import static com.google.common.collect.Iterables.getLast;
import static com.velocitypowered.api.network.ProtocolVersion.MINECRAFT_1_12;
import static com.velocitypowered.api.network.ProtocolVersion.MINECRAFT_1_12_1;
import static com.velocitypowered.api.network.ProtocolVersion.MINECRAFT_1_13;
import static com.velocitypowered.api.network.ProtocolVersion.MINECRAFT_1_14;
import static com.velocitypowered.api.network.ProtocolVersion.MINECRAFT_1_15;
import static com.velocitypowered.api.network.ProtocolVersion.MINECRAFT_1_16;
import static com.velocitypowered.api.network.ProtocolVersion.MINECRAFT_1_16_2;
import static com.velocitypowered.api.network.ProtocolVersion.MINECRAFT_1_16_4;
import static com.velocitypowered.api.network.ProtocolVersion.MINECRAFT_1_17;
import static com.velocitypowered.api.network.ProtocolVersion.MINECRAFT_1_18;
import static com.velocitypowered.api.network.ProtocolVersion.MINECRAFT_1_18_2;
import static com.velocitypowered.api.network.ProtocolVersion.MINECRAFT_1_19;
import static com.velocitypowered.api.network.ProtocolVersion.MINECRAFT_1_19_1;
import static com.velocitypowered.api.network.ProtocolVersion.MINECRAFT_1_19_3;
import static com.velocitypowered.api.network.ProtocolVersion.MINECRAFT_1_19_4;
import static com.velocitypowered.api.network.ProtocolVersion.MINECRAFT_1_20_2;
import static com.velocitypowered.api.network.ProtocolVersion.MINECRAFT_1_20_3;
import static com.velocitypowered.api.network.ProtocolVersion.MINECRAFT_1_20_5;
import static com.velocitypowered.api.network.ProtocolVersion.MINECRAFT_1_7_2;
import static com.velocitypowered.api.network.ProtocolVersion.MINECRAFT_1_8;
import static com.velocitypowered.api.network.ProtocolVersion.MINECRAFT_1_9;
import static com.velocitypowered.api.network.ProtocolVersion.MINECRAFT_1_9_4;
import static com.velocitypowered.api.network.ProtocolVersion.MINIMUM_VERSION;
import static com.velocitypowered.api.network.ProtocolVersion.SUPPORTED_VERSIONS;
import static com.velocitypowered.proxy.protocol.ProtocolUtils.Direction;
import static com.velocitypowered.proxy.protocol.ProtocolUtils.Direction.CLIENTBOUND;
import static com.velocitypowered.proxy.protocol.ProtocolUtils.Direction.SERVERBOUND;

import com.velocitypowered.api.network.ProtocolVersion;
<<<<<<< HEAD
import com.velocitypowered.proxy.protocol.packet.AvailableCommands;
import com.velocitypowered.proxy.protocol.packet.BossBar;
import com.velocitypowered.proxy.protocol.packet.ClientSettings;
import com.velocitypowered.proxy.protocol.packet.Disconnect;
import com.velocitypowered.proxy.protocol.packet.EncryptionRequest;
import com.velocitypowered.proxy.protocol.packet.EncryptionResponse;
import com.velocitypowered.proxy.protocol.packet.Handshake;
import com.velocitypowered.proxy.protocol.packet.HeaderAndFooter;
import com.velocitypowered.proxy.protocol.packet.JoinGame;
import com.velocitypowered.proxy.protocol.packet.KeepAlive;
import com.velocitypowered.proxy.protocol.packet.LegacyPlayerListItem;
import com.velocitypowered.proxy.protocol.packet.LoginAcknowledged;
import com.velocitypowered.proxy.protocol.packet.LoginPluginMessage;
import com.velocitypowered.proxy.protocol.packet.LoginPluginResponse;
import com.velocitypowered.proxy.protocol.packet.PingIdentify;
import com.velocitypowered.proxy.protocol.packet.PluginMessage;
import com.velocitypowered.proxy.protocol.packet.RemovePlayerInfo;
import com.velocitypowered.proxy.protocol.packet.RemoveResourcePack;
import com.velocitypowered.proxy.protocol.packet.ResourcePackRequest;
import com.velocitypowered.proxy.protocol.packet.ResourcePackResponse;
import com.velocitypowered.proxy.protocol.packet.Respawn;
import com.velocitypowered.proxy.protocol.packet.ServerData;
import com.velocitypowered.proxy.protocol.packet.ServerLogin;
import com.velocitypowered.proxy.protocol.packet.ServerLoginSuccess;
import com.velocitypowered.proxy.protocol.packet.SetCompression;
import com.velocitypowered.proxy.protocol.packet.StatusPing;
import com.velocitypowered.proxy.protocol.packet.StatusRequest;
import com.velocitypowered.proxy.protocol.packet.StatusResponse;
import com.velocitypowered.proxy.protocol.packet.TabCompleteRequest;
import com.velocitypowered.proxy.protocol.packet.TabCompleteResponse;
import com.velocitypowered.proxy.protocol.packet.Transfer;
import com.velocitypowered.proxy.protocol.packet.UpsertPlayerInfo;
import com.velocitypowered.proxy.protocol.packet.chat.ChatAcknowledgement;
import com.velocitypowered.proxy.protocol.packet.chat.PlayerChatCompletion;
import com.velocitypowered.proxy.protocol.packet.chat.SystemChat;
import com.velocitypowered.proxy.protocol.packet.chat.keyed.KeyedPlayerChat;
import com.velocitypowered.proxy.protocol.packet.chat.keyed.KeyedPlayerCommand;
import com.velocitypowered.proxy.protocol.packet.chat.legacy.LegacyChat;
import com.velocitypowered.proxy.protocol.packet.chat.session.SessionPlayerChat;
import com.velocitypowered.proxy.protocol.packet.chat.session.SessionPlayerCommand;
import com.velocitypowered.proxy.protocol.packet.config.ActiveFeatures;
import com.velocitypowered.proxy.protocol.packet.config.FinishedUpdate;
import com.velocitypowered.proxy.protocol.packet.config.RegistrySync;
import com.velocitypowered.proxy.protocol.packet.config.StartUpdate;
import com.velocitypowered.proxy.protocol.packet.config.TagsUpdate;
=======
import com.velocitypowered.proxy.protocol.packet.AvailableCommandsPacket;
import com.velocitypowered.proxy.protocol.packet.BossBarPacket;
import com.velocitypowered.proxy.protocol.packet.ClientSettingsPacket;
import com.velocitypowered.proxy.protocol.packet.DisconnectPacket;
import com.velocitypowered.proxy.protocol.packet.EncryptionRequestPacket;
import com.velocitypowered.proxy.protocol.packet.EncryptionResponsePacket;
import com.velocitypowered.proxy.protocol.packet.HandshakePacket;
import com.velocitypowered.proxy.protocol.packet.HeaderAndFooterPacket;
import com.velocitypowered.proxy.protocol.packet.JoinGamePacket;
import com.velocitypowered.proxy.protocol.packet.KeepAlivePacket;
import com.velocitypowered.proxy.protocol.packet.LegacyPlayerListItemPacket;
import com.velocitypowered.proxy.protocol.packet.LoginAcknowledgedPacket;
import com.velocitypowered.proxy.protocol.packet.LoginPluginMessagePacket;
import com.velocitypowered.proxy.protocol.packet.LoginPluginResponsePacket;
import com.velocitypowered.proxy.protocol.packet.PingIdentifyPacket;
import com.velocitypowered.proxy.protocol.packet.PluginMessagePacket;
import com.velocitypowered.proxy.protocol.packet.RemovePlayerInfoPacket;
import com.velocitypowered.proxy.protocol.packet.RemoveResourcePackPacket;
import com.velocitypowered.proxy.protocol.packet.ResourcePackRequestPacket;
import com.velocitypowered.proxy.protocol.packet.ResourcePackResponsePacket;
import com.velocitypowered.proxy.protocol.packet.RespawnPacket;
import com.velocitypowered.proxy.protocol.packet.ServerDataPacket;
import com.velocitypowered.proxy.protocol.packet.ServerLoginPacket;
import com.velocitypowered.proxy.protocol.packet.ServerLoginSuccessPacket;
import com.velocitypowered.proxy.protocol.packet.SetCompressionPacket;
import com.velocitypowered.proxy.protocol.packet.StatusPingPacket;
import com.velocitypowered.proxy.protocol.packet.StatusRequestPacket;
import com.velocitypowered.proxy.protocol.packet.StatusResponsePacket;
import com.velocitypowered.proxy.protocol.packet.TabCompleteRequestPacket;
import com.velocitypowered.proxy.protocol.packet.TabCompleteResponsePacket;
import com.velocitypowered.proxy.protocol.packet.UpsertPlayerInfoPacket;
import com.velocitypowered.proxy.protocol.packet.chat.ChatAcknowledgementPacket;
import com.velocitypowered.proxy.protocol.packet.chat.PlayerChatCompletionPacket;
import com.velocitypowered.proxy.protocol.packet.chat.SystemChatPacket;
import com.velocitypowered.proxy.protocol.packet.chat.keyed.KeyedPlayerChatPacket;
import com.velocitypowered.proxy.protocol.packet.chat.keyed.KeyedPlayerCommandPacket;
import com.velocitypowered.proxy.protocol.packet.chat.legacy.LegacyChatPacket;
import com.velocitypowered.proxy.protocol.packet.chat.session.SessionPlayerChatPacket;
import com.velocitypowered.proxy.protocol.packet.chat.session.SessionPlayerCommandPacket;
import com.velocitypowered.proxy.protocol.packet.config.ActiveFeaturesPacket;
import com.velocitypowered.proxy.protocol.packet.config.FinishedUpdatePacket;
import com.velocitypowered.proxy.protocol.packet.config.RegistrySyncPacket;
import com.velocitypowered.proxy.protocol.packet.config.StartUpdatePacket;
import com.velocitypowered.proxy.protocol.packet.config.TagsUpdatePacket;
>>>>>>> 35137df7
import com.velocitypowered.proxy.protocol.packet.title.LegacyTitlePacket;
import com.velocitypowered.proxy.protocol.packet.title.TitleActionbarPacket;
import com.velocitypowered.proxy.protocol.packet.title.TitleClearPacket;
import com.velocitypowered.proxy.protocol.packet.title.TitleSubtitlePacket;
import com.velocitypowered.proxy.protocol.packet.title.TitleTextPacket;
import com.velocitypowered.proxy.protocol.packet.title.TitleTimesPacket;
import edu.umd.cs.findbugs.annotations.SuppressFBWarnings;
import io.netty.util.collection.IntObjectHashMap;
import io.netty.util.collection.IntObjectMap;
import it.unimi.dsi.fastutil.objects.Object2IntMap;
import it.unimi.dsi.fastutil.objects.Object2IntOpenHashMap;
import java.util.Collections;
import java.util.EnumMap;
import java.util.EnumSet;
import java.util.Map;
import java.util.Objects;
import java.util.function.Supplier;
import org.checkerframework.checker.nullness.qual.Nullable;

/**
 * Registry of all Minecraft protocol states and the packets for each state.
 */
public enum StateRegistry {

  HANDSHAKE {
    {
      serverbound.register(HandshakePacket.class, HandshakePacket::new,
          map(0x00, MINECRAFT_1_7_2, false));
    }
  },
  STATUS {
    {
      serverbound.register(
          StatusRequestPacket.class, () -> StatusRequestPacket.INSTANCE,
          map(0x00, MINECRAFT_1_7_2, false));
      serverbound.register(StatusPingPacket.class, StatusPingPacket::new,
          map(0x01, MINECRAFT_1_7_2, false));

      clientbound.register(
          StatusResponsePacket.class, StatusResponsePacket::new,
          map(0x00, MINECRAFT_1_7_2, false));
      clientbound.register(StatusPingPacket.class, StatusPingPacket::new,
          map(0x01, MINECRAFT_1_7_2, false));
    }
  },
  CONFIG {
    {
      serverbound.register(
<<<<<<< HEAD
          ClientSettings.class, ClientSettings::new,
          map(0x00, MINECRAFT_1_20_2, false));
      serverbound.register(
          PluginMessage.class, PluginMessage::new,
          map(0x01, MINECRAFT_1_20_2, false),
          map(0x02, MINECRAFT_1_20_5, false));
      serverbound.register(
          FinishedUpdate.class, FinishedUpdate::new,
          map(0x02, MINECRAFT_1_20_2, false),
          map(0x03, MINECRAFT_1_20_5, false));
      serverbound.register(KeepAlive.class, KeepAlive::new,
          map(0x03, MINECRAFT_1_20_2, false),
          map(0x04, MINECRAFT_1_20_5, false));
      serverbound.register(
          PingIdentify.class, PingIdentify::new,
          map(0x04, MINECRAFT_1_20_2, false),
          map(0x05, MINECRAFT_1_20_5, false));
      serverbound.register(
          ResourcePackResponse.class,
          ResourcePackResponse::new,
          map(0x05, MINECRAFT_1_20_2, false),
          map(0x06, MINECRAFT_1_20_5, false));

      clientbound.register(
          PluginMessage.class, PluginMessage::new,
          map(0x00, MINECRAFT_1_20_2, false),
          map(0x01, MINECRAFT_1_20_5, false));
      clientbound.register(
          Disconnect.class, () -> new Disconnect(false),
          map(0x01, MINECRAFT_1_20_2, false),
          map(0x02, MINECRAFT_1_20_5, false));
      clientbound.register(
          FinishedUpdate.class, FinishedUpdate::new,
          map(0x02, MINECRAFT_1_20_2, false),
          map(0x03, MINECRAFT_1_20_5, false));
      clientbound.register(KeepAlive.class, KeepAlive::new,
          map(0x03, MINECRAFT_1_20_2, false),
          map(0x04, MINECRAFT_1_20_5, false));
      clientbound.register(
          PingIdentify.class, PingIdentify::new,
          map(0x04, MINECRAFT_1_20_2, false),
          map(0x05, MINECRAFT_1_20_5, false));
      clientbound.register(
          RegistrySync.class, RegistrySync::new,
          map(0x05, MINECRAFT_1_20_2, false),
          map(0x06, MINECRAFT_1_20_5, false));
      clientbound.register(
          RemoveResourcePack.class, RemoveResourcePack::new,
          map(0x06, MINECRAFT_1_20_3, false),
          map(0x07, MINECRAFT_1_20_5, false));
      clientbound.register(ResourcePackRequest.class, ResourcePackRequest::new,
          map(0x06, MINECRAFT_1_20_2, false),
          map(0x07, MINECRAFT_1_20_3, false),
          map(0x08, MINECRAFT_1_20_5, false));
      clientbound.register(Transfer.class, Transfer::new,
          map(0x0A, MINECRAFT_1_20_5, false));
      clientbound.register(ActiveFeatures.class, ActiveFeatures::new,
          map(0x07, MINECRAFT_1_20_2, false),
          map(0x08, MINECRAFT_1_20_3, false),
          map(0x0B, MINECRAFT_1_20_5, false));
      clientbound.register(TagsUpdate.class, TagsUpdate::new,
=======
          ClientSettingsPacket.class, ClientSettingsPacket::new,
          map(0x00, MINECRAFT_1_20_2, false));
      serverbound.register(
          PluginMessagePacket.class, PluginMessagePacket::new,
          map(0x01, MINECRAFT_1_20_2, false));
      serverbound.register(
          FinishedUpdatePacket.class, FinishedUpdatePacket::new,
          map(0x02, MINECRAFT_1_20_2, false));
      serverbound.register(KeepAlivePacket.class, KeepAlivePacket::new,
          map(0x03, MINECRAFT_1_20_2, false));
      serverbound.register(
          PingIdentifyPacket.class, PingIdentifyPacket::new,
          map(0x04, MINECRAFT_1_20_2, false));
      serverbound.register(
          ResourcePackResponsePacket.class,
          ResourcePackResponsePacket::new,
          map(0x05, MINECRAFT_1_20_2, false));

      clientbound.register(
          PluginMessagePacket.class, PluginMessagePacket::new,
          map(0x00, MINECRAFT_1_20_2, false));
      clientbound.register(
          DisconnectPacket.class, () -> new DisconnectPacket(false),
          map(0x01, MINECRAFT_1_20_2, false));
      clientbound.register(
          FinishedUpdatePacket.class, FinishedUpdatePacket::new,
          map(0x02, MINECRAFT_1_20_2, false));
      clientbound.register(KeepAlivePacket.class, KeepAlivePacket::new,
          map(0x03, MINECRAFT_1_20_2, false));
      clientbound.register(
          PingIdentifyPacket.class, PingIdentifyPacket::new,
          map(0x04, MINECRAFT_1_20_2, false));
      clientbound.register(
          RegistrySyncPacket.class, RegistrySyncPacket::new,
          map(0x05, MINECRAFT_1_20_2, false));
      clientbound.register(
          RemoveResourcePackPacket.class, RemoveResourcePackPacket::new,
          map(0x06, MINECRAFT_1_20_3, false));
      clientbound.register(ResourcePackRequestPacket.class, ResourcePackRequestPacket::new,
          map(0x06, MINECRAFT_1_20_2, false),
          map(0x07, MINECRAFT_1_20_3, false));
      clientbound.register(ActiveFeaturesPacket.class, ActiveFeaturesPacket::new,
          map(0x07, MINECRAFT_1_20_2, false),
          map(0x08, MINECRAFT_1_20_3, false));
      clientbound.register(TagsUpdatePacket.class, TagsUpdatePacket::new,
>>>>>>> 35137df7
          map(0x08, MINECRAFT_1_20_2, false),
          map(0x09, MINECRAFT_1_20_3, false),
          map(0x0C, MINECRAFT_1_20_5, false));
    }
  },
  PLAY {
    {
      serverbound.fallback = false;
      clientbound.fallback = false;

      serverbound.register(TabCompleteRequestPacket.class, TabCompleteRequestPacket::new,
          map(0x14, MINECRAFT_1_7_2, false),
          map(0x01, MINECRAFT_1_9, false),
          map(0x02, MINECRAFT_1_12, false),
          map(0x01, MINECRAFT_1_12_1, false),
          map(0x05, MINECRAFT_1_13, false),
          map(0x06, MINECRAFT_1_14, false),
          map(0x08, MINECRAFT_1_19, false),
          map(0x09, MINECRAFT_1_19_1, false),
          map(0x08, MINECRAFT_1_19_3, false),
          map(0x09, MINECRAFT_1_19_4, false),
          map(0x0A, MINECRAFT_1_20_2, false));
      serverbound.register(
          LegacyChatPacket.class,
          LegacyChatPacket::new,
          map(0x01, MINECRAFT_1_7_2, false),
          map(0x02, MINECRAFT_1_9, false),
          map(0x03, MINECRAFT_1_12, false),
          map(0x02, MINECRAFT_1_12_1, false),
          map(0x03, MINECRAFT_1_14, MINECRAFT_1_18_2, false));
      serverbound.register(
          ChatAcknowledgementPacket.class,
          ChatAcknowledgementPacket::new,
          map(0x03, MINECRAFT_1_19_3, false));
      serverbound.register(KeyedPlayerCommandPacket.class, KeyedPlayerCommandPacket::new,
          map(0x03, MINECRAFT_1_19, false),
          map(0x04, MINECRAFT_1_19_1, MINECRAFT_1_19_1, false));
      serverbound.register(KeyedPlayerChatPacket.class, KeyedPlayerChatPacket::new,
          map(0x04, MINECRAFT_1_19, false),
          map(0x05, MINECRAFT_1_19_1, MINECRAFT_1_19_1, false));
      serverbound.register(SessionPlayerCommandPacket.class, SessionPlayerCommandPacket::new,
          map(0x04, MINECRAFT_1_19_3, false));
      serverbound.register(
          SessionPlayerChatPacket.class,
          SessionPlayerChatPacket::new,
          map(0x05, MINECRAFT_1_19_3, false));
      serverbound.register(
          ClientSettingsPacket.class,
          ClientSettingsPacket::new,
          map(0x15, MINECRAFT_1_7_2, false),
          map(0x04, MINECRAFT_1_9, false),
          map(0x05, MINECRAFT_1_12, false),
          map(0x04, MINECRAFT_1_12_1, false),
          map(0x05, MINECRAFT_1_14, false),
          map(0x07, MINECRAFT_1_19, false),
          map(0x08, MINECRAFT_1_19_1, false),
          map(0x07, MINECRAFT_1_19_3, false),
          map(0x08, MINECRAFT_1_19_4, false),
          map(0x09, MINECRAFT_1_20_2, false));
      serverbound.register(
          PluginMessagePacket.class,
          PluginMessagePacket::new,
          map(0x17, MINECRAFT_1_7_2, false),
          map(0x09, MINECRAFT_1_9, false),
          map(0x0A, MINECRAFT_1_12, false),
          map(0x09, MINECRAFT_1_12_1, false),
          map(0x0A, MINECRAFT_1_13, false),
          map(0x0B, MINECRAFT_1_14, false),
          map(0x0A, MINECRAFT_1_17, false),
          map(0x0C, MINECRAFT_1_19, false),
          map(0x0D, MINECRAFT_1_19_1, false),
          map(0x0C, MINECRAFT_1_19_3, false),
          map(0x0D, MINECRAFT_1_19_4, false),
          map(0x0F, MINECRAFT_1_20_2, false),
          map(0x10, MINECRAFT_1_20_3, false),
          map(0x11, MINECRAFT_1_20_5, false));
      serverbound.register(
          KeepAlivePacket.class,
          KeepAlivePacket::new,
          map(0x00, MINECRAFT_1_7_2, false),
          map(0x0B, MINECRAFT_1_9, false),
          map(0x0C, MINECRAFT_1_12, false),
          map(0x0B, MINECRAFT_1_12_1, false),
          map(0x0E, MINECRAFT_1_13, false),
          map(0x0F, MINECRAFT_1_14, false),
          map(0x10, MINECRAFT_1_16, false),
          map(0x0F, MINECRAFT_1_17, false),
          map(0x11, MINECRAFT_1_19, false),
          map(0x12, MINECRAFT_1_19_1, false),
          map(0x11, MINECRAFT_1_19_3, false),
          map(0x12, MINECRAFT_1_19_4, false),
          map(0x14, MINECRAFT_1_20_2, false),
          map(0x15, MINECRAFT_1_20_3, false),
          map(0x16, MINECRAFT_1_20_5, false));
      serverbound.register(
          ResourcePackResponsePacket.class,
          ResourcePackResponsePacket::new,
          map(0x19, MINECRAFT_1_8, false),
          map(0x16, MINECRAFT_1_9, false),
          map(0x18, MINECRAFT_1_12, false),
          map(0x1D, MINECRAFT_1_13, false),
          map(0x1F, MINECRAFT_1_14, false),
          map(0x20, MINECRAFT_1_16, false),
          map(0x21, MINECRAFT_1_16_2, false),
          map(0x23, MINECRAFT_1_19, false),
          map(0x24, MINECRAFT_1_19_1, false),
          map(0x27, MINECRAFT_1_20_2, false),
          map(0x28, MINECRAFT_1_20_3, false),
          map(0x29, MINECRAFT_1_20_5, false));
      serverbound.register(
<<<<<<< HEAD
          FinishedUpdate.class, FinishedUpdate::new,
=======
          FinishedUpdatePacket.class, FinishedUpdatePacket::new,
>>>>>>> 35137df7
          map(0x0B, MINECRAFT_1_20_2, false));

      clientbound.register(
          BossBarPacket.class,
          BossBarPacket::new,
          map(0x0C, MINECRAFT_1_9, false),
          map(0x0D, MINECRAFT_1_15, false),
          map(0x0C, MINECRAFT_1_16, false),
          map(0x0D, MINECRAFT_1_17, false),
          map(0x0A, MINECRAFT_1_19, false),
          map(0x0B, MINECRAFT_1_19_4, false),
          map(0x0A, MINECRAFT_1_20_2, false));
      clientbound.register(
          LegacyChatPacket.class,
          LegacyChatPacket::new,
          map(0x02, MINECRAFT_1_7_2, true),
          map(0x0F, MINECRAFT_1_9, true),
          map(0x0E, MINECRAFT_1_13, true),
          map(0x0F, MINECRAFT_1_15, true),
          map(0x0E, MINECRAFT_1_16, true),
          map(0x0F, MINECRAFT_1_17, MINECRAFT_1_18_2, true));
      clientbound.register(TabCompleteResponsePacket.class, TabCompleteResponsePacket::new,
          map(0x3A, MINECRAFT_1_7_2, false),
          map(0x0E, MINECRAFT_1_9, false),
          map(0x10, MINECRAFT_1_13, false),
          map(0x11, MINECRAFT_1_15, false),
          map(0x10, MINECRAFT_1_16, false),
          map(0x0F, MINECRAFT_1_16_2, false),
          map(0x11, MINECRAFT_1_17, false),
          map(0x0E, MINECRAFT_1_19, false),
          map(0x0D, MINECRAFT_1_19_3, false),
          map(0x0F, MINECRAFT_1_19_4, false),
          map(0x10, MINECRAFT_1_20_2, false));
      clientbound.register(
          AvailableCommandsPacket.class,
          AvailableCommandsPacket::new,
          map(0x11, MINECRAFT_1_13, false),
          map(0x12, MINECRAFT_1_15, false),
          map(0x11, MINECRAFT_1_16, false),
          map(0x10, MINECRAFT_1_16_2, false),
          map(0x12, MINECRAFT_1_17, false),
          map(0x0F, MINECRAFT_1_19, false),
          map(0x0E, MINECRAFT_1_19_3, false),
          map(0x10, MINECRAFT_1_19_4, false),
          map(0x11, MINECRAFT_1_20_2, false));
      clientbound.register(
          PluginMessagePacket.class,
          PluginMessagePacket::new,
          map(0x3F, MINECRAFT_1_7_2, false),
          map(0x18, MINECRAFT_1_9, false),
          map(0x19, MINECRAFT_1_13, false),
          map(0x18, MINECRAFT_1_14, false),
          map(0x19, MINECRAFT_1_15, false),
          map(0x18, MINECRAFT_1_16, false),
          map(0x17, MINECRAFT_1_16_2, false),
          map(0x18, MINECRAFT_1_17, false),
          map(0x15, MINECRAFT_1_19, false),
          map(0x16, MINECRAFT_1_19_1, false),
          map(0x15, MINECRAFT_1_19_3, false),
          map(0x17, MINECRAFT_1_19_4, false),
          map(0x18, MINECRAFT_1_20_2, false),
          map(0x19, MINECRAFT_1_20_5, false));
      clientbound.register(
          DisconnectPacket.class,
          () -> new DisconnectPacket(false),
          map(0x40, MINECRAFT_1_7_2, false),
          map(0x1A, MINECRAFT_1_9, false),
          map(0x1B, MINECRAFT_1_13, false),
          map(0x1A, MINECRAFT_1_14, false),
          map(0x1B, MINECRAFT_1_15, false),
          map(0x1A, MINECRAFT_1_16, false),
          map(0x19, MINECRAFT_1_16_2, false),
          map(0x1A, MINECRAFT_1_17, false),
          map(0x17, MINECRAFT_1_19, false),
          map(0x19, MINECRAFT_1_19_1, false),
          map(0x17, MINECRAFT_1_19_3, false),
          map(0x1A, MINECRAFT_1_19_4, false),
          map(0x1B, MINECRAFT_1_20_2, false),
          map(0x1C, MINECRAFT_1_20_5, false));
      clientbound.register(
          KeepAlivePacket.class,
          KeepAlivePacket::new,
          map(0x00, MINECRAFT_1_7_2, false),
          map(0x1F, MINECRAFT_1_9, false),
          map(0x21, MINECRAFT_1_13, false),
          map(0x20, MINECRAFT_1_14, false),
          map(0x21, MINECRAFT_1_15, false),
          map(0x20, MINECRAFT_1_16, false),
          map(0x1F, MINECRAFT_1_16_2, false),
          map(0x21, MINECRAFT_1_17, false),
          map(0x1E, MINECRAFT_1_19, false),
          map(0x20, MINECRAFT_1_19_1, false),
          map(0x1F, MINECRAFT_1_19_3, false),
          map(0x23, MINECRAFT_1_19_4, false),
          map(0x24, MINECRAFT_1_20_2, false),
          map(0x25, MINECRAFT_1_20_5, false));
      clientbound.register(
          JoinGamePacket.class,
          JoinGamePacket::new,
          map(0x01, MINECRAFT_1_7_2, false),
          map(0x23, MINECRAFT_1_9, false),
          map(0x25, MINECRAFT_1_13, false),
          map(0x25, MINECRAFT_1_14, false),
          map(0x26, MINECRAFT_1_15, false),
          map(0x25, MINECRAFT_1_16, false),
          map(0x24, MINECRAFT_1_16_2, false),
          map(0x26, MINECRAFT_1_17, false),
          map(0x23, MINECRAFT_1_19, false),
          map(0x25, MINECRAFT_1_19_1, false),
          map(0x24, MINECRAFT_1_19_3, false),
          map(0x28, MINECRAFT_1_19_4, false),
          map(0x29, MINECRAFT_1_20_2, false),
          map(0x2A, MINECRAFT_1_20_5, false));
      clientbound.register(
          RespawnPacket.class,
          RespawnPacket::new,
          map(0x07, MINECRAFT_1_7_2, true),
          map(0x33, MINECRAFT_1_9, true),
          map(0x34, MINECRAFT_1_12, true),
          map(0x35, MINECRAFT_1_12_1, true),
          map(0x38, MINECRAFT_1_13, true),
          map(0x3A, MINECRAFT_1_14, true),
          map(0x3B, MINECRAFT_1_15, true),
          map(0x3A, MINECRAFT_1_16, true),
          map(0x39, MINECRAFT_1_16_2, true),
          map(0x3D, MINECRAFT_1_17, true),
          map(0x3B, MINECRAFT_1_19, true),
          map(0x3E, MINECRAFT_1_19_1, true),
          map(0x3D, MINECRAFT_1_19_3, true),
          map(0x41, MINECRAFT_1_19_4, true),
          map(0x43, MINECRAFT_1_20_2, true),
          map(0x45, MINECRAFT_1_20_3, true),
          map(0x46, MINECRAFT_1_20_5, true));
      clientbound.register(
<<<<<<< HEAD
          RemoveResourcePack.class,
          RemoveResourcePack::new,
          map(0x43, MINECRAFT_1_20_3, false),
          map(0x44, MINECRAFT_1_20_5, false));
=======
          RemoveResourcePackPacket.class,
          RemoveResourcePackPacket::new,
          map(0x43, MINECRAFT_1_20_3, false));
>>>>>>> 35137df7
      clientbound.register(
          ResourcePackRequestPacket.class,
          ResourcePackRequestPacket::new,
          map(0x48, MINECRAFT_1_8, false),
          map(0x32, MINECRAFT_1_9, false),
          map(0x33, MINECRAFT_1_12, false),
          map(0x34, MINECRAFT_1_12_1, false),
          map(0x37, MINECRAFT_1_13, false),
          map(0x39, MINECRAFT_1_14, false),
          map(0x3A, MINECRAFT_1_15, false),
          map(0x39, MINECRAFT_1_16, false),
          map(0x38, MINECRAFT_1_16_2, false),
          map(0x3C, MINECRAFT_1_17, false),
          map(0x3A, MINECRAFT_1_19, false),
          map(0x3D, MINECRAFT_1_19_1, false),
          map(0x3C, MINECRAFT_1_19_3, false),
          map(0x40, MINECRAFT_1_19_4, false),
          map(0x42, MINECRAFT_1_20_2, false),
          map(0x44, MINECRAFT_1_20_3, false),
          map(0x45, MINECRAFT_1_20_5, false));
      clientbound.register(
          HeaderAndFooterPacket.class,
          HeaderAndFooterPacket::new,
          map(0x47, MINECRAFT_1_8, true),
          map(0x48, MINECRAFT_1_9, true),
          map(0x47, MINECRAFT_1_9_4, true),
          map(0x49, MINECRAFT_1_12, true),
          map(0x4A, MINECRAFT_1_12_1, true),
          map(0x4E, MINECRAFT_1_13, true),
          map(0x53, MINECRAFT_1_14, true),
          map(0x54, MINECRAFT_1_15, true),
          map(0x53, MINECRAFT_1_16, true),
          map(0x5E, MINECRAFT_1_17, true),
          map(0x5F, MINECRAFT_1_18, true),
          map(0x60, MINECRAFT_1_19, true),
          map(0x63, MINECRAFT_1_19_1, true),
          map(0x61, MINECRAFT_1_19_3, true),
          map(0x65, MINECRAFT_1_19_4, true),
          map(0x68, MINECRAFT_1_20_2, true),
          map(0x6A, MINECRAFT_1_20_3, true),
          map(0x6C, MINECRAFT_1_20_5, true));
      clientbound.register(
          LegacyTitlePacket.class,
          LegacyTitlePacket::new,
          map(0x45, MINECRAFT_1_8, true),
          map(0x45, MINECRAFT_1_9, true),
          map(0x47, MINECRAFT_1_12, true),
          map(0x48, MINECRAFT_1_12_1, true),
          map(0x4B, MINECRAFT_1_13, true),
          map(0x4F, MINECRAFT_1_14, true),
          map(0x50, MINECRAFT_1_15, true),
          map(0x4F, MINECRAFT_1_16, MINECRAFT_1_16_4, true));
      clientbound.register(TitleSubtitlePacket.class, TitleSubtitlePacket::new,
          map(0x57, MINECRAFT_1_17, true),
          map(0x58, MINECRAFT_1_18, true),
          map(0x5B, MINECRAFT_1_19_1, true),
          map(0x59, MINECRAFT_1_19_3, true),
          map(0x5D, MINECRAFT_1_19_4, true),
          map(0x5F, MINECRAFT_1_20_2, true),
          map(0x61, MINECRAFT_1_20_3, true),
          map(0x62, MINECRAFT_1_20_5, true));
      clientbound.register(
          TitleTextPacket.class,
          TitleTextPacket::new,
          map(0x59, MINECRAFT_1_17, true),
          map(0x5A, MINECRAFT_1_18, true),
          map(0x5D, MINECRAFT_1_19_1, true),
          map(0x5B, MINECRAFT_1_19_3, true),
          map(0x5F, MINECRAFT_1_19_4, true),
          map(0x61, MINECRAFT_1_20_2, true),
          map(0x63, MINECRAFT_1_20_3, true),
          map(0x64, MINECRAFT_1_20_5, true));
      clientbound.register(
          TitleActionbarPacket.class,
          TitleActionbarPacket::new,
          map(0x41, MINECRAFT_1_17, true),
          map(0x40, MINECRAFT_1_19, true),
          map(0x43, MINECRAFT_1_19_1, true),
          map(0x42, MINECRAFT_1_19_3, true),
          map(0x46, MINECRAFT_1_19_4, true),
          map(0x48, MINECRAFT_1_20_2, true),
          map(0x4A, MINECRAFT_1_20_3, true),
          map(0x4B, MINECRAFT_1_20_5, true));
      clientbound.register(
          TitleTimesPacket.class,
          TitleTimesPacket::new,
          map(0x5A, MINECRAFT_1_17, true),
          map(0x5B, MINECRAFT_1_18, true),
          map(0x5E, MINECRAFT_1_19_1, true),
          map(0x5C, MINECRAFT_1_19_3, true),
          map(0x60, MINECRAFT_1_19_4, true),
          map(0x62, MINECRAFT_1_20_2, true),
          map(0x64, MINECRAFT_1_20_3, true),
          map(0x65, MINECRAFT_1_20_5, true));
      clientbound.register(
          TitleClearPacket.class,
          TitleClearPacket::new,
          map(0x10, MINECRAFT_1_17, true),
          map(0x0D, MINECRAFT_1_19, true),
          map(0x0C, MINECRAFT_1_19_3, true),
          map(0x0E, MINECRAFT_1_19_4, true),
          map(0x0F, MINECRAFT_1_20_2, true));
      clientbound.register(
          LegacyPlayerListItemPacket.class,
          LegacyPlayerListItemPacket::new,
          map(0x38, MINECRAFT_1_7_2, false),
          map(0x2D, MINECRAFT_1_9, false),
          map(0x2E, MINECRAFT_1_12_1, false),
          map(0x30, MINECRAFT_1_13, false),
          map(0x33, MINECRAFT_1_14, false),
          map(0x34, MINECRAFT_1_15, false),
          map(0x33, MINECRAFT_1_16, false),
          map(0x32, MINECRAFT_1_16_2, false),
          map(0x36, MINECRAFT_1_17, false),
          map(0x34, MINECRAFT_1_19, false),
          map(0x37, MINECRAFT_1_19_1, MINECRAFT_1_19_1, false));
      clientbound.register(RemovePlayerInfoPacket.class, RemovePlayerInfoPacket::new,
          map(0x35, MINECRAFT_1_19_3, false),
          map(0x39, MINECRAFT_1_19_4, false),
          map(0x3B, MINECRAFT_1_20_2, false),
          map(0x3C, MINECRAFT_1_20_5, false));
      clientbound.register(
          UpsertPlayerInfoPacket.class,
          UpsertPlayerInfoPacket::new,
          map(0x36, MINECRAFT_1_19_3, false),
          map(0x3A, MINECRAFT_1_19_4, false),
          map(0x3C, MINECRAFT_1_20_2, false),
          map(0x3D, MINECRAFT_1_20_5, false));
      clientbound.register(
          SystemChatPacket.class,
          SystemChatPacket::new,
          map(0x5F, MINECRAFT_1_19, true),
          map(0x62, MINECRAFT_1_19_1, true),
          map(0x60, MINECRAFT_1_19_3, true),
          map(0x64, MINECRAFT_1_19_4, true),
          map(0x67, MINECRAFT_1_20_2, true),
          map(0x69, MINECRAFT_1_20_3, true),
          map(0x6B, MINECRAFT_1_20_5, true));
      clientbound.register(
          PlayerChatCompletionPacket.class,
          PlayerChatCompletionPacket::new,
          map(0x15, MINECRAFT_1_19_1, true),
          map(0x14, MINECRAFT_1_19_3, true),
          map(0x16, MINECRAFT_1_19_4, true),
          map(0x17, MINECRAFT_1_20_2, true),
          map(0x18, MINECRAFT_1_20_5, true));
      clientbound.register(
          ServerDataPacket.class,
          ServerDataPacket::new,
          map(0x3F, MINECRAFT_1_19, false),
          map(0x42, MINECRAFT_1_19_1, false),
          map(0x41, MINECRAFT_1_19_3, false),
          map(0x45, MINECRAFT_1_19_4, false),
          map(0x47, MINECRAFT_1_20_2, false),
          map(0x49, MINECRAFT_1_20_3, false),
          map(0x4A, MINECRAFT_1_20_5, false));
      clientbound.register(
          StartUpdatePacket.class,
          StartUpdatePacket::new,
          map(0x65, MINECRAFT_1_20_2, false),
          map(0x67, MINECRAFT_1_20_3, false),
          map(0x68, MINECRAFT_1_20_5, false));
      clientbound.register(
          Transfer.class,
          Transfer::new,
          map(0x72, MINECRAFT_1_20_5, false)
      );
    }
  },
  LOGIN {
    {
      serverbound.register(ServerLoginPacket.class,
          ServerLoginPacket::new,
          map(0x00, MINECRAFT_1_7_2, false));
      serverbound.register(
          EncryptionResponsePacket.class, EncryptionResponsePacket::new,
          map(0x01, MINECRAFT_1_7_2, false));
      serverbound.register(
          LoginPluginResponsePacket.class, LoginPluginResponsePacket::new,
          map(0x02, MINECRAFT_1_13, false));
      serverbound.register(
          LoginAcknowledgedPacket.class, LoginAcknowledgedPacket::new,
          map(0x03, MINECRAFT_1_20_2, false));

      clientbound.register(
          DisconnectPacket.class, () -> new DisconnectPacket(true),
          map(0x00, MINECRAFT_1_7_2, false));
      clientbound.register(
          EncryptionRequestPacket.class, EncryptionRequestPacket::new,
          map(0x01, MINECRAFT_1_7_2, false));
      clientbound.register(
          ServerLoginSuccessPacket.class, ServerLoginSuccessPacket::new,
              map(0x02, MINECRAFT_1_7_2, false));
      clientbound.register(
          SetCompressionPacket.class, SetCompressionPacket::new,
          map(0x03, MINECRAFT_1_8, false));
      clientbound.register(
          LoginPluginMessagePacket.class,
          LoginPluginMessagePacket::new,
          map(0x04, MINECRAFT_1_13, false));
    }
  };

  public static final int STATUS_ID = 1;
  public static final int LOGIN_ID = 2;
  public static final int TRANSFER_ID = 3;
  protected final PacketRegistry clientbound = new PacketRegistry(CLIENTBOUND, this);
  protected final PacketRegistry serverbound = new PacketRegistry(SERVERBOUND, this);

  public StateRegistry.PacketRegistry.ProtocolRegistry getProtocolRegistry(Direction direction,
      ProtocolVersion version) {
    return (direction == SERVERBOUND ? serverbound : clientbound).getProtocolRegistry(version);
  }

  /**
   * Packet registry.
   */
  public static class PacketRegistry {

    private final Direction direction;
    private final StateRegistry registry;
    private final Map<ProtocolVersion, ProtocolRegistry> versions;
    private boolean fallback = true;

    PacketRegistry(Direction direction, StateRegistry registry) {
      this.direction = direction;
      this.registry = registry;

      Map<ProtocolVersion, ProtocolRegistry> mutableVersions = new EnumMap<>(ProtocolVersion.class);
      for (ProtocolVersion version : ProtocolVersion.values()) {
        if (!version.isLegacy() && !version.isUnknown()) {
          mutableVersions.put(version, new ProtocolRegistry(version));
        }
      }

      this.versions = Collections.unmodifiableMap(mutableVersions);
    }

    ProtocolRegistry getProtocolRegistry(final ProtocolVersion version) {
      ProtocolRegistry registry = versions.get(version);
      if (registry == null) {
        if (fallback) {
          return getProtocolRegistry(MINIMUM_VERSION);
        }
        throw new IllegalArgumentException("Could not find data for protocol version " + version);
      }
      return registry;
    }

    <P extends MinecraftPacket> void register(Class<P> clazz, Supplier<P> packetSupplier,
                                              PacketMapping... mappings) {
      if (mappings.length == 0) {
        throw new IllegalArgumentException("At least one mapping must be provided.");
      }

      for (int i = 0; i < mappings.length; i++) {
        PacketMapping current = mappings[i];
        PacketMapping next = (i + 1 < mappings.length) ? mappings[i + 1] : current;

        ProtocolVersion from = current.protocolVersion;
        ProtocolVersion lastValid = current.lastValidProtocolVersion;
        if (lastValid != null) {
          if (next != current) {
            throw new IllegalArgumentException("Cannot add a mapping after last valid mapping");
          }
          if (from.greaterThan(lastValid)) {
            throw new IllegalArgumentException(
                "Last mapping version cannot be higher than highest mapping version");
          }
        }
        ProtocolVersion to = current == next ? lastValid != null
            ? lastValid : getLast(SUPPORTED_VERSIONS) : next.protocolVersion;

        ProtocolVersion lastInList = lastValid != null ? lastValid : getLast(SUPPORTED_VERSIONS);

        if (from.noLessThan(to) && from != lastInList) {
          throw new IllegalArgumentException(String.format(
              "Next mapping version (%s) should be lower then current (%s)", to, from));
        }

        for (ProtocolVersion protocol : EnumSet.range(from, to)) {
          if (protocol == to && next != current) {
            break;
          }
          ProtocolRegistry registry = this.versions.get(protocol);
          if (registry == null) {
            throw new IllegalArgumentException(
                "Unknown protocol version " + current.protocolVersion);
          }

          if (registry.packetIdToSupplier.containsKey(current.id)) {
            throw new IllegalArgumentException(
                "Can not register class "
                    + clazz.getSimpleName()
                    + " with id "
                    + current.id
                    + " for "
                    + registry.version
                    + " because another packet is already registered");
          }

          if (registry.packetClassToId.containsKey(clazz)) {
            throw new IllegalArgumentException(
                clazz.getSimpleName() + " is already registered for version " + registry.version);
          }

          if (!current.encodeOnly) {
            registry.packetIdToSupplier.put(current.id, packetSupplier);
          }
          registry.packetClassToId.put(clazz, current.id);
        }
      }
    }

    /**
     * Protocol registry.
     */
    public class ProtocolRegistry {

      public final ProtocolVersion version;
      final IntObjectMap<Supplier<? extends MinecraftPacket>> packetIdToSupplier =
          new IntObjectHashMap<>(16, 0.5f);
      final Object2IntMap<Class<? extends MinecraftPacket>> packetClassToId =
          new Object2IntOpenHashMap<>(16, 0.5f);

      ProtocolRegistry(final ProtocolVersion version) {
        this.version = version;
        this.packetClassToId.defaultReturnValue(Integer.MIN_VALUE);
      }

      /**
       * Attempts to create a packet from the specified {@code id}.
       *
       * @param id the packet ID
       * @return the packet instance, or {@code null} if the ID is not registered
       */
      public @Nullable MinecraftPacket createPacket(final int id) {
        final Supplier<? extends MinecraftPacket> supplier = this.packetIdToSupplier.get(id);
        if (supplier == null) {
          return null;
        }
        return supplier.get();
      }

      /**
       * Attempts to look up the packet ID for an {@code packet}.
       *
       * @param packet the packet to look up
       * @return the packet ID
       * @throws IllegalArgumentException if the packet ID is not found
       */
      public int getPacketId(final MinecraftPacket packet) {
        final int id = this.packetClassToId.getInt(packet.getClass());
        if (id == Integer.MIN_VALUE) {
          throw new IllegalArgumentException(String.format(
              "Unable to find id for packet of type %s in %s protocol %s phase %s",
              packet.getClass().getName(), PacketRegistry.this.direction,
              this.version, PacketRegistry.this.registry
          ));
        }
        return id;
      }

      /**
       * Checks if the registry contains a packet with the specified {@code id}.
       *
       * @param packet the packet to check
       * @return {@code true} if the packet is registered, {@code false} otherwise
       */
      public boolean containsPacket(final MinecraftPacket packet) {
        return this.packetClassToId.containsKey(packet.getClass());
      }
    }
  }

  /**
   * Packet mapping.
   */
  public static final class PacketMapping {

    private final int id;
    private final ProtocolVersion protocolVersion;
    private final boolean encodeOnly;
    private final @Nullable ProtocolVersion lastValidProtocolVersion;

    PacketMapping(int id, ProtocolVersion protocolVersion,
                  ProtocolVersion lastValidProtocolVersion, boolean packetDecoding) {
      this.id = id;
      this.protocolVersion = protocolVersion;
      this.lastValidProtocolVersion = lastValidProtocolVersion;
      this.encodeOnly = packetDecoding;
    }

    @Override
    public String toString() {
      return "PacketMapping{"
          + "id="
          + id
          + ", protocolVersion="
          + protocolVersion
          + ", encodeOnly="
          + encodeOnly
          + '}';
    }

    @Override
    public boolean equals(@Nullable Object o) {
      if (this == o) {
        return true;
      }
      if (o == null || getClass() != o.getClass()) {
        return false;
      }
      PacketMapping that = (PacketMapping) o;
      return id == that.id
          && protocolVersion == that.protocolVersion
          && encodeOnly == that.encodeOnly;
    }

    @Override
    public int hashCode() {
      return Objects.hash(id, protocolVersion, encodeOnly);
    }
  }

  /**
   * Creates a PacketMapping using the provided arguments.
   *
   * @param id         Packet Id
   * @param version    Protocol version
   * @param encodeOnly When true packet decoding will be disabled
   * @return PacketMapping with the provided arguments
   */
  @SuppressFBWarnings({"UPM_UNCALLED_PRIVATE_METHOD"})
  private static PacketMapping map(int id, ProtocolVersion version, boolean encodeOnly) {
    return map(id, version, null, encodeOnly);
  }

  /**
   * Creates a PacketMapping using the provided arguments.
   *
   * @param id                       Packet Id
   * @param version                  Protocol version
   * @param encodeOnly               When true packet decoding will be disabled
   * @param lastValidProtocolVersion Last version this Mapping is valid at
   * @return PacketMapping with the provided arguments
   */
  private static PacketMapping map(int id, ProtocolVersion version,
                                   ProtocolVersion lastValidProtocolVersion, boolean encodeOnly) {
    return new PacketMapping(id, version, lastValidProtocolVersion, encodeOnly);
  }

}<|MERGE_RESOLUTION|>--- conflicted
+++ resolved
@@ -47,53 +47,6 @@
 import static com.velocitypowered.proxy.protocol.ProtocolUtils.Direction.SERVERBOUND;
 
 import com.velocitypowered.api.network.ProtocolVersion;
-<<<<<<< HEAD
-import com.velocitypowered.proxy.protocol.packet.AvailableCommands;
-import com.velocitypowered.proxy.protocol.packet.BossBar;
-import com.velocitypowered.proxy.protocol.packet.ClientSettings;
-import com.velocitypowered.proxy.protocol.packet.Disconnect;
-import com.velocitypowered.proxy.protocol.packet.EncryptionRequest;
-import com.velocitypowered.proxy.protocol.packet.EncryptionResponse;
-import com.velocitypowered.proxy.protocol.packet.Handshake;
-import com.velocitypowered.proxy.protocol.packet.HeaderAndFooter;
-import com.velocitypowered.proxy.protocol.packet.JoinGame;
-import com.velocitypowered.proxy.protocol.packet.KeepAlive;
-import com.velocitypowered.proxy.protocol.packet.LegacyPlayerListItem;
-import com.velocitypowered.proxy.protocol.packet.LoginAcknowledged;
-import com.velocitypowered.proxy.protocol.packet.LoginPluginMessage;
-import com.velocitypowered.proxy.protocol.packet.LoginPluginResponse;
-import com.velocitypowered.proxy.protocol.packet.PingIdentify;
-import com.velocitypowered.proxy.protocol.packet.PluginMessage;
-import com.velocitypowered.proxy.protocol.packet.RemovePlayerInfo;
-import com.velocitypowered.proxy.protocol.packet.RemoveResourcePack;
-import com.velocitypowered.proxy.protocol.packet.ResourcePackRequest;
-import com.velocitypowered.proxy.protocol.packet.ResourcePackResponse;
-import com.velocitypowered.proxy.protocol.packet.Respawn;
-import com.velocitypowered.proxy.protocol.packet.ServerData;
-import com.velocitypowered.proxy.protocol.packet.ServerLogin;
-import com.velocitypowered.proxy.protocol.packet.ServerLoginSuccess;
-import com.velocitypowered.proxy.protocol.packet.SetCompression;
-import com.velocitypowered.proxy.protocol.packet.StatusPing;
-import com.velocitypowered.proxy.protocol.packet.StatusRequest;
-import com.velocitypowered.proxy.protocol.packet.StatusResponse;
-import com.velocitypowered.proxy.protocol.packet.TabCompleteRequest;
-import com.velocitypowered.proxy.protocol.packet.TabCompleteResponse;
-import com.velocitypowered.proxy.protocol.packet.Transfer;
-import com.velocitypowered.proxy.protocol.packet.UpsertPlayerInfo;
-import com.velocitypowered.proxy.protocol.packet.chat.ChatAcknowledgement;
-import com.velocitypowered.proxy.protocol.packet.chat.PlayerChatCompletion;
-import com.velocitypowered.proxy.protocol.packet.chat.SystemChat;
-import com.velocitypowered.proxy.protocol.packet.chat.keyed.KeyedPlayerChat;
-import com.velocitypowered.proxy.protocol.packet.chat.keyed.KeyedPlayerCommand;
-import com.velocitypowered.proxy.protocol.packet.chat.legacy.LegacyChat;
-import com.velocitypowered.proxy.protocol.packet.chat.session.SessionPlayerChat;
-import com.velocitypowered.proxy.protocol.packet.chat.session.SessionPlayerCommand;
-import com.velocitypowered.proxy.protocol.packet.config.ActiveFeatures;
-import com.velocitypowered.proxy.protocol.packet.config.FinishedUpdate;
-import com.velocitypowered.proxy.protocol.packet.config.RegistrySync;
-import com.velocitypowered.proxy.protocol.packet.config.StartUpdate;
-import com.velocitypowered.proxy.protocol.packet.config.TagsUpdate;
-=======
 import com.velocitypowered.proxy.protocol.packet.AvailableCommandsPacket;
 import com.velocitypowered.proxy.protocol.packet.BossBarPacket;
 import com.velocitypowered.proxy.protocol.packet.ClientSettingsPacket;
@@ -124,6 +77,7 @@
 import com.velocitypowered.proxy.protocol.packet.StatusResponsePacket;
 import com.velocitypowered.proxy.protocol.packet.TabCompleteRequestPacket;
 import com.velocitypowered.proxy.protocol.packet.TabCompleteResponsePacket;
+import com.velocitypowered.proxy.protocol.packet.Transfer;
 import com.velocitypowered.proxy.protocol.packet.UpsertPlayerInfoPacket;
 import com.velocitypowered.proxy.protocol.packet.chat.ChatAcknowledgementPacket;
 import com.velocitypowered.proxy.protocol.packet.chat.PlayerChatCompletionPacket;
@@ -138,7 +92,6 @@
 import com.velocitypowered.proxy.protocol.packet.config.RegistrySyncPacket;
 import com.velocitypowered.proxy.protocol.packet.config.StartUpdatePacket;
 import com.velocitypowered.proxy.protocol.packet.config.TagsUpdatePacket;
->>>>>>> 35137df7
 import com.velocitypowered.proxy.protocol.packet.title.LegacyTitlePacket;
 import com.velocitypowered.proxy.protocol.packet.title.TitleActionbarPacket;
 import com.velocitypowered.proxy.protocol.packet.title.TitleClearPacket;
@@ -187,55 +140,54 @@
   CONFIG {
     {
       serverbound.register(
-<<<<<<< HEAD
-          ClientSettings.class, ClientSettings::new,
+          ClientSettingsPacket.class, ClientSettingsPacket::new,
           map(0x00, MINECRAFT_1_20_2, false));
       serverbound.register(
-          PluginMessage.class, PluginMessage::new,
+          PluginMessagePacket.class, PluginMessagePacket::new,
           map(0x01, MINECRAFT_1_20_2, false),
           map(0x02, MINECRAFT_1_20_5, false));
       serverbound.register(
-          FinishedUpdate.class, FinishedUpdate::new,
+          FinishedUpdatePacket.class, FinishedUpdatePacket::new,
           map(0x02, MINECRAFT_1_20_2, false),
           map(0x03, MINECRAFT_1_20_5, false));
-      serverbound.register(KeepAlive.class, KeepAlive::new,
+      serverbound.register(KeepAlivePacket.class, KeepAlivePacket::new,
           map(0x03, MINECRAFT_1_20_2, false),
           map(0x04, MINECRAFT_1_20_5, false));
       serverbound.register(
-          PingIdentify.class, PingIdentify::new,
+          PingIdentifyPacket.class, PingIdentifyPacket::new,
           map(0x04, MINECRAFT_1_20_2, false),
           map(0x05, MINECRAFT_1_20_5, false));
       serverbound.register(
-          ResourcePackResponse.class,
-          ResourcePackResponse::new,
+          ResourcePackResponsePacket.class,
+          ResourcePackResponsePacket::new,
           map(0x05, MINECRAFT_1_20_2, false),
           map(0x06, MINECRAFT_1_20_5, false));
 
       clientbound.register(
-          PluginMessage.class, PluginMessage::new,
+          PluginMessagePacket.class, PluginMessagePacket::new,
           map(0x00, MINECRAFT_1_20_2, false),
           map(0x01, MINECRAFT_1_20_5, false));
       clientbound.register(
-          Disconnect.class, () -> new Disconnect(false),
+          DisconnectPacket.class, () -> new DisconnectPacket(false),
           map(0x01, MINECRAFT_1_20_2, false),
           map(0x02, MINECRAFT_1_20_5, false));
       clientbound.register(
-          FinishedUpdate.class, FinishedUpdate::new,
+          FinishedUpdatePacket.class, FinishedUpdatePacket::new,
           map(0x02, MINECRAFT_1_20_2, false),
           map(0x03, MINECRAFT_1_20_5, false));
-      clientbound.register(KeepAlive.class, KeepAlive::new,
+      clientbound.register(KeepAlivePacket.class, KeepAlivePacket::new,
           map(0x03, MINECRAFT_1_20_2, false),
           map(0x04, MINECRAFT_1_20_5, false));
       clientbound.register(
-          PingIdentify.class, PingIdentify::new,
+          PingIdentifyPacket.class, PingIdentifyPacket::new,
           map(0x04, MINECRAFT_1_20_2, false),
           map(0x05, MINECRAFT_1_20_5, false));
       clientbound.register(
-          RegistrySync.class, RegistrySync::new,
+          RegistrySyncPacket.class, RegistrySyncPacket::new,
           map(0x05, MINECRAFT_1_20_2, false),
           map(0x06, MINECRAFT_1_20_5, false));
       clientbound.register(
-          RemoveResourcePack.class, RemoveResourcePack::new,
+          RemoveResourcePackPacket.class, RemoveResourcePackPacket::new,
           map(0x06, MINECRAFT_1_20_3, false),
           map(0x07, MINECRAFT_1_20_5, false));
       clientbound.register(ResourcePackRequest.class, ResourcePackRequest::new,
@@ -244,58 +196,11 @@
           map(0x08, MINECRAFT_1_20_5, false));
       clientbound.register(Transfer.class, Transfer::new,
           map(0x0A, MINECRAFT_1_20_5, false));
-      clientbound.register(ActiveFeatures.class, ActiveFeatures::new,
+      clientbound.register(ActiveFeaturesPacket.class, ActiveFeaturesPacket::new,
           map(0x07, MINECRAFT_1_20_2, false),
           map(0x08, MINECRAFT_1_20_3, false),
           map(0x0B, MINECRAFT_1_20_5, false));
-      clientbound.register(TagsUpdate.class, TagsUpdate::new,
-=======
-          ClientSettingsPacket.class, ClientSettingsPacket::new,
-          map(0x00, MINECRAFT_1_20_2, false));
-      serverbound.register(
-          PluginMessagePacket.class, PluginMessagePacket::new,
-          map(0x01, MINECRAFT_1_20_2, false));
-      serverbound.register(
-          FinishedUpdatePacket.class, FinishedUpdatePacket::new,
-          map(0x02, MINECRAFT_1_20_2, false));
-      serverbound.register(KeepAlivePacket.class, KeepAlivePacket::new,
-          map(0x03, MINECRAFT_1_20_2, false));
-      serverbound.register(
-          PingIdentifyPacket.class, PingIdentifyPacket::new,
-          map(0x04, MINECRAFT_1_20_2, false));
-      serverbound.register(
-          ResourcePackResponsePacket.class,
-          ResourcePackResponsePacket::new,
-          map(0x05, MINECRAFT_1_20_2, false));
-
-      clientbound.register(
-          PluginMessagePacket.class, PluginMessagePacket::new,
-          map(0x00, MINECRAFT_1_20_2, false));
-      clientbound.register(
-          DisconnectPacket.class, () -> new DisconnectPacket(false),
-          map(0x01, MINECRAFT_1_20_2, false));
-      clientbound.register(
-          FinishedUpdatePacket.class, FinishedUpdatePacket::new,
-          map(0x02, MINECRAFT_1_20_2, false));
-      clientbound.register(KeepAlivePacket.class, KeepAlivePacket::new,
-          map(0x03, MINECRAFT_1_20_2, false));
-      clientbound.register(
-          PingIdentifyPacket.class, PingIdentifyPacket::new,
-          map(0x04, MINECRAFT_1_20_2, false));
-      clientbound.register(
-          RegistrySyncPacket.class, RegistrySyncPacket::new,
-          map(0x05, MINECRAFT_1_20_2, false));
-      clientbound.register(
-          RemoveResourcePackPacket.class, RemoveResourcePackPacket::new,
-          map(0x06, MINECRAFT_1_20_3, false));
-      clientbound.register(ResourcePackRequestPacket.class, ResourcePackRequestPacket::new,
-          map(0x06, MINECRAFT_1_20_2, false),
-          map(0x07, MINECRAFT_1_20_3, false));
-      clientbound.register(ActiveFeaturesPacket.class, ActiveFeaturesPacket::new,
-          map(0x07, MINECRAFT_1_20_2, false),
-          map(0x08, MINECRAFT_1_20_3, false));
       clientbound.register(TagsUpdatePacket.class, TagsUpdatePacket::new,
->>>>>>> 35137df7
           map(0x08, MINECRAFT_1_20_2, false),
           map(0x09, MINECRAFT_1_20_3, false),
           map(0x0C, MINECRAFT_1_20_5, false));
@@ -406,11 +311,7 @@
           map(0x28, MINECRAFT_1_20_3, false),
           map(0x29, MINECRAFT_1_20_5, false));
       serverbound.register(
-<<<<<<< HEAD
-          FinishedUpdate.class, FinishedUpdate::new,
-=======
           FinishedUpdatePacket.class, FinishedUpdatePacket::new,
->>>>>>> 35137df7
           map(0x0B, MINECRAFT_1_20_2, false));
 
       clientbound.register(
@@ -545,16 +446,10 @@
           map(0x45, MINECRAFT_1_20_3, true),
           map(0x46, MINECRAFT_1_20_5, true));
       clientbound.register(
-<<<<<<< HEAD
-          RemoveResourcePack.class,
-          RemoveResourcePack::new,
+          RemoveResourcePackPacket.class,
+          RemoveResourcePackPacket::new,
           map(0x43, MINECRAFT_1_20_3, false),
           map(0x44, MINECRAFT_1_20_5, false));
-=======
-          RemoveResourcePackPacket.class,
-          RemoveResourcePackPacket::new,
-          map(0x43, MINECRAFT_1_20_3, false));
->>>>>>> 35137df7
       clientbound.register(
           ResourcePackRequestPacket.class,
           ResourcePackRequestPacket::new,
