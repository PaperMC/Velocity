/*
 * Copyright (C) 2018-2023 Velocity Contributors
 *
 * This program is free software: you can redistribute it and/or modify
 * it under the terms of the GNU General Public License as published by
 * the Free Software Foundation, either version 3 of the License, or
 * (at your option) any later version.
 *
 * This program is distributed in the hope that it will be useful,
 * but WITHOUT ANY WARRANTY; without even the implied warranty of
 * MERCHANTABILITY or FITNESS FOR A PARTICULAR PURPOSE.  See the
 * GNU General Public License for more details.
 *
 * You should have received a copy of the GNU General Public License
 * along with this program.  If not, see <https://www.gnu.org/licenses/>.
 */

package com.velocitypowered.proxy.protocol.packet.chat;

import com.velocitypowered.proxy.protocol.ProtocolUtils;
import io.netty.buffer.ByteBuf;
import java.util.Arrays;
import java.util.BitSet;

public class LastSeenMessages {

  private static final int DIV_FLOOR = -Math.floorDiv(-20, 8);
  private int offset;
  private BitSet acknowledged;

  public LastSeenMessages() {
    this.offset = 0;
    this.acknowledged = new BitSet();
  }

  public LastSeenMessages(ByteBuf buf) {
    this.offset = ProtocolUtils.readVarInt(buf);

    byte[] bytes = new byte[DIV_FLOOR];
    buf.readBytes(bytes);
    this.acknowledged = BitSet.valueOf(bytes);
  }

  public void encode(ByteBuf buf) {
    ProtocolUtils.writeVarInt(buf, offset);
    buf.writeBytes(Arrays.copyOf(acknowledged.toByteArray(), DIV_FLOOR));
  }

  public boolean isEmpty() {
    return acknowledged.isEmpty();
  }

<<<<<<< HEAD
  public int getOffset() {
    return this.offset;
=======
  @Override
  public String toString() {
    return "LastSeenMessages{" +
            "offset=" + offset +
            ", acknowledged=" + acknowledged +
            '}';
>>>>>>> 0d9a097a
  }
}<|MERGE_RESOLUTION|>--- conflicted
+++ resolved
@@ -50,16 +50,15 @@
     return acknowledged.isEmpty();
   }
 
-<<<<<<< HEAD
   public int getOffset() {
     return this.offset;
-=======
+  }
+
   @Override
   public String toString() {
     return "LastSeenMessages{" +
             "offset=" + offset +
             ", acknowledged=" + acknowledged +
             '}';
->>>>>>> 0d9a097a
   }
 }