--- conflicted
+++ resolved
@@ -104,8 +104,7 @@
    */
   public static GenericTitlePacket constructTitlePacket(ActionType type, ProtocolVersion version) {
     GenericTitlePacket packet = null;
-<<<<<<< HEAD
-    if (version.compareTo(ProtocolVersion.MINECRAFT_1_17) >= 0) {
+    if (version.noLessThan(ProtocolVersion.MINECRAFT_1_17)) {
       packet = switch (type) {
         case SET_ACTION_BAR -> new TitleActionbarPacket();
         case SET_SUBTITLE -> new TitleSubtitlePacket();
@@ -113,29 +112,6 @@
         case SET_TITLE -> new TitleTextPacket();
         case HIDE, RESET -> new TitleClearPacket();
       };
-=======
-    if (version.noLessThan(ProtocolVersion.MINECRAFT_1_17)) {
-      switch (type) {
-        case SET_ACTION_BAR:
-          packet = new TitleActionbarPacket();
-          break;
-        case SET_SUBTITLE:
-          packet = new TitleSubtitlePacket();
-          break;
-        case SET_TIMES:
-          packet = new TitleTimesPacket();
-          break;
-        case SET_TITLE:
-          packet = new TitleTextPacket();
-          break;
-        case HIDE:
-        case RESET:
-          packet = new TitleClearPacket();
-          break;
-        default:
-          throw new IllegalArgumentException("Invalid ActionType");
-      }
->>>>>>> 0993ce2f
     } else {
       packet = new LegacyTitlePacket();
     }
