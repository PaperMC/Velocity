/*
 * Copyright (C) 2018-2023 Velocity Contributors
 *
 * This program is free software: you can redistribute it and/or modify
 * it under the terms of the GNU General Public License as published by
 * the Free Software Foundation, either version 3 of the License, or
 * (at your option) any later version.
 *
 * This program is distributed in the hope that it will be useful,
 * but WITHOUT ANY WARRANTY; without even the implied warranty of
 * MERCHANTABILITY or FITNESS FOR A PARTICULAR PURPOSE.  See the
 * GNU General Public License for more details.
 *
 * You should have received a copy of the GNU General Public License
 * along with this program.  If not, see <https://www.gnu.org/licenses/>.
 */

package com.velocitypowered.proxy.server;

import static com.velocitypowered.proxy.network.Connections.FRAME_DECODER;
import static com.velocitypowered.proxy.network.Connections.FRAME_ENCODER;
import static com.velocitypowered.proxy.network.Connections.HANDLER;
import static com.velocitypowered.proxy.network.Connections.MINECRAFT_DECODER;
import static com.velocitypowered.proxy.network.Connections.MINECRAFT_ENCODER;
import static com.velocitypowered.proxy.network.Connections.READ_TIMEOUT;

import com.google.common.base.Preconditions;
import com.google.common.collect.ImmutableList;
import com.velocitypowered.api.proxy.Player;
import com.velocitypowered.api.proxy.messages.ChannelIdentifier;
import com.velocitypowered.api.proxy.server.PingOptions;
import com.velocitypowered.api.proxy.server.RegisteredServer;
import com.velocitypowered.api.proxy.server.ServerInfo;
import com.velocitypowered.api.proxy.server.ServerPing;
import com.velocitypowered.proxy.VelocityServer;
import com.velocitypowered.proxy.connection.MinecraftConnection;
import com.velocitypowered.proxy.connection.backend.VelocityServerConnection;
import com.velocitypowered.proxy.connection.client.ConnectedPlayer;
import com.velocitypowered.proxy.protocol.ProtocolUtils;
import com.velocitypowered.proxy.protocol.StateRegistry;
import com.velocitypowered.proxy.protocol.netty.MinecraftDecoder;
import com.velocitypowered.proxy.protocol.netty.MinecraftEncoder;
import com.velocitypowered.proxy.protocol.netty.MinecraftVarintFrameDecoder;
import com.velocitypowered.proxy.protocol.netty.MinecraftVarintLengthEncoder;
import io.netty.buffer.ByteBuf;
import io.netty.buffer.Unpooled;
import io.netty.channel.Channel;
import io.netty.channel.ChannelFutureListener;
import io.netty.channel.ChannelInitializer;
import io.netty.channel.EventLoop;
import io.netty.handler.timeout.ReadTimeoutHandler;
import java.util.Collection;
import java.util.Map;
import java.util.UUID;
import java.util.concurrent.CompletableFuture;
import java.util.concurrent.ConcurrentHashMap;
import java.util.concurrent.TimeUnit;
import net.kyori.adventure.audience.Audience;
import net.kyori.adventure.audience.ForwardingAudience;
import org.checkerframework.checker.nullness.qual.NonNull;
import org.checkerframework.checker.nullness.qual.Nullable;

/**
 * Represents a server registered on the proxy.
 */
public class VelocityRegisteredServer implements RegisteredServer, ForwardingAudience {

  private final @Nullable VelocityServer server;
  private final ServerInfo serverInfo;
  private final Map<UUID, ConnectedPlayer> players = new ConcurrentHashMap<>();

  public VelocityRegisteredServer(@Nullable VelocityServer server, ServerInfo serverInfo) {
    this.server = server;
    this.serverInfo = Preconditions.checkNotNull(serverInfo, "serverInfo");
  }

  @Override
  public ServerInfo getServerInfo() {
    return serverInfo;
  }

  @Override
  public Collection<Player> getPlayersConnected() {
    return ImmutableList.copyOf(players.values());
  }

  @Override
  public CompletableFuture<ServerPing> ping(PingOptions pingOptions) {
    return ping(null, pingOptions);
  }

  @Override
  public CompletableFuture<ServerPing> ping() {
    return ping(null, PingOptions.DEFAULT);
  }

  /**
   * Pings the specified server using the specified event {@code loop}, claiming to be {@code
   * version}.
   *
   * @param loop    the event loop to use
   * @param pingOptions the options to apply to this ping
   * @return the server list ping response
   */
  public CompletableFuture<ServerPing> ping(@Nullable EventLoop loop, PingOptions pingOptions) {
    if (server == null) {
      throw new IllegalStateException("No Velocity proxy instance available");
    }
    CompletableFuture<ServerPing> pingFuture = new CompletableFuture<>();
<<<<<<< HEAD
    server.createBootstrap(loop, serverInfo.getAddress())
        .handler(new ChannelInitializer<Channel>() {
          @Override
          protected void initChannel(Channel ch) throws Exception {
            ch.pipeline()
                .addLast(FRAME_DECODER, new MinecraftVarintFrameDecoder())
                .addLast(READ_TIMEOUT,
                    new ReadTimeoutHandler(pingOptions.getTimeout() == 0
                            ? server.getConfiguration().getReadTimeout() : pingOptions.getTimeout(),
                        TimeUnit.MILLISECONDS))
                .addLast(FRAME_ENCODER, MinecraftVarintLengthEncoder.INSTANCE)
                .addLast(MINECRAFT_DECODER,
                    new MinecraftDecoder(ProtocolUtils.Direction.CLIENTBOUND))
                .addLast(MINECRAFT_ENCODER,
                    new MinecraftEncoder(ProtocolUtils.Direction.SERVERBOUND));

            ch.pipeline().addLast(HANDLER, new MinecraftConnection(ch, server));
          }
        })
        .connect(serverInfo.getAddress())
        .addListener((ChannelFutureListener) future -> {
          if (future.isSuccess()) {
            MinecraftConnection conn = future.channel().pipeline().get(MinecraftConnection.class);
            conn.setSessionHandler(new PingSessionHandler(
                pingFuture, VelocityRegisteredServer.this, conn, pingOptions.getProtocolVersion()));
          } else {
            pingFuture.completeExceptionally(future.cause());
          }
        });
=======
    server.createBootstrap(loop).handler(new ChannelInitializer<Channel>() {
      @Override
      protected void initChannel(Channel ch) throws Exception {
        ch.pipeline().addLast(FRAME_DECODER, new MinecraftVarintFrameDecoder())
            .addLast(READ_TIMEOUT, new ReadTimeoutHandler(
                pingOptions.getTimeout() == 0
                    ? server.getConfiguration().getReadTimeout()
                    : pingOptions.getTimeout(), TimeUnit.MILLISECONDS))
            .addLast(FRAME_ENCODER, MinecraftVarintLengthEncoder.INSTANCE)
            .addLast(MINECRAFT_DECODER, new MinecraftDecoder(ProtocolUtils.Direction.CLIENTBOUND))
            .addLast(MINECRAFT_ENCODER, new MinecraftEncoder(ProtocolUtils.Direction.SERVERBOUND));

        ch.pipeline().addLast(HANDLER, new MinecraftConnection(ch, server));
      }
    }).connect(serverInfo.getAddress()).addListener((ChannelFutureListener) future -> {
      if (future.isSuccess()) {
        MinecraftConnection conn = future.channel().pipeline().get(MinecraftConnection.class);
        conn.setActiveSessionHandler(StateRegistry.HANDSHAKE,
            new PingSessionHandler(pingFuture, VelocityRegisteredServer.this, conn,
                pingOptions.getProtocolVersion()));
      } else {
        pingFuture.completeExceptionally(future.cause());
      }
    });
>>>>>>> bbdeb3ec
    return pingFuture;
  }

  public void addPlayer(ConnectedPlayer player) {
    players.put(player.getUniqueId(), player);
  }

  public void removePlayer(ConnectedPlayer player) {
    players.remove(player.getUniqueId(), player);
  }

  @Override
  public boolean sendPluginMessage(ChannelIdentifier identifier, byte[] data) {
    return sendPluginMessage(identifier, Unpooled.wrappedBuffer(data));
  }

  /**
   * Sends a plugin message to the server through this connection. The message will be released
   * afterwards.
   *
   * @param identifier the channel ID to use
   * @param data       the data
   * @return whether or not the message was sent
   */
  public boolean sendPluginMessage(ChannelIdentifier identifier, ByteBuf data) {
    for (ConnectedPlayer player : players.values()) {
      VelocityServerConnection serverConnection = player.getConnectedServer();
      if (serverConnection != null && serverConnection.getConnection() != null
              && serverConnection.getServer() == this) {
        return serverConnection.sendPluginMessage(identifier, data);
      }
    }

    data.release();
    return false;
  }

  @Override
  public String toString() {
    return "registered server: " + serverInfo;
  }

  @Override
  public @NonNull Iterable<? extends Audience> audiences() {
    return this.getPlayersConnected();
  }
}<|MERGE_RESOLUTION|>--- conflicted
+++ resolved
@@ -107,38 +107,7 @@
       throw new IllegalStateException("No Velocity proxy instance available");
     }
     CompletableFuture<ServerPing> pingFuture = new CompletableFuture<>();
-<<<<<<< HEAD
-    server.createBootstrap(loop, serverInfo.getAddress())
-        .handler(new ChannelInitializer<Channel>() {
-          @Override
-          protected void initChannel(Channel ch) throws Exception {
-            ch.pipeline()
-                .addLast(FRAME_DECODER, new MinecraftVarintFrameDecoder())
-                .addLast(READ_TIMEOUT,
-                    new ReadTimeoutHandler(pingOptions.getTimeout() == 0
-                            ? server.getConfiguration().getReadTimeout() : pingOptions.getTimeout(),
-                        TimeUnit.MILLISECONDS))
-                .addLast(FRAME_ENCODER, MinecraftVarintLengthEncoder.INSTANCE)
-                .addLast(MINECRAFT_DECODER,
-                    new MinecraftDecoder(ProtocolUtils.Direction.CLIENTBOUND))
-                .addLast(MINECRAFT_ENCODER,
-                    new MinecraftEncoder(ProtocolUtils.Direction.SERVERBOUND));
-
-            ch.pipeline().addLast(HANDLER, new MinecraftConnection(ch, server));
-          }
-        })
-        .connect(serverInfo.getAddress())
-        .addListener((ChannelFutureListener) future -> {
-          if (future.isSuccess()) {
-            MinecraftConnection conn = future.channel().pipeline().get(MinecraftConnection.class);
-            conn.setSessionHandler(new PingSessionHandler(
-                pingFuture, VelocityRegisteredServer.this, conn, pingOptions.getProtocolVersion()));
-          } else {
-            pingFuture.completeExceptionally(future.cause());
-          }
-        });
-=======
-    server.createBootstrap(loop).handler(new ChannelInitializer<Channel>() {
+    server.createBootstrap(loop, serverInfo.getAddress()).handler(new ChannelInitializer<Channel>() {
       @Override
       protected void initChannel(Channel ch) throws Exception {
         ch.pipeline().addLast(FRAME_DECODER, new MinecraftVarintFrameDecoder())
@@ -162,7 +131,6 @@
         pingFuture.completeExceptionally(future.cause());
       }
     });
->>>>>>> bbdeb3ec
     return pingFuture;
   }
 
