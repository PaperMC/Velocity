--- conflicted
+++ resolved
@@ -107,7 +107,6 @@
       throw new IllegalStateException("No Velocity proxy instance available");
     }
     CompletableFuture<ServerPing> pingFuture = new CompletableFuture<>();
-<<<<<<< HEAD
     server.createBootstrap(loop)
         .handler(new ChannelInitializer<Channel>() {
           @Override
@@ -131,39 +130,14 @@
         .addListener((ChannelFutureListener) future -> {
           if (future.isSuccess()) {
             MinecraftConnection conn = future.channel().pipeline().get(MinecraftConnection.class);
-            conn.setActiveSessionHandler(StateRegistry.HANDSHAKE,
+            PingSessionHandler handler =
                 new PingSessionHandler(pingFuture, VelocityRegisteredServer.this, conn,
-                    pingOptions.getProtocolVersion()));
+                    pingOptions.getProtocolVersion());
+            conn.setActiveSessionHandler(StateRegistry.HANDSHAKE, handler);
           } else {
             pingFuture.completeExceptionally(future.cause());
           }
         });
-=======
-    server.createBootstrap(loop).handler(new ChannelInitializer<Channel>() {
-      @Override
-      protected void initChannel(Channel ch) throws Exception {
-        ch.pipeline().addLast(FRAME_DECODER, new MinecraftVarintFrameDecoder())
-            .addLast(READ_TIMEOUT, new ReadTimeoutHandler(
-                pingOptions.getTimeout() == 0
-                    ? server.getConfiguration().getReadTimeout()
-                    : pingOptions.getTimeout(), TimeUnit.MILLISECONDS))
-            .addLast(FRAME_ENCODER, MinecraftVarintLengthEncoder.INSTANCE)
-            .addLast(MINECRAFT_DECODER, new MinecraftDecoder(ProtocolUtils.Direction.CLIENTBOUND))
-            .addLast(MINECRAFT_ENCODER, new MinecraftEncoder(ProtocolUtils.Direction.SERVERBOUND));
-
-        ch.pipeline().addLast(HANDLER, new MinecraftConnection(ch, server));
-      }
-    }).connect(serverInfo.getAddress()).addListener((ChannelFutureListener) future -> {
-      if (future.isSuccess()) {
-        MinecraftConnection conn = future.channel().pipeline().get(MinecraftConnection.class);
-        PingSessionHandler handler = new PingSessionHandler(pingFuture,
-            VelocityRegisteredServer.this, conn, pingOptions.getProtocolVersion());
-        conn.setActiveSessionHandler(StateRegistry.HANDSHAKE, handler);
-      } else {
-        pingFuture.completeExceptionally(future.cause());
-      }
-    });
->>>>>>> 8dcc7ee3
     return pingFuture;
   }
 
