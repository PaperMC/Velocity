package com.velocitypowered.proxy.config;

import com.google.common.collect.ImmutableMap;
import com.google.common.collect.ImmutableList;
import com.moandjiezana.toml.Toml;
import com.velocitypowered.api.proxy.config.ProxyConfig;
import com.velocitypowered.api.util.Favicon;
import com.velocitypowered.proxy.util.AddressUtil;
import net.kyori.text.Component;
import net.kyori.text.serializer.ComponentSerializers;
import org.apache.logging.log4j.Logger;
import org.checkerframework.checker.nullness.qual.MonotonicNonNull;
import org.checkerframework.checker.nullness.qual.Nullable;

import java.io.IOException;
import java.io.Reader;
import java.net.InetSocketAddress;
import java.nio.charset.StandardCharsets;
import java.nio.file.Files;
import java.nio.file.Path;
import java.nio.file.Paths;
import java.util.*;

public class VelocityConfiguration extends AnnotatedConfig implements ProxyConfig {

    @Comment("Config version. Do not change this")
    @ConfigKey("config-version")
    private final String configVersion = "1.0";

    @Comment("What port should the proxy be bound to? By default, we'll bind to all addresses on port 25577.")
    private String bind = "0.0.0.0:25577";

    @Comment("What should be the MOTD? Legacy color codes and JSON are accepted.")
    private String motd = "&3A Velocity Server";

    @Comment({
        "What should we display for the maximum number of players? (Velocity does not support a cap",
        "on the number of players online.)"
    })
    @ConfigKey("show-max-players")
    private int showMaxPlayers = 500;

    @Comment("Should we authenticate players with Mojang? By default, this is on.")
    @ConfigKey("online-mode")
    private boolean onlineMode = true;

    @Comment({
        "Should we forward IP addresses and other data to backend servers?",
        "Available options:",
        "- \"none\":   No forwarding will be done. All players will appear to be connecting from the proxy",
        "            and will have offline-mode UUIDs.",
        "- \"legacy\": Forward player IPs and UUIDs in BungeeCord-compatible fashion. Use this if you run",
        "            servers using Minecraft 1.12 or lower.",
        "- \"modern\": Forward player IPs and UUIDs as part of the login process using Velocity's native",
        "            forwarding. Only applicable for Minecraft 1.13 or higher."
    })
    @ConfigKey("player-info-forwarding-mode")
    private PlayerInfoForwarding playerInfoForwardingMode = PlayerInfoForwarding.NONE;

    @StringAsBytes
    @Comment("If you are using modern IP forwarding, configure an unique secret here.")
    @ConfigKey("forwarding-secret")
    private byte[] forwardingSecret = generateRandomString(12).getBytes(StandardCharsets.UTF_8);

    @Comment("Announce whether or not your server supports Forge/FML. If you run a modded server, we suggest turning this on.")
    @ConfigKey("announce-forge")
    private boolean announceForge = false;

    @Table("[servers]")
    private final Servers servers;

    @Table("[forced-hosts]")
    private final ForcedHosts forcedHosts;

    @Table("[advanced]")
    private final Advanced advanced;

    @Table("[query]")
    private final Query query;

    @Ignore
<<<<<<< HEAD
    private @MonotonicNonNull Component motdAsComponent;
=======
    private Component motdAsComponent;

>>>>>>> dccf688d
    @Ignore
    private @Nullable Favicon favicon;

    public VelocityConfiguration(Servers servers, ForcedHosts forcedHosts, Advanced advanced, Query query) {
        this.servers = servers;
        this.forcedHosts = forcedHosts;
        this.advanced = advanced;
        this.query = query;
    }

    private VelocityConfiguration(String bind, String motd, int showMaxPlayers, boolean onlineMode,
            boolean announceForge, PlayerInfoForwarding playerInfoForwardingMode, byte[] forwardingSecret,
            Servers servers, ForcedHosts forcedHosts, Advanced advanced, Query query) {
        this.bind = bind;
        this.motd = motd;
        this.showMaxPlayers = showMaxPlayers;
        this.onlineMode = onlineMode;
        this.announceForge = announceForge;
        this.playerInfoForwardingMode = playerInfoForwardingMode;
        this.forwardingSecret = forwardingSecret;
        this.servers = servers;
        this.forcedHosts = forcedHosts;
        this.advanced = advanced;
        this.query = query;
    }

    public boolean validate() {
        boolean valid = true;
        Logger logger = AnnotatedConfig.getLogger();

        if (bind.isEmpty()) {
            logger.error("'bind' option is empty.");
            valid = false;
        } else {
            try {
                AddressUtil.parseAddress(bind);
            } catch (IllegalArgumentException e) {
                logger.error("'bind' option does not specify a valid IP address.", e);
                valid = false;
            }
        }

        if (!onlineMode) {
            logger.info("Proxy is running in offline mode!");
        }

        switch (playerInfoForwardingMode) {
            case NONE:
                logger.warn("Player info forwarding is disabled! All players will appear to be connecting from the proxy and will have offline-mode UUIDs.");
                break;
            case MODERN:
                if (forwardingSecret == null || forwardingSecret.length == 0) {
                    logger.error("You don't have a forwarding secret set. This is required for security.");
                    valid = false;
                }
                break;
        }

        if (servers.getServers().isEmpty()) {
            logger.error("You have no servers configured. :(");
            valid = false;
        } else {
            if (servers.getAttemptConnectionOrder().isEmpty()) {
                logger.error("No fallback servers are configured!");
                valid = false;
            }

            for (Map.Entry<String, String> entry : servers.getServers().entrySet()) {
                try {
                    AddressUtil.parseAddress(entry.getValue());
                } catch (IllegalArgumentException e) {
                    logger.error("Server {} does not have a valid IP address.", entry.getKey(), e);
                    valid = false;
                }
            }

            for (String s : servers.getAttemptConnectionOrder()) {
                if (!servers.getServers().containsKey(s)) {
                    logger.error("Fallback server " + s + " is not registered in your configuration!");
                    valid = false;
                }
            }

            for (Map.Entry<String, List<String>> entry : forcedHosts.getForcedHosts().entrySet()) {
                if (entry.getValue().isEmpty()) {
                    logger.error("Forced host '{}' does not contain any servers", entry.getKey());
                    valid = false;
                    continue;
                }

                for (String server : entry.getValue()) {
                    if (!servers.getServers().containsKey(server)) {
                        logger.error("Server '{}' for forced host '{}' does not exist", server, entry.getKey());
                        valid = false;
                    }
                }
            }
        }

        try {
            getMotdComponent();
        } catch (Exception e) {
            logger.error("Can't parse your MOTD", e);
            valid = false;
        }

        if (advanced.compressionLevel < -1 || advanced.compressionLevel > 9) {
            logger.error("Invalid compression level {}", advanced.compressionLevel);
            valid = false;
        } else if (advanced.compressionLevel == 0) {
            logger.warn("ALL packets going through the proxy will be uncompressed. This will increase bandwidth usage.");
        }

        if (advanced.compressionThreshold < -1) {
            logger.error("Invalid compression threshold {}", advanced.compressionLevel);
            valid = false;
        } else if (advanced.compressionThreshold == 0) {
            logger.warn("ALL packets going through the proxy will be compressed. This will compromise throughput and increase CPU usage!");
        }

        if (advanced.loginRatelimit < 0) {
            logger.error("Invalid login ratelimit {}ms", advanced.loginRatelimit);
            valid = false;
        }

        loadFavicon();

        return valid;
    }

    private void loadFavicon() {
        Path faviconPath = Paths.get("server-icon.png");
        if (Files.exists(faviconPath)) {
            try {
                this.favicon = Favicon.create(faviconPath);
            } catch (Exception e) {
                getLogger().info("Unable to load your server-icon.png, continuing without it.", e);
            }
        }
    }

    public InetSocketAddress getBind() {
        return AddressUtil.parseAddress(bind);
    }

    public boolean isQueryEnabled() {
        return query.isQueryEnabled();
    }

    public int getQueryPort() {
        return query.getQueryPort();
    }

    public String getQueryMap() {
        return query.getQueryMap();
    }

    @Override
    public boolean shouldQueryShowPlugins() {
        return query.shouldQueryShowPlugins();
    }

    public String getMotd() {
        return motd;
    }

    public Component getMotdComponent() {
        if (motdAsComponent == null) {
            if (motd.startsWith("{")) {
                motdAsComponent = ComponentSerializers.JSON.deserialize(motd);
            } else {
                motdAsComponent = ComponentSerializers.LEGACY.deserialize(motd, '&');
            }
        }
        return motdAsComponent;
    }

    public int getShowMaxPlayers() {
        return showMaxPlayers;
    }

    public boolean isOnlineMode() {
        return onlineMode;
    }

    public PlayerInfoForwarding getPlayerInfoForwardingMode() {
        return playerInfoForwardingMode;
    }

    public byte[] getForwardingSecret() {
        return forwardingSecret;
    }

    public Map<String, String> getServers() {
        return servers.getServers();
    }

    public List<String> getAttemptConnectionOrder() {
        return servers.getAttemptConnectionOrder();
    }

    public Map<String, List<String>> getForcedHosts() {
        return forcedHosts.getForcedHosts();
    }

    public int getCompressionThreshold() {
        return advanced.getCompressionThreshold();
    }

    public int getCompressionLevel() {
        return advanced.getCompressionLevel();
    }

    public int getLoginRatelimit() {
        return advanced.getLoginRatelimit();
    }

    public Optional<Favicon> getFavicon() {
        return Optional.ofNullable(favicon);
    }

    public boolean isAnnounceForge() {
        return announceForge;
    }

    public int getConnectTimeout() {
        return advanced.getConnectionTimeout();
    }

    public int getReadTimeout() {
        return advanced.getReadTimeout();
    }

    public boolean isProxyProtocol() {
        return advanced.isProxyProtocol();
    }

<<<<<<< HEAD
=======
    @Override
    public String toString() {
        return MoreObjects.toStringHelper(this)
                .add("configVersion", configVersion)
                .add("bind", bind)
                .add("motd", motd)
                .add("showMaxPlayers", showMaxPlayers)
                .add("onlineMode", onlineMode)
                .add("playerInfoForwardingMode", playerInfoForwardingMode)
                .add("forwardingSecret", forwardingSecret)
                .add("announceForge", announceForge)
                .add("servers", servers)
                .add("forcedHosts", forcedHosts)
                .add("advanced", advanced)
                .add("query", query)
                .add("favicon", favicon)
                .toString();
    }

>>>>>>> dccf688d
    public static VelocityConfiguration read(Path path) throws IOException {
        Toml toml;
        if (!path.toFile().exists()) {
            getLogger().info("No velocity.toml found, creating one for you...");
            return new VelocityConfiguration(new Servers(), new ForcedHosts(), new Advanced(), new Query());
        } else {
            try (Reader reader = Files.newBufferedReader(path, StandardCharsets.UTF_8)) {
                toml = new Toml().read(reader);
            }
        }

        Servers servers = new Servers(toml.getTable("servers"));
        ForcedHosts forcedHosts = new ForcedHosts(toml.getTable("forced-hosts"));
        Advanced advanced = new Advanced(toml.getTable("advanced"));
        Query query = new Query(toml.getTable("query"));
        byte[] forwardingSecret = toml.getString("forwarding-secret", "5up3r53cr3t")
                .getBytes(StandardCharsets.UTF_8);

        VelocityConfiguration configuration = new VelocityConfiguration(
                toml.getString("bind", "0.0.0.0:25577"),
                toml.getString("motd", "&3A Velocity Server"),
                toml.getLong("show-max-players", 500L).intValue(),
                toml.getBoolean("online-mode", true),
                toml.getBoolean("announce-forge", false),
                PlayerInfoForwarding.valueOf(toml.getString("player-info-forwarding-mode", "MODERN").toUpperCase()),
                forwardingSecret,
                servers,
                forcedHosts,
                advanced,
                query
        );
        upgradeConfig(configuration, toml);
        return configuration;
    }

    private static void upgradeConfig(VelocityConfiguration configuration, Toml toml) {
        switch (toml.getString("config-version", configuration.configVersion)) {
            case "1.0":
                //TODO: Upgrade a 1.0 config to a new version. Maybe add a recursive support in future.
                break;
            default:
                break;
        }
    }

    private static String generateRandomString(int lenght) {
        String chars = "AaBbCcDdEeFfGgHhIiJjKkLlMmNnOoPpQqRrSsTtUuVvWwXxYyZz1234567890";
        StringBuilder builder = new StringBuilder();
        Random rnd = new Random();
        for (int i = 0; i < lenght; i++) {
            builder.append(chars.charAt(rnd.nextInt(chars.length())));
        }
        return builder.toString();
    }

    private static class Servers {
        @IsMap
        @Comment("Configure your servers here.")
        private Map<String, String> servers = ImmutableMap.of(
                "lobby", "127.0.0.1:30066",
                "factions", "127.0.0.1:30067",
                "minigames", "127.0.0.1:30068"
        );

        @Comment("In what order we should try servers when a player logs in or is kicked from a server.")
        @ConfigKey("try")
        private List<String> attemptConnectionOrder = Arrays.asList("lobby");

        private Servers() {}

        private Servers(Toml toml) {
            if (toml != null) {
                Map<String, String> servers = new HashMap<>();
                for (Map.Entry<String, Object> entry : toml.entrySet()) {
                    if (entry.getValue() instanceof String) {
                        servers.put(entry.getKey(), (String) entry.getValue());
                    } else {
                        if (!entry.getKey().equalsIgnoreCase("try")) {
                            throw new IllegalArgumentException("Server entry " + entry.getKey() + " is not a string!");
                        }
                    }
                }
                this.servers = ImmutableMap.copyOf(servers);
                this.attemptConnectionOrder = toml.getList("try", attemptConnectionOrder);
            }
        }

        private Servers(Map<String, String> servers, List<String> attemptConnectionOrder) {
            this.servers = servers;
            this.attemptConnectionOrder = attemptConnectionOrder;
        }

        private Map<String, String> getServers() {
            return servers;
        }

        public void setServers(Map<String, String> servers) {
            this.servers = servers;
        }

        public List<String> getAttemptConnectionOrder() {
            return attemptConnectionOrder;
        }

        public void setAttemptConnectionOrder(List<String> attemptConnectionOrder) {
            this.attemptConnectionOrder = attemptConnectionOrder;
        }
<<<<<<< HEAD
=======

        @Override
        public String toString() {
            return "Servers{"
                    + "servers=" + servers
                    + ", attemptConnectionOrder=" + attemptConnectionOrder
                    + '}';
        }
    }

    private static class ForcedHosts {
        @IsMap
        @Comment("Configure your forced hosts here.")
        private Map<String, List<String>> forcedHosts = ImmutableMap.of(
                "lobby.example.com", ImmutableList.of("lobby"),
                "factions.example.com", ImmutableList.of("factions"),
                "minigames.example.com", ImmutableList.of("minigames")
        );

        private ForcedHosts() {}

        private ForcedHosts(Toml toml) {
            if (toml != null) {
                Map<String, List<String>> forcedHosts = new HashMap<>();
                for (Map.Entry<String, Object> entry : toml.entrySet()) {
                    if (entry.getValue() instanceof String) {
                        forcedHosts.put(stripQuotes(entry.getKey()), ImmutableList.of((String) entry.getValue()));
                    } else if (entry.getValue() instanceof List) {
                        forcedHosts.put(stripQuotes(entry.getKey()), ImmutableList.copyOf((List<String>) entry.getValue()));
                    } else {
                        throw new IllegalStateException("Invalid value of type " + entry.getValue().getClass() + " in forced hosts!");
                    }
                }
                this.forcedHosts = ImmutableMap.copyOf(forcedHosts);
            }
        }

        private ForcedHosts(Map<String, List<String>> forcedHosts) {
            this.forcedHosts = forcedHosts;
        }

        private Map<String, List<String>> getForcedHosts() {
            return forcedHosts;
        }

        private void setForcedHosts(Map<String, List<String>> forcedHosts) {
            this.forcedHosts = forcedHosts;
        }

        private static String stripQuotes(String key) {
            int lastIndex;
            if (key.indexOf('"') == 0 && (lastIndex = key.lastIndexOf('"')) == (key.length() - 1)) {
                return key.substring(1, lastIndex);
            }
            return key;
        }

        @Override
        public String toString() {
            return "ForcedHosts{" +
                    "forcedHosts=" + forcedHosts +
                    '}';
        }
>>>>>>> dccf688d
    }

    private static class Advanced {
        @Comment({
            "How large a Minecraft packet has to be before we compress it. Setting this to zero will compress all packets, and",
            "setting it to -1 will disable compression entirely."
        })
        @ConfigKey("compression-threshold")
        private int compressionThreshold = 1024;

        @Comment("How much compression should be done (from 0-9). The default is -1, which uses zlib's default level of 6.")
        @ConfigKey("compression-level")
        private int compressionLevel = -1;

        @Comment({
            "How fast (in miliseconds) are clients allowed to connect after the last connection? Default: 3000",
            "Disable by setting to 0"
        })
        @ConfigKey("login-ratelimit")
        private int loginRatelimit = 3000;

        @Comment({"Specify a custom timeout for connection timeouts here. The default is five seconds."})
        @ConfigKey("connection-timeout")
        private int connectionTimeout = 5000;

        @Comment({"Specify a read timeout for connections here. The default is 30 seconds."})
        @ConfigKey("read-timeout")
        private int readTimeout = 30000;

        @Comment("Enables compatibility with HAProxy.")
        @ConfigKey("proxy-protocol")
        private boolean proxyProtocol = false;

        private Advanced() {}

        private Advanced(Toml toml) {
            if (toml != null) {
                this.compressionThreshold = toml.getLong("compression-threshold", 1024L).intValue();
                this.compressionLevel = toml.getLong("compression-level", -1L).intValue();
                this.loginRatelimit = toml.getLong("login-ratelimit", 3000L).intValue();
                this.connectionTimeout = toml.getLong("connection-timeout", 5000L).intValue();
                this.readTimeout = toml.getLong("read-timeout", 30000L).intValue();
                this.proxyProtocol = toml.getBoolean("proxy-protocol", false);
            }
        }

        public int getCompressionThreshold() {
            return compressionThreshold;
        }

        public int getCompressionLevel() {
            return compressionLevel;
        }

        public int getLoginRatelimit() {
            return loginRatelimit;
        }

        public int getConnectionTimeout() {
            return connectionTimeout;
        }

        public int getReadTimeout() {
            return readTimeout;
        }

        public boolean isProxyProtocol() {
            return proxyProtocol;
        }
    }

    private static class Query {
        @Comment("Whether to enable responding to GameSpy 4 query responses or not")
        @ConfigKey("enabled")
        private boolean queryEnabled = false;

        @Comment("If query responding is enabled, on what port should query response listener listen on?")
        @ConfigKey("port")
        private int queryPort = 25577;

        @Comment("This is the map name that is reported to the query services.")
        @ConfigKey("map")
        private String queryMap = "Velocity";

        @Comment("Whether plugins should be shown in query response by default or not")
        @ConfigKey("show-plugins")
        private boolean showPlugins = false;

        private Query() {}

        private Query(boolean queryEnabled, int queryPort, String queryMap, boolean showPlugins) {
            this.queryEnabled = queryEnabled;
            this.queryPort = queryPort;
            this.queryMap = queryMap;
            this.showPlugins = showPlugins;
        }

        private Query(Toml toml) {
            if (toml != null) {
                this.queryEnabled = toml.getBoolean("enabled", false);
                this.queryPort = toml.getLong("port", 25577L).intValue();
                this.queryMap = toml.getString("map", "Velocity");
                this.showPlugins = toml.getBoolean("show-plugins", false);
            }
        }

        public boolean isQueryEnabled() {
            return queryEnabled;
        }

        public int getQueryPort() {
            return queryPort;
        }

        public String getQueryMap() {
            return queryMap;
        }
<<<<<<< HEAD
=======

        public boolean shouldQueryShowPlugins() {
            return showPlugins;
        }

        @Override
        public String toString() {
            return "Query{" +
                    "queryEnabled=" + queryEnabled +
                    ", queryPort=" + queryPort +
                    ", queryMap='" + queryMap + '\'' +
                    ", showPlugins=" + showPlugins +
                    '}';
        }
>>>>>>> dccf688d
    }
}<|MERGE_RESOLUTION|>--- conflicted
+++ resolved
@@ -1,5 +1,6 @@
 package com.velocitypowered.proxy.config;
 
+import com.google.common.base.MoreObjects;
 import com.google.common.collect.ImmutableMap;
 import com.google.common.collect.ImmutableList;
 import com.moandjiezana.toml.Toml;
@@ -79,12 +80,8 @@
     private final Query query;
 
     @Ignore
-<<<<<<< HEAD
     private @MonotonicNonNull Component motdAsComponent;
-=======
-    private Component motdAsComponent;
-
->>>>>>> dccf688d
+
     @Ignore
     private @Nullable Favicon favicon;
 
@@ -322,8 +319,6 @@
         return advanced.isProxyProtocol();
     }
 
-<<<<<<< HEAD
-=======
     @Override
     public String toString() {
         return MoreObjects.toStringHelper(this)
@@ -343,7 +338,6 @@
                 .toString();
     }
 
->>>>>>> dccf688d
     public static VelocityConfiguration read(Path path) throws IOException {
         Toml toml;
         if (!path.toFile().exists()) {
@@ -451,8 +445,6 @@
         public void setAttemptConnectionOrder(List<String> attemptConnectionOrder) {
             this.attemptConnectionOrder = attemptConnectionOrder;
         }
-<<<<<<< HEAD
-=======
 
         @Override
         public String toString() {
@@ -516,7 +508,6 @@
                     "forcedHosts=" + forcedHosts +
                     '}';
         }
->>>>>>> dccf688d
     }
 
     private static class Advanced {
@@ -586,6 +577,18 @@
         public boolean isProxyProtocol() {
             return proxyProtocol;
         }
+
+        @Override
+        public String toString() {
+            return "Advanced{" +
+                    "compressionThreshold=" + compressionThreshold +
+                    ", compressionLevel=" + compressionLevel +
+                    ", loginRatelimit=" + loginRatelimit +
+                    ", connectionTimeout=" + connectionTimeout +
+                    ", readTimeout=" + readTimeout +
+                    ", proxyProtocol=" + proxyProtocol +
+                    '}';
+        }
     }
 
     private static class Query {
@@ -634,8 +637,6 @@
         public String getQueryMap() {
             return queryMap;
         }
-<<<<<<< HEAD
-=======
 
         public boolean shouldQueryShowPlugins() {
             return showPlugins;
@@ -650,6 +651,5 @@
                     ", showPlugins=" + showPlugins +
                     '}';
         }
->>>>>>> dccf688d
     }
 }