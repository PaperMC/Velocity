--- conflicted
+++ resolved
@@ -342,17 +342,16 @@
     return advanced.isShowPingRequests();
   }
 
-<<<<<<< HEAD
+  public boolean isFailoverOnUnexpectedServerDisconnect() {
+    return advanced.isFailoverOnUnexpectedServerDisconnect();
+  }
+
   public boolean isAnnounceProxyCommands() {
     return advanced.isAnnounceProxyCommands();
-=======
-  public boolean isFailoverOnUnexpectedServerDisconnect() {
-    return advanced.isFailoverOnUnexpectedServerDisconnect();
   }
 
   public boolean isLogCommandExecutions() {
     return advanced.isLogCommandExecutions();
->>>>>>> c3e23219
   }
 
   @Override
@@ -590,12 +589,9 @@
     private boolean tcpFastOpen = false;
     private boolean bungeePluginMessageChannel = true;
     private boolean showPingRequests = false;
-<<<<<<< HEAD
+    private boolean failoverOnUnexpectedServerDisconnect = true;
     private boolean announceProxyCommands = true;
-=======
-    private boolean failoverOnUnexpectedServerDisconnect = true;
     private boolean logCommandExecutions = false;
->>>>>>> c3e23219
 
     private Advanced() {
     }
@@ -611,13 +607,10 @@
         this.tcpFastOpen = config.getOrElse("tcp-fast-open", false);
         this.bungeePluginMessageChannel = config.getOrElse("bungee-plugin-message-channel", true);
         this.showPingRequests = config.getOrElse("show-ping-requests", false);
-<<<<<<< HEAD
-        this.announceProxyCommands = config.getOrElse("announce-proxy-commands", true);
-=======
         this.failoverOnUnexpectedServerDisconnect = config
             .getOrElse("failover-on-unexpected-server-disconnect", true);
+        this.announceProxyCommands = config.getOrElse("announce-proxy-commands", true);
         this.logCommandExecutions = config.getOrElse("log-command-executions", false);
->>>>>>> c3e23219
       }
     }
 
@@ -657,17 +650,16 @@
       return showPingRequests;
     }
 
-<<<<<<< HEAD
+    public boolean isFailoverOnUnexpectedServerDisconnect() {
+      return failoverOnUnexpectedServerDisconnect;
+    }
+
     public boolean isAnnounceProxyCommands() {
       return announceProxyCommands;
-=======
-    public boolean isFailoverOnUnexpectedServerDisconnect() {
-      return failoverOnUnexpectedServerDisconnect;
     }
 
     public boolean isLogCommandExecutions() {
       return logCommandExecutions;
->>>>>>> c3e23219
     }
 
     @Override
@@ -682,12 +674,9 @@
           + ", tcpFastOpen=" + tcpFastOpen
           + ", bungeePluginMessageChannel=" + bungeePluginMessageChannel
           + ", showPingRequests=" + showPingRequests
-<<<<<<< HEAD
+          + ", failoverOnUnexpectedServerDisconnect=" + failoverOnUnexpectedServerDisconnect
           + ", announceProxyCommands=" + announceProxyCommands
-=======
-          + ", failoverOnUnexpectedServerDisconnect=" + failoverOnUnexpectedServerDisconnect
           + ", logCommandExecutions=" + logCommandExecutions
->>>>>>> c3e23219
           + '}';
     }
   }
