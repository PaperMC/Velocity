--- conflicted
+++ resolved
@@ -501,13 +501,8 @@
   }
 
   /**
-<<<<<<< HEAD
    * Sets the compression threshold on the connection. You are responsible for sending
-   * {@link com.velocitypowered.proxy.protocol.packet.SetCompression} beforehand.
-=======
-   * Sets the compression threshold on the connection. You are responsible for sending {@link
-   * SetCompressionPacket} beforehand.
->>>>>>> 953ab6d8
+   * {@link SetCompressionPacket} beforehand.
    *
    * @param threshold the compression threshold to use
    */
