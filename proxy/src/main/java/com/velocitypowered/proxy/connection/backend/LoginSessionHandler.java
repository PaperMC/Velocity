--- conflicted
+++ resolved
@@ -143,15 +143,9 @@
 
   @Override
   public boolean handle(ServerLoginSuccessPacket packet) {
-<<<<<<< HEAD
     if (server.getConfiguration().getServerPlayerInfoForwardingMode(serverConn.getServerInfo().getName()) == PlayerInfoForwarding.MODERN
         && !informationForwarded) {
-      resultFuture.complete(ConnectionRequestResults.forDisconnect(MODERN_IP_FORWARDING_FAILURE,
-          serverConn.getServer()));
-=======
-    if (server.getConfiguration().getPlayerInfoForwardingMode() == PlayerInfoForwarding.MODERN && !informationForwarded) {
       resultFuture.complete(ConnectionRequestResults.forDisconnect(MODERN_IP_FORWARDING_FAILURE, serverConn.getServer()));
->>>>>>> ebc418f6
       serverConn.disconnect();
       return true;
     }
