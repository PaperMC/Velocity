/*
 * Copyright (C) 2018-2023 Velocity Contributors
 *
 * This program is free software: you can redistribute it and/or modify
 * it under the terms of the GNU General Public License as published by
 * the Free Software Foundation, either version 3 of the License, or
 * (at your option) any later version.
 *
 * This program is distributed in the hope that it will be useful,
 * but WITHOUT ANY WARRANTY; without even the implied warranty of
 * MERCHANTABILITY or FITNESS FOR A PARTICULAR PURPOSE.  See the
 * GNU General Public License for more details.
 *
 * You should have received a copy of the GNU General Public License
 * along with this program.  If not, see <https://www.gnu.org/licenses/>.
 */

package com.velocitypowered.proxy.connection.client;

import com.velocitypowered.proxy.connection.backend.VelocityServerConnection;
import com.velocitypowered.proxy.connection.forge.legacy.LegacyForgeHandshakeClientPhase;
import com.velocitypowered.proxy.connection.forge.modern.ModernForgeHandshakeClientPhase;
import com.velocitypowered.proxy.protocol.packet.LoginPluginResponse;
import com.velocitypowered.proxy.protocol.packet.PluginMessage;

/**
 * Provides connection phase specific actions.
 *
 * <p>Note that Forge phases are found in the enums
 * {@link LegacyForgeHandshakeClientPhase} and
 * {@link ModernForgeHandshakeClientPhase}</p>
 */
public interface ClientConnectionPhase {

  /**
<<<<<<< HEAD
   * Handle a login plugin response in the context of
   * this phase.
   *
   * @param player The player
   * @param message The message to handle
   * @param server The backend connection to use
   * @return true if handled, false otherwise.
   */
  default boolean handle(ConnectedPlayer player,
      LoginPluginResponse message,
      VelocityServerConnection server) {
    return false;
  }

  /**
   * Handle a plugin message in the context of
   * this phase.
=======
   * Handle a plugin message in the context of this phase.
>>>>>>> 8a048f05
   *
   * @param player  The player
   * @param message The message to handle
   * @param server  The backend connection to use
   * @return true if handled, false otherwise.
   */
  default boolean handle(ConnectedPlayer player,
      PluginMessage message,
      VelocityServerConnection server) {
    return false;
  }

  /**
   * Instruct Velocity to reset the connection phase back to its default for the connection type.
   *
   * @param player The player
   */
  default void resetConnectionPhase(ConnectedPlayer player) {
  }

  /**
   * Perform actions just as the player joins the server.
   *
   * @param player The player
   */
  default void onFirstJoin(ConnectedPlayer player) {
  }

  /**
   * Indicates whether the connection is considered complete.
   *
   * @return true if so
   */
  default boolean consideredComplete() {
    return true;
  }
}<|MERGE_RESOLUTION|>--- conflicted
+++ resolved
@@ -33,9 +33,7 @@
 public interface ClientConnectionPhase {
 
   /**
-<<<<<<< HEAD
-   * Handle a login plugin response in the context of
-   * this phase.
+   * Handle a login plugin response in the context of this phase.
    *
    * @param player The player
    * @param message The message to handle
@@ -49,11 +47,7 @@
   }
 
   /**
-   * Handle a plugin message in the context of
-   * this phase.
-=======
    * Handle a plugin message in the context of this phase.
->>>>>>> 8a048f05
    *
    * @param player  The player
    * @param message The message to handle
