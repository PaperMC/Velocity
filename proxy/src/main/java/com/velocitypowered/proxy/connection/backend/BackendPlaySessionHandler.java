--- conflicted
+++ resolved
@@ -325,13 +325,8 @@
 
   @Override
   public void handleGeneric(MinecraftPacket packet) {
-<<<<<<< HEAD
-    if (packet instanceof PluginMessage pluginMessage) {
+    if (packet instanceof PluginMessagePacket pluginMessage) {
       pluginMessage.retain();
-=======
-    if (packet instanceof PluginMessagePacket) {
-      ((PluginMessagePacket) packet).retain();
->>>>>>> 2ac87513
     }
     playerConnection.delayedWrite(packet);
     if (++packetsFlushed >= MAXIMUM_PACKETS_TO_FLUSH) {
