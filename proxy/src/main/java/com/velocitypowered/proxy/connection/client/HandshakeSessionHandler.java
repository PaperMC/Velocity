/*
 * Copyright (C) 2018-2023 Velocity Contributors
 *
 * This program is free software: you can redistribute it and/or modify
 * it under the terms of the GNU General Public License as published by
 * the Free Software Foundation, either version 3 of the License, or
 * (at your option) any later version.
 *
 * This program is distributed in the hope that it will be useful,
 * but WITHOUT ANY WARRANTY; without even the implied warranty of
 * MERCHANTABILITY or FITNESS FOR A PARTICULAR PURPOSE.  See the
 * GNU General Public License for more details.
 *
 * You should have received a copy of the GNU General Public License
 * along with this program.  If not, see <https://www.gnu.org/licenses/>.
 */

package com.velocitypowered.proxy.connection.client;

import com.google.common.annotations.VisibleForTesting;
import com.google.common.base.Preconditions;
import com.velocitypowered.api.event.connection.ConnectionHandshakeEvent;
import com.velocitypowered.api.network.ProtocolVersion;
<<<<<<< HEAD
=======
import com.velocitypowered.api.proxy.InboundConnection;
import com.velocitypowered.api.proxy.config.PlayerInfoForwarding;
>>>>>>> 95a70c1c
import com.velocitypowered.proxy.VelocityServer;
import com.velocitypowered.proxy.connection.ConnectionType;
import com.velocitypowered.proxy.connection.ConnectionTypes;
import com.velocitypowered.proxy.connection.MinecraftConnection;
import com.velocitypowered.proxy.connection.MinecraftSessionHandler;
import com.velocitypowered.proxy.connection.forge.legacy.LegacyForgeConstants;
import com.velocitypowered.proxy.connection.util.VelocityInboundConnection;
import com.velocitypowered.proxy.protocol.MinecraftPacket;
import com.velocitypowered.proxy.protocol.StateRegistry;
import com.velocitypowered.proxy.protocol.packet.Handshake;
import com.velocitypowered.proxy.protocol.packet.LegacyDisconnect;
import com.velocitypowered.proxy.protocol.packet.LegacyHandshake;
import com.velocitypowered.proxy.protocol.packet.LegacyPing;
import io.netty.buffer.ByteBuf;
import java.net.InetAddress;
import java.net.InetSocketAddress;
import java.util.Optional;
import net.kyori.adventure.text.Component;
import net.kyori.adventure.text.format.NamedTextColor;
import org.apache.logging.log4j.LogManager;
import org.apache.logging.log4j.Logger;
import org.checkerframework.checker.nullness.qual.Nullable;

/**
 * The initial handler used when a connection is established to the proxy. This will either
 * transition to {@link StatusSessionHandler} or {@link InitialLoginSessionHandler} as soon as the
 * handshake packet is received.
 */
public class HandshakeSessionHandler implements MinecraftSessionHandler {

  private static final Logger LOGGER = LogManager.getLogger(HandshakeSessionHandler.class);

  private final MinecraftConnection connection;
  private final VelocityServer server;

  public HandshakeSessionHandler(MinecraftConnection connection, VelocityServer server) {
    this.connection = Preconditions.checkNotNull(connection, "connection");
    this.server = Preconditions.checkNotNull(server, "server");
  }

  @Override
  public boolean handle(LegacyPing packet) {
    connection.setProtocolVersion(ProtocolVersion.LEGACY);
    StatusSessionHandler handler =
        new StatusSessionHandler(server, new LegacyInboundConnection(connection, packet));
    connection.setActiveSessionHandler(StateRegistry.STATUS, handler);
    handler.handle(packet);
    return true;
  }

  @Override
  public boolean handle(LegacyHandshake packet) {
    connection.closeWith(LegacyDisconnect.from(Component.text(
        "Your client is extremely old. Please update to a newer version of Minecraft.",
        NamedTextColor.RED)
    ));
    return true;
  }

  @Override
  public boolean handle(Handshake handshake) {
    InitialInboundConnection ic = new InitialInboundConnection(connection,
        cleanVhost(handshake.getServerAddress()), handshake);
    StateRegistry nextState = getStateForProtocol(handshake.getNextStatus());
    if (nextState == null) {
      LOGGER.error("{} provided invalid protocol {}", ic, handshake.getNextStatus());
      connection.close(true);
    } else {
      connection.setProtocolVersion(handshake.getProtocolVersion());
      connection.setAssociation(ic);

      switch (nextState) {
        case STATUS:
          connection.setActiveSessionHandler(StateRegistry.STATUS,
              new StatusSessionHandler(server, ic));
          break;
        case LOGIN:
          this.handleLogin(handshake, ic);
          break;
        default:
          // If you get this, it's a bug in Velocity.
          throw new AssertionError("getStateForProtocol provided invalid state!");
      }
    }

    return true;
  }

  private static @Nullable StateRegistry getStateForProtocol(int status) {
    switch (status) {
      case StateRegistry.STATUS_ID:
        return StateRegistry.STATUS;
      case StateRegistry.LOGIN_ID:
        return StateRegistry.LOGIN;
      default:
        return null;
    }
  }

  private void handleLogin(Handshake handshake, InitialInboundConnection ic) {
    if (!ProtocolVersion.isSupported(handshake.getProtocolVersion())) {
      ic.disconnectQuietly(Component.translatable("multiplayer.disconnect.outdated_client")
          .args(Component.text(ProtocolVersion.SUPPORTED_VERSION_STRING)));
      return;
    }

    InetAddress address = ((InetSocketAddress) connection.getRemoteAddress()).getAddress();
    if (!server.getIpAttemptLimiter().attempt(address)) {
      ic.disconnectQuietly(Component.translatable("velocity.error.logging-in-too-fast"));
      return;
    }

    connection.setType(getHandshakeConnectionType(handshake));
<<<<<<< HEAD

    // If the proxy is configured for modern forwarding, we must deny connections from 1.12.2
    // and lower, otherwise IP information will never get forwarded.
    if (server.getConfiguration().getPlayerInfoForwardingMode() == PlayerInfoForwarding.MODERN
        && handshake.getProtocolVersion().compareTo(ProtocolVersion.MINECRAFT_1_13) < 0) {
      ic.disconnectQuietly(
          Component.translatable("velocity.error.modern-forwarding-needs-new-client"));
      return;
    }

    LoginInboundConnection lic = new LoginInboundConnection(ic);
    server.getEventManager().fireAndForget(new ConnectionHandshakeEvent(lic));
    connection.setActiveSessionHandler(StateRegistry.LOGIN,
        new InitialLoginSessionHandler(server, connection, lic));
=======
    server.getEventManager().fireAndForget(new ConnectionHandshakeEvent(ic));
    connection.setSessionHandler(new LoginSessionHandler(server, connection, ic));
>>>>>>> 95a70c1c
  }

  private ConnectionType getHandshakeConnectionType(Handshake handshake) {
    // Determine if we're using Forge (1.8 to 1.12, may not be the case in 1.13).
    if (handshake.getServerAddress().endsWith(LegacyForgeConstants.HANDSHAKE_HOSTNAME_TOKEN)
        && handshake.getProtocolVersion().compareTo(ProtocolVersion.MINECRAFT_1_13) < 0) {
      return ConnectionTypes.LEGACY_FORGE;
    } else if (handshake.getProtocolVersion().compareTo(ProtocolVersion.MINECRAFT_1_7_6) <= 0) {
      // 1.7 Forge will not notify us during handshake. UNDETERMINED will listen for incoming
      // forge handshake attempts. Also sends a reset handshake packet on every transition.
      return ConnectionTypes.UNDETERMINED_17;
    } else {
      // Note for future implementation: Forge 1.13+ identifies itself using a slightly different
      // hostname token.
      return ConnectionTypes.VANILLA;
    }
  }

  /**
   * Cleans the specified virtual host hostname.
   *
   * @param hostname the host name to clean
   * @return the cleaned hostname
   */
  @VisibleForTesting
  static String cleanVhost(String hostname) {
    // Clean out any anything after any zero bytes (this includes BungeeCord forwarding and the
    // legacy Forge handshake indicator).
    String cleaned = hostname;
    int zeroIdx = cleaned.indexOf('\0');
    if (zeroIdx > -1) {
      cleaned = hostname.substring(0, zeroIdx);
    }

    // If we connect through an SRV record, there will be a period at the end (DNS usually elides
    // this ending octet).
    if (!cleaned.isEmpty() && cleaned.charAt(cleaned.length() - 1) == '.') {
      cleaned = cleaned.substring(0, cleaned.length() - 1);
    }
    return cleaned;
  }

  @Override
  public void handleGeneric(MinecraftPacket packet) {
    // Unknown packet received. Better to close the connection.
    connection.close(true);
  }

  @Override
  public void handleUnknown(ByteBuf buf) {
    // Unknown packet received. Better to close the connection.
    connection.close(true);
  }

  private static class LegacyInboundConnection implements VelocityInboundConnection {

    private final MinecraftConnection connection;
    private final LegacyPing ping;

    private LegacyInboundConnection(MinecraftConnection connection,
        LegacyPing ping) {
      this.connection = connection;
      this.ping = ping;
    }

    @Override
    public InetSocketAddress getRemoteAddress() {
      return (InetSocketAddress) connection.getRemoteAddress();
    }

    @Override
    public Optional<InetSocketAddress> getVirtualHost() {
      return Optional.ofNullable(ping.getVhost());
    }

    @Override
    public boolean isActive() {
      return !connection.isClosed();
    }

    @Override
    public ProtocolVersion getProtocolVersion() {
      return ProtocolVersion.LEGACY;
    }

    @Override
    public String toString() {
      return "[legacy connection] " + this.getRemoteAddress().toString();
    }

    @Override
    public MinecraftConnection getConnection() {
      return connection;
    }
  }
}<|MERGE_RESOLUTION|>--- conflicted
+++ resolved
@@ -21,11 +21,6 @@
 import com.google.common.base.Preconditions;
 import com.velocitypowered.api.event.connection.ConnectionHandshakeEvent;
 import com.velocitypowered.api.network.ProtocolVersion;
-<<<<<<< HEAD
-=======
-import com.velocitypowered.api.proxy.InboundConnection;
-import com.velocitypowered.api.proxy.config.PlayerInfoForwarding;
->>>>>>> 95a70c1c
 import com.velocitypowered.proxy.VelocityServer;
 import com.velocitypowered.proxy.connection.ConnectionType;
 import com.velocitypowered.proxy.connection.ConnectionTypes;
@@ -139,25 +134,11 @@
     }
 
     connection.setType(getHandshakeConnectionType(handshake));
-<<<<<<< HEAD
-
-    // If the proxy is configured for modern forwarding, we must deny connections from 1.12.2
-    // and lower, otherwise IP information will never get forwarded.
-    if (server.getConfiguration().getPlayerInfoForwardingMode() == PlayerInfoForwarding.MODERN
-        && handshake.getProtocolVersion().compareTo(ProtocolVersion.MINECRAFT_1_13) < 0) {
-      ic.disconnectQuietly(
-          Component.translatable("velocity.error.modern-forwarding-needs-new-client"));
-      return;
-    }
 
     LoginInboundConnection lic = new LoginInboundConnection(ic);
     server.getEventManager().fireAndForget(new ConnectionHandshakeEvent(lic));
     connection.setActiveSessionHandler(StateRegistry.LOGIN,
         new InitialLoginSessionHandler(server, connection, lic));
-=======
-    server.getEventManager().fireAndForget(new ConnectionHandshakeEvent(ic));
-    connection.setSessionHandler(new LoginSessionHandler(server, connection, ic));
->>>>>>> 95a70c1c
   }
 
   private ConnectionType getHandshakeConnectionType(Handshake handshake) {
