--- conflicted
+++ resolved
@@ -141,15 +141,9 @@
     // If the proxy is configured for modern forwarding, we must deny connections from 1.12.2
     // and lower, otherwise IP information will never get forwarded.
     if (server.getConfiguration().getPlayerInfoForwardingMode() == PlayerInfoForwarding.MODERN
-<<<<<<< HEAD
-        && handshake.getProtocolVersion().compareTo(ProtocolVersion.MINECRAFT_1_13) < 0) {
+        && handshake.getProtocolVersion().lessThan(ProtocolVersion.MINECRAFT_1_13)) {
       ic.disconnectQuietly(Component.translatable(
           "velocity.error.modern-forwarding-needs-new-client"));
-=======
-        && handshake.getProtocolVersion().lessThan(ProtocolVersion.MINECRAFT_1_13)) {
-      ic.disconnectQuietly(
-          Component.translatable("velocity.error.modern-forwarding-needs-new-client"));
->>>>>>> 953ab6d8
       return;
     }
 
