--- conflicted
+++ resolved
@@ -142,12 +142,11 @@
               return;
             }
 
-<<<<<<< HEAD
             mcConnection.eventLoop().execute(() -> {
               if (!result.isForceOfflineMode() && (server.getConfiguration().isOnlineMode()
                   || result.isOnlineModeAllowed())) {
                 // Request encryption.
-                EncryptionRequest request = generateEncryptionRequest();
+                EncryptionRequestPacket request = generateEncryptionRequest();
                 this.verify = Arrays.copyOf(request.getVerifyToken(), 4);
                 mcConnection.write(request);
                 this.currentState = LoginState.ENCRYPTION_REQUEST_SENT;
@@ -163,21 +162,6 @@
         .exceptionally((ex) -> {
           logger.error("Exception in pre-login stage", ex);
           return null;
-=======
-        mcConnection.eventLoop().execute(() -> {
-          if (!result.isForceOfflineMode()
-              && (server.getConfiguration().isOnlineMode() || result.isOnlineModeAllowed())) {
-            // Request encryption.
-            EncryptionRequestPacket request = generateEncryptionRequest();
-            this.verify = Arrays.copyOf(request.getVerifyToken(), 4);
-            mcConnection.write(request);
-            this.currentState = LoginState.ENCRYPTION_REQUEST_SENT;
-          } else {
-            mcConnection.setActiveSessionHandler(StateRegistry.LOGIN,
-                new AuthSessionHandler(server, inbound,
-                    GameProfile.forOfflinePlayer(login.getUsername()), false));
-          }
->>>>>>> 953ab6d8
         });
 
     return true;
@@ -276,8 +260,8 @@
                   new AuthSessionHandler(server, inbound, profile, true));
             } else if (response.statusCode() == 204) {
               // Apparently an offline-mode user logged onto this online-mode proxy.
-              inbound.disconnect(
-                  Component.translatable("velocity.error.online-mode-only", NamedTextColor.RED));
+              inbound.disconnect(Component.translatable("velocity.error.online-mode-only",
+                  NamedTextColor.RED));
             } else {
               // Something else went wrong
               logger.error(
@@ -285,32 +269,7 @@
                   response.statusCode(), login.getUsername(), playerIp);
               inbound.disconnect(Component.translatable("multiplayer.disconnect.authservers_down"));
             }
-<<<<<<< HEAD
-            // All went well, initialize the session.
-            mcConnection.setActiveSessionHandler(StateRegistry.LOGIN,
-                new AuthSessionHandler(server, inbound, profile, true));
-          } else if (profileResponse.getStatusCode() == 204) {
-            // Apparently an offline-mode user logged onto this online-mode proxy.
-            inbound.disconnect(Component.translatable("velocity.error.online-mode-only",
-                NamedTextColor.RED));
-          } else {
-            // Something else went wrong
-            logger.error(
-                "Got an unexpected error code {} whilst contacting Mojang to log in {} ({})",
-                profileResponse.getStatusCode(), login.getUsername(), playerIp);
-            inbound.disconnect(Component.translatable("multiplayer.disconnect.authservers_down"));
-          }
-        } catch (ExecutionException e) {
-          logger.error("Unable to authenticate with Mojang", e);
-          inbound.disconnect(Component.translatable("multiplayer.disconnect.authservers_down"));
-        } catch (InterruptedException e) {
-          // not much we can do usefully
-          Thread.currentThread().interrupt();
-        }
-      }, mcConnection.eventLoop());
-=======
           }, mcConnection.eventLoop());
->>>>>>> 953ab6d8
     } catch (GeneralSecurityException e) {
       logger.error("Unable to enable encryption", e);
       mcConnection.close(true);
