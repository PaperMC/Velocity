--- conflicted
+++ resolved
@@ -226,20 +226,6 @@
               return;
             }
 
-<<<<<<< HEAD
-        try {
-          Response profileResponse = hasJoinedResponse.get();
-          if (profileResponse.getStatusCode() == 200) {
-            final GameProfile profile = GENERAL_GSON.fromJson(profileResponse.getResponseBody(),
-                GameProfile.class);
-            // Not so fast, now we verify the public key for 1.19.1+
-            if (inbound.getIdentifiedKey() != null
-                && inbound.getIdentifiedKey().getKeyRevision() == IdentifiedKey.Revision.LINKED_V2
-                && inbound.getIdentifiedKey() instanceof IdentifiedKeyImpl key) {
-              if (!key.internalAddHolder(profile.getId())) {
-                inbound.disconnect(
-                    Component.translatable("multiplayer.disconnect.invalid_public_key"));
-=======
             // Go ahead and enable encryption. Once the client sends EncryptionResponse, encryption
             // is enabled.
             try {
@@ -258,13 +244,11 @@
               // Not so fast, now we verify the public key for 1.19.1+
               if (inbound.getIdentifiedKey() != null
                   && inbound.getIdentifiedKey().getKeyRevision() == IdentifiedKey.Revision.LINKED_V2
-                  && inbound.getIdentifiedKey() instanceof IdentifiedKeyImpl) {
-                IdentifiedKeyImpl key = (IdentifiedKeyImpl) inbound.getIdentifiedKey();
+                  && inbound.getIdentifiedKey() instanceof IdentifiedKeyImpl key) {
                 if (!key.internalAddHolder(profile.getId())) {
                   inbound.disconnect(
                       Component.translatable("multiplayer.disconnect.invalid_public_key"));
                 }
->>>>>>> 2ac87513
               }
               // All went well, initialize the session.
               mcConnection.setActiveSessionHandler(StateRegistry.LOGIN,
