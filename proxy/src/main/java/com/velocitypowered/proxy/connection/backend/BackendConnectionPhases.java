/*
 * Copyright (C) 2018-2023 Velocity Contributors
 *
 * This program is free software: you can redistribute it and/or modify
 * it under the terms of the GNU General Public License as published by
 * the Free Software Foundation, either version 3 of the License, or
 * (at your option) any later version.
 *
 * This program is distributed in the hope that it will be useful,
 * but WITHOUT ANY WARRANTY; without even the implied warranty of
 * MERCHANTABILITY or FITNESS FOR A PARTICULAR PURPOSE.  See the
 * GNU General Public License for more details.
 *
 * You should have received a copy of the GNU General Public License
 * along with this program.  If not, see <https://www.gnu.org/licenses/>.
 */

package com.velocitypowered.proxy.connection.backend;

import com.velocitypowered.proxy.connection.client.ConnectedPlayer;
import com.velocitypowered.proxy.connection.forge.legacy.LegacyForgeHandshakeBackendPhase;
import com.velocitypowered.proxy.connection.forge.modern.ModernForgeHandshakeBackendPhase;
import com.velocitypowered.proxy.protocol.packet.LoginPluginMessage;
import com.velocitypowered.proxy.protocol.packet.PluginMessage;

/**
 * Contains Vanilla {@link BackendConnectionPhase}s.
 *
 * <p>See {@link LegacyForgeHandshakeBackendPhase} for Legacy Forge
 * versions</p>
 */
public final class BackendConnectionPhases {

  /**
   * The backend connection is vanilla.
   */
  public static final BackendConnectionPhase VANILLA = new BackendConnectionPhase() {
  };

  /**
   * The backend connection is unknown at this time.
   */
  public static final BackendConnectionPhase UNKNOWN = new BackendConnectionPhase() {
    @Override
    public boolean consideredComplete() {
      return false;
    }

    @Override
    public boolean handle(VelocityServerConnection serverConn,
<<<<<<< HEAD
                          ConnectedPlayer player,
                          LoginPluginMessage message) {
      // The connection may be modern forge. If so, the Forge handler will deal with this
      // for us. Otherwise, we have nothing to do.
      return ModernForgeHandshakeBackendPhase.NOT_STARTED.handle(serverConn, player, message);
    }

    @Override
    public boolean handle(VelocityServerConnection serverConn,
                          ConnectedPlayer player,
                          PluginMessage message) {
=======
        ConnectedPlayer player,
        PluginMessage message) {
>>>>>>> 8a048f05
      // The connection may be legacy forge. If so, the Forge handler will deal with this
      // for us. Otherwise, we have nothing to do.
      return LegacyForgeHandshakeBackendPhase.NOT_STARTED.handle(serverConn, player, message);
    }
  };

  /**
   * A special backend phase used to indicate that this connection is about to become obsolete
   * (transfer to a new server, for instance) and that Forge messages ought to be forwarded on to an
   * in-flight connection instead.
   */
  public static final BackendConnectionPhase IN_TRANSITION = new BackendConnectionPhase() {
    @Override
    public boolean consideredComplete() {
      return true;
    }
  };

  private BackendConnectionPhases() {
    throw new AssertionError();
  }
}<|MERGE_RESOLUTION|>--- conflicted
+++ resolved
@@ -48,27 +48,12 @@
 
     @Override
     public boolean handle(VelocityServerConnection serverConn,
-<<<<<<< HEAD
                           ConnectedPlayer player,
                           LoginPluginMessage message) {
       // The connection may be modern forge. If so, the Forge handler will deal with this
       // for us. Otherwise, we have nothing to do.
       return ModernForgeHandshakeBackendPhase.NOT_STARTED.handle(serverConn, player, message);
     }
-
-    @Override
-    public boolean handle(VelocityServerConnection serverConn,
-                          ConnectedPlayer player,
-                          PluginMessage message) {
-=======
-        ConnectedPlayer player,
-        PluginMessage message) {
->>>>>>> 8a048f05
-      // The connection may be legacy forge. If so, the Forge handler will deal with this
-      // for us. Otherwise, we have nothing to do.
-      return LegacyForgeHandshakeBackendPhase.NOT_STARTED.handle(serverConn, player, message);
-    }
-  };
 
   /**
    * A special backend phase used to indicate that this connection is about to become obsolete
