/*
 * Copyright (C) 2018-2023 Velocity Contributors
 *
 * This program is free software: you can redistribute it and/or modify
 * it under the terms of the GNU General Public License as published by
 * the Free Software Foundation, either version 3 of the License, or
 * (at your option) any later version.
 *
 * This program is distributed in the hope that it will be useful,
 * but WITHOUT ANY WARRANTY; without even the implied warranty of
 * MERCHANTABILITY or FITNESS FOR A PARTICULAR PURPOSE.  See the
 * GNU General Public License for more details.
 *
 * You should have received a copy of the GNU General Public License
 * along with this program.  If not, see <https://www.gnu.org/licenses/>.
 */

package com.velocitypowered.proxy.connection.client;

import static com.velocitypowered.proxy.protocol.util.PluginMessageUtil.constructChannelsPacket;

import com.google.common.collect.ImmutableList;
import com.mojang.brigadier.suggestion.Suggestion;
import com.velocitypowered.api.command.VelocityBrigadierMessage;
import com.velocitypowered.api.event.connection.PluginMessageEvent;
import com.velocitypowered.api.event.player.PlayerChannelRegisterEvent;
import com.velocitypowered.api.event.player.PlayerClientBrandEvent;
import com.velocitypowered.api.event.player.TabCompleteEvent;
import com.velocitypowered.api.network.ProtocolVersion;
import com.velocitypowered.api.proxy.messages.ChannelIdentifier;
import com.velocitypowered.api.proxy.messages.LegacyChannelIdentifier;
import com.velocitypowered.api.proxy.messages.MinecraftChannelIdentifier;
import com.velocitypowered.proxy.VelocityServer;
import com.velocitypowered.proxy.connection.ConnectionTypes;
import com.velocitypowered.proxy.connection.MinecraftConnection;
import com.velocitypowered.proxy.connection.MinecraftSessionHandler;
import com.velocitypowered.proxy.connection.backend.BackendConnectionPhases;
import com.velocitypowered.proxy.connection.backend.BungeeCordMessageResponder;
import com.velocitypowered.proxy.connection.backend.VelocityServerConnection;
import com.velocitypowered.proxy.connection.forge.legacy.LegacyForgeConstants;
import com.velocitypowered.proxy.protocol.MinecraftPacket;
import com.velocitypowered.proxy.protocol.StateRegistry;
import com.velocitypowered.proxy.protocol.packet.BossBarPacket;
import com.velocitypowered.proxy.protocol.packet.ClientSettingsPacket;
import com.velocitypowered.proxy.protocol.packet.JoinGamePacket;
import com.velocitypowered.proxy.protocol.packet.KeepAlivePacket;
import com.velocitypowered.proxy.protocol.packet.PluginMessagePacket;
import com.velocitypowered.proxy.protocol.packet.ResourcePackResponsePacket;
import com.velocitypowered.proxy.protocol.packet.RespawnPacket;
import com.velocitypowered.proxy.protocol.packet.TabCompleteRequestPacket;
import com.velocitypowered.proxy.protocol.packet.TabCompleteResponsePacket;
import com.velocitypowered.proxy.protocol.packet.TabCompleteResponsePacket.Offer;
import com.velocitypowered.proxy.protocol.packet.chat.ChatHandler;
import com.velocitypowered.proxy.protocol.packet.chat.ChatTimeKeeper;
import com.velocitypowered.proxy.protocol.packet.chat.CommandHandler;
import com.velocitypowered.proxy.protocol.packet.chat.ComponentHolder;
import com.velocitypowered.proxy.protocol.packet.chat.keyed.KeyedChatHandler;
import com.velocitypowered.proxy.protocol.packet.chat.keyed.KeyedCommandHandler;
import com.velocitypowered.proxy.protocol.packet.chat.keyed.KeyedPlayerChatPacket;
import com.velocitypowered.proxy.protocol.packet.chat.keyed.KeyedPlayerCommandPacket;
import com.velocitypowered.proxy.protocol.packet.chat.legacy.LegacyChatHandler;
import com.velocitypowered.proxy.protocol.packet.chat.legacy.LegacyChatPacket;
import com.velocitypowered.proxy.protocol.packet.chat.legacy.LegacyCommandHandler;
import com.velocitypowered.proxy.protocol.packet.chat.session.SessionChatHandler;
import com.velocitypowered.proxy.protocol.packet.chat.session.SessionCommandHandler;
import com.velocitypowered.proxy.protocol.packet.chat.session.SessionPlayerChatPacket;
import com.velocitypowered.proxy.protocol.packet.chat.session.SessionPlayerCommandPacket;
import com.velocitypowered.proxy.protocol.packet.config.FinishedUpdatePacket;
import com.velocitypowered.proxy.protocol.packet.title.GenericTitlePacket;
import com.velocitypowered.proxy.protocol.util.PluginMessageUtil;
import com.velocitypowered.proxy.util.CharacterUtil;
import io.netty.buffer.ByteBuf;
import io.netty.buffer.ByteBufUtil;
import io.netty.buffer.Unpooled;
import io.netty.util.ReferenceCountUtil;
import java.time.Instant;
import java.util.ArrayList;
import java.util.Collection;
import java.util.List;
import java.util.Queue;
import java.util.UUID;
import java.util.concurrent.CompletableFuture;
import java.util.concurrent.ConcurrentLinkedQueue;
import java.util.concurrent.TimeUnit;
import net.kyori.adventure.text.Component;
import net.kyori.adventure.text.format.NamedTextColor;
import org.apache.logging.log4j.LogManager;
import org.apache.logging.log4j.Logger;
import org.checkerframework.checker.nullness.qual.Nullable;

/**
 * Handles communication with the connected Minecraft client. This is effectively the primary nerve
 * center that joins backend servers with players.
 */
public class ClientPlaySessionHandler implements MinecraftSessionHandler {

  private static final Logger logger = LogManager.getLogger(ClientPlaySessionHandler.class);

  private final ConnectedPlayer player;
  private boolean spawned = false;
  private final List<UUID> serverBossBars = new ArrayList<>();
  private final Queue<PluginMessagePacket> loginPluginMessages = new ConcurrentLinkedQueue<>();
  private final VelocityServer server;
  private @Nullable TabCompleteRequestPacket outstandingTabComplete;
  private final ChatHandler<? extends MinecraftPacket> chatHandler;
  private final CommandHandler<? extends MinecraftPacket> commandHandler;
  private final ChatTimeKeeper timeKeeper = new ChatTimeKeeper();

  private CompletableFuture<Void> configSwitchFuture;

  /**
   * Constructs a client play session handler.
   *
   * @param server the Velocity server instance
   * @param player the player
   */
  public ClientPlaySessionHandler(VelocityServer server, ConnectedPlayer player) {
    this.player = player;
    this.server = server;

    if (this.player.getProtocolVersion().compareTo(ProtocolVersion.MINECRAFT_1_19_3) >= 0) {
      this.chatHandler = new SessionChatHandler(this.player, this.server);
      this.commandHandler = new SessionCommandHandler(this.player, this.server);
    } else if (this.player.getProtocolVersion().compareTo(ProtocolVersion.MINECRAFT_1_19) >= 0) {
      this.chatHandler = new KeyedChatHandler(this.server, this.player);
      this.commandHandler = new KeyedCommandHandler(this.player, this.server);
    } else {
      this.chatHandler = new LegacyChatHandler(this.server, this.player);
      this.commandHandler = new LegacyCommandHandler(this.player, this.server);
    }
  }

  @SuppressWarnings("BooleanMethodIsAlwaysInverted")
  private boolean updateTimeKeeper(@Nullable Instant instant) {
    if (instant == null) {
      return true;
    }
    if (!this.timeKeeper.update(instant)) {
      player.disconnect(Component.translatable("multiplayer.disconnect.out_of_order_chat"));
      return false;
    }
    return true;
  }

  @SuppressWarnings("BooleanMethodIsAlwaysInverted")
  private boolean validateChat(String message) {
    if (CharacterUtil.containsIllegalCharacters(message)) {
      player.disconnect(
          Component.translatable("velocity.error.illegal-chat-characters", NamedTextColor.RED));
      return false;
    }
    return true;
  }

  @Override
  public void activated() {
    configSwitchFuture = new CompletableFuture<>();
    Collection<String> channels =
        server.getChannelRegistrar().getChannelsForProtocol(player.getProtocolVersion());
    if (!channels.isEmpty()) {
      PluginMessagePacket register = constructChannelsPacket(player.getProtocolVersion(), channels);
      player.getConnection().write(register);
    }
  }

  @Override
  public void deactivated() {
    for (PluginMessagePacket message : loginPluginMessages) {
      ReferenceCountUtil.release(message);
    }
  }

  @Override
  public boolean handle(KeepAlivePacket packet) {
    VelocityServerConnection serverConnection = player.getConnectedServer();
    if (serverConnection != null) {
      Long sentTime = serverConnection.getPendingPings().remove(packet.getRandomId());
      if (sentTime != null) {
        MinecraftConnection smc = serverConnection.getConnection();
        if (smc != null) {
          player.setPing(TimeUnit.NANOSECONDS.toMillis(System.nanoTime() - sentTime));
          smc.write(packet);
        }
      }
    }
    return true;
  }

  @Override
  public boolean handle(ClientSettingsPacket packet) {
    player.setClientSettings(packet);
    VelocityServerConnection serverConnection = player.getConnectedServer();
    if (serverConnection == null) {
      // No server connection yet, probably transitioning.
      return true;
    }
    player.getConnectedServer().ensureConnected().write(packet);
    return true; // will forward onto the server
  }

  @Override
  public boolean handle(SessionPlayerCommandPacket packet) {
    player.ensureAndGetCurrentServer();

    if (!updateTimeKeeper(packet.getTimeStamp())) {
      return true;
    }

    if (!validateChat(packet.getCommand())) {
      return true;
    }

    return this.commandHandler.handlePlayerCommand(packet);
  }

  @Override
  public boolean handle(SessionPlayerChatPacket packet) {
    player.ensureAndGetCurrentServer();

    if (!updateTimeKeeper(packet.getTimestamp())) {
      return true;
    }

    if (!validateChat(packet.getMessage())) {
      return true;
    }

    return this.chatHandler.handlePlayerChat(packet);
  }

  @Override
  public boolean handle(KeyedPlayerCommandPacket packet) {
    player.ensureAndGetCurrentServer();

    if (!updateTimeKeeper(packet.getTimestamp())) {
      return true;
    }

    if (!validateChat(packet.getCommand())) {
      return true;
    }

    return this.commandHandler.handlePlayerCommand(packet);
  }

  @Override
  public boolean handle(KeyedPlayerChatPacket packet) {
    player.ensureAndGetCurrentServer();

    if (!updateTimeKeeper(packet.getExpiry())) {
      return true;
    }

    if (!validateChat(packet.getMessage())) {
      return true;
    }

    return this.chatHandler.handlePlayerChat(packet);
  }

  @Override
  public boolean handle(LegacyChatPacket packet) {
    player.ensureAndGetCurrentServer();
    String msg = packet.getMessage();
    if (!validateChat(msg)) {
      return true;
    }

    if (msg.startsWith("/")) {
      this.commandHandler.handlePlayerCommand(packet);
    } else {
      this.chatHandler.handlePlayerChat(packet);
    }
    return true;
  }

  @Override
  public boolean handle(TabCompleteRequestPacket packet) {
    boolean isCommand = !packet.isAssumeCommand() && packet.getCommand().startsWith("/");

    if (isCommand) {
      return this.handleCommandTabComplete(packet);
    } else {
      return this.handleRegularTabComplete(packet);
    }
  }

  @Override
  public boolean handle(PluginMessagePacket packet) {
    // Handling edge case when packet with FML client handshake (state COMPLETE)
    // arrives after JoinGame packet from destination server
    VelocityServerConnection serverConn =
            (player.getConnectedServer() == null
                    && packet.getChannel().equals(
                            LegacyForgeConstants.FORGE_LEGACY_HANDSHAKE_CHANNEL))
            ? player.getConnectionInFlight() : player.getConnectedServer();

    MinecraftConnection backendConn = serverConn != null ? serverConn.getConnection() : null;
    if (serverConn != null && backendConn != null) {
      if (backendConn.getState() != StateRegistry.PLAY) {
        logger.warn("A plugin message was received while the backend server was not "
            + "ready. Channel: {}. Packet discarded.", packet.getChannel());
      } else if (PluginMessageUtil.isRegister(packet)) {
        List<String> channels = PluginMessageUtil.getChannels(packet);
        List<ChannelIdentifier> channelIdentifiers = new ArrayList<>();
        for (String channel : channels) {
          try {
            channelIdentifiers.add(MinecraftChannelIdentifier.from(channel));
          } catch (IllegalArgumentException e) {
            channelIdentifiers.add(new LegacyChannelIdentifier(channel));
          }
        }
        server.getEventManager()
            .fireAndForget(
                new PlayerChannelRegisterEvent(player, ImmutableList.copyOf(channelIdentifiers)));
        backendConn.write(packet.retain());
      } else if (PluginMessageUtil.isUnregister(packet)) {
        backendConn.write(packet.retain());
      } else if (PluginMessageUtil.isMcBrand(packet)) {
        String brand = PluginMessageUtil.readBrandMessage(packet.content());
        server.getEventManager().fireAndForget(new PlayerClientBrandEvent(player, brand));
        player.setClientBrand(brand);
        backendConn.write(packet.retain());
      } else if (BungeeCordMessageResponder.isBungeeCordMessage(packet)) {
        return true;
      } else {
        if (serverConn.getPhase() == BackendConnectionPhases.IN_TRANSITION) {
          // We must bypass the currently-connected server when forwarding Forge packets.
          VelocityServerConnection inFlight = player.getConnectionInFlight();
          if (inFlight != null) {
            player.getPhase().handle(player, packet, inFlight);
          }
          return true;
        }

        if (!player.getPhase().handle(player, packet, serverConn)) {
          ChannelIdentifier id = server.getChannelRegistrar().getFromId(packet.getChannel());
          if (id == null) {
            // We don't have any plugins listening on this channel, process the packet now.
            if (!player.getPhase().consideredComplete() || !serverConn.getPhase()
                .consideredComplete()) {
              // The client is trying to send messages too early. This is primarily caused by mods,
              // but further aggravated by Velocity. To work around these issues, we will queue any
              // non-FML handshake messages to be sent once the FML handshake has completed or the
              // JoinGame packet has been received by the proxy, whichever comes first.
              //
              // We also need to make sure to retain these packets, so they can be flushed
              // appropriately.
              loginPluginMessages.add(packet.retain());
            } else {
              // The connection is ready, send the packet now.
              backendConn.write(packet.retain());
            }
          } else {
            byte[] copy = ByteBufUtil.getBytes(packet.content());
            PluginMessageEvent event = new PluginMessageEvent(player, serverConn, id, copy);
            server.getEventManager().fire(event).thenAcceptAsync(pme -> {
              if (pme.getResult().isAllowed()) {
                PluginMessagePacket message = new PluginMessagePacket(packet.getChannel(),
                    Unpooled.wrappedBuffer(copy));
                if (!player.getPhase().consideredComplete() || !serverConn.getPhase()
                    .consideredComplete()) {
                  // We're still processing the connection (see above), enqueue the packet for now.
                  loginPluginMessages.add(message.retain());
                } else {
                  backendConn.write(message);
                }
              }
            }, backendConn.eventLoop()).exceptionally((ex) -> {
              logger.error("Exception while handling plugin message packet for {}", player, ex);
              return null;
            });
          }
        }
      }
    }

    return true;
  }

  @Override
  public boolean handle(ResourcePackResponsePacket packet) {
    return player.onResourcePackResponse(packet.getStatus());
  }

  @Override
  public boolean handle(FinishedUpdatePacket packet) {
    // Complete client switch
    player.getConnection().setActiveSessionHandler(StateRegistry.CONFIG);
    VelocityServerConnection serverConnection = player.getConnectedServer();
    if (serverConnection != null) {
      MinecraftConnection smc = serverConnection.ensureConnected();
      CompletableFuture.runAsync(() -> {
        smc.write(packet);
        smc.setActiveSessionHandler(StateRegistry.CONFIG);
        smc.setAutoReading(true);
      }, smc.eventLoop()).exceptionally((ex) -> {
        logger.error("Error forwarding config state acknowledgement to server:", ex);
        return null;
      });
    }
    configSwitchFuture.complete(null);
    return true;
  }

  @Override
  public void handleGeneric(MinecraftPacket packet) {
    VelocityServerConnection serverConnection = player.getConnectedServer();
    if (serverConnection == null) {
      // No server connection yet, probably transitioning.
      return;
    }

    MinecraftConnection smc = serverConnection.getConnection();
    if (smc != null && serverConnection.getPhase().consideredComplete()) {
<<<<<<< HEAD
      if (packet instanceof PluginMessage pluginMessage) {
        pluginMessage.retain();
=======
      if (packet instanceof PluginMessagePacket) {
        ((PluginMessagePacket) packet).retain();
>>>>>>> 2ac87513
      }
      smc.write(packet);
    }
  }

  @Override
  public void handleUnknown(ByteBuf buf) {
    VelocityServerConnection serverConnection = player.getConnectedServer();
    if (serverConnection == null) {
      // No server connection yet, probably transitioning.
      return;
    }

    MinecraftConnection smc = serverConnection.getConnection();
    if (smc != null && !smc.isClosed() && serverConnection.getPhase().consideredComplete()) {
      smc.write(buf.retain());
    }
  }

  @Override
  public void disconnected() {
    player.teardown();
  }

  @Override
  public void exception(Throwable throwable) {
    player.disconnect(
        Component.translatable("velocity.error.player-connection-error", NamedTextColor.RED));
  }

  @Override
  public void writabilityChanged() {
    boolean writable = player.getConnection().getChannel().isWritable();

    if (!writable) {
      // We might have packets queued from the server, so flush them now to free up memory. Make
      // sure to do it on a future invocation of the event loop, otherwise while the issue will
      // fix itself, we'll still disable auto-reading and instead of backpressure resolution, we
      // get client timeouts.
      player.getConnection().eventLoop().execute(() -> player.getConnection().flush());
    }

    VelocityServerConnection serverConn = player.getConnectedServer();
    if (serverConn != null) {
      MinecraftConnection smc = serverConn.getConnection();
      if (smc != null) {
        smc.setAutoReading(writable);
      }
    }
  }

  /**
   * Handles switching stages for swapping between servers.
   *
   * @return a future that completes when the switch is complete
   */
  public CompletableFuture<Void> doSwitch() {
    VelocityServerConnection existingConnection = player.getConnectedServer();

    if (existingConnection != null) {
      // Shut down the existing server connection.
      player.setConnectedServer(null);
      existingConnection.disconnect();

      // Send keep alive to try to avoid timeouts
      player.sendKeepAlive();

      // Config state clears everything in the client. No need to clear later.
      spawned = false;
      serverBossBars.clear();
      player.clearPlayerListHeaderAndFooterSilent();
      player.getTabList().clearAllSilent();
    }

    player.switchToConfigState();

    return configSwitchFuture;
  }

  /**
   * Handles the {@code JoinGame} packet. This function is responsible for handling the client-side
   * switching servers in Velocity.
   *
   * @param joinGame    the join game packet
   * @param destination the new server we are connecting to
   */
  public void handleBackendJoinGame(JoinGamePacket joinGame, VelocityServerConnection destination) {
    final MinecraftConnection serverMc = destination.ensureConnected();

    if (!spawned) {
      // The player wasn't spawned in yet, so we don't need to do anything special. Just send
      // JoinGame.
      spawned = true;
      player.getConnection().delayedWrite(joinGame);
      // Required for Legacy Forge
      player.getPhase().onFirstJoin(player);
    } else {
      // Clear tab list to avoid duplicate entries
      player.getTabList().clearAll();

      // The player is switching from a server already, so we need to tell the client to change
      // entity IDs and send new dimension information.
      if (player.getConnection().getType() == ConnectionTypes.LEGACY_FORGE) {
        this.doSafeClientServerSwitch(joinGame);
      } else {
        this.doFastClientServerSwitch(joinGame);
      }
    }

    destination.setActiveDimensionRegistry(joinGame.getRegistry()); // 1.16

    // Remove previous boss bars. These don't get cleared when sending JoinGame, thus the need to
    // track them.
    for (UUID serverBossBar : serverBossBars) {
      BossBarPacket deletePacket = new BossBarPacket();
      deletePacket.setUuid(serverBossBar);
      deletePacket.setAction(BossBarPacket.REMOVE);
      player.getConnection().delayedWrite(deletePacket);
    }
    serverBossBars.clear();

    // Tell the server about the proxy's plugin message channels.
    ProtocolVersion serverVersion = serverMc.getProtocolVersion();
    final Collection<String> channels = server.getChannelRegistrar()
            .getChannelsForProtocol(serverMc.getProtocolVersion());
    if (!channels.isEmpty()) {
      serverMc.delayedWrite(constructChannelsPacket(serverVersion, channels));
    }

    // If we had plugin messages queued during login/FML handshake, send them now.
    PluginMessagePacket pm;
    while ((pm = loginPluginMessages.poll()) != null) {
      serverMc.delayedWrite(pm);
    }

    // Clear any title from the previous server.
    if (player.getProtocolVersion().compareTo(ProtocolVersion.MINECRAFT_1_8) >= 0) {
      player.getConnection().delayedWrite(
          GenericTitlePacket.constructTitlePacket(GenericTitlePacket.ActionType.RESET,
              player.getProtocolVersion()));
    }

    // Flush everything
    player.getConnection().flush();
    serverMc.flush();
    destination.completeJoin();
  }

  private void doFastClientServerSwitch(JoinGamePacket joinGame) {
    // In order to handle switching to another server, you will need to send two packets:
    //
    // - The join game packet from the backend server, with a different dimension
    // - A respawn with the correct dimension
    //
    // Most notably, by having the client accept the join game packet, we can work around the need
    // to perform entity ID rewrites, eliminating potential issues from rewriting packets and
    // improving compatibility with mods.
    final RespawnPacket respawn = RespawnPacket.fromJoinGame(joinGame);

    if (player.getProtocolVersion().compareTo(ProtocolVersion.MINECRAFT_1_16) < 0) {
      // Before Minecraft 1.16, we could not switch to the same dimension without sending an
      // additional respawn. On older versions of Minecraft this forces the client to perform
      // garbage collection which adds additional latency.
      joinGame.setDimension(joinGame.getDimension() == 0 ? -1 : 0);
    }
    player.getConnection().delayedWrite(joinGame);
    player.getConnection().delayedWrite(respawn);
  }

  private void doSafeClientServerSwitch(JoinGamePacket joinGame) {
    // Some clients do not behave well with the "fast" respawn sequence. In this case we will use
    // a "safe" respawn sequence that involves sending three packets to the client. They have the
    // same effect but tend to work better with buggier clients (Forge 1.8 in particular).

    // Send the JoinGame packet itself, unmodified.
    player.getConnection().delayedWrite(joinGame);

    // Send a respawn packet in a different dimension.
    final RespawnPacket fakeSwitchPacket = RespawnPacket.fromJoinGame(joinGame);
    fakeSwitchPacket.setDimension(joinGame.getDimension() == 0 ? -1 : 0);
    player.getConnection().delayedWrite(fakeSwitchPacket);

    // Now send a respawn packet in the correct dimension.
    final RespawnPacket correctSwitchPacket = RespawnPacket.fromJoinGame(joinGame);
    player.getConnection().delayedWrite(correctSwitchPacket);
  }

  public List<UUID> getServerBossBars() {
    return serverBossBars;
  }

  private boolean handleCommandTabComplete(TabCompleteRequestPacket packet) {
    // In 1.13+, we need to do additional work for the richer suggestions available.
    String command = packet.getCommand().substring(1);
    int commandEndPosition = command.indexOf(' ');
    if (commandEndPosition == -1) {
      commandEndPosition = command.length();
    }

    String commandLabel = command.substring(0, commandEndPosition);
    if (!server.getCommandManager().hasCommand(commandLabel)) {
      if (player.getProtocolVersion().compareTo(ProtocolVersion.MINECRAFT_1_13) < 0) {
        // Outstanding tab completes are recorded for use with 1.12 clients and below to provide
        // additional tab completion support.
        outstandingTabComplete = packet;
      }
      return false;
    }

    server.getCommandManager().offerBrigadierSuggestions(player, command)
        .thenAcceptAsync(suggestions -> {
          if (suggestions.isEmpty()) {
            return;
          }

          List<Offer> offers = new ArrayList<>();
          for (Suggestion suggestion : suggestions.getList()) {
            String offer = suggestion.getText();
            ComponentHolder tooltip = null;
            if (suggestion.getTooltip() != null
                && suggestion.getTooltip() instanceof VelocityBrigadierMessage vbm) {
              tooltip = new ComponentHolder(player.getProtocolVersion(), vbm.asComponent());
            }
            offers.add(new Offer(offer, tooltip));
          }
          int startPos = packet.getCommand().lastIndexOf(' ') + 1;
          if (startPos > 0) {
            TabCompleteResponsePacket resp = new TabCompleteResponsePacket();
            resp.setTransactionId(packet.getTransactionId());
            resp.setStart(startPos);
            resp.setLength(packet.getCommand().length() - startPos);
            resp.getOffers().addAll(offers);
            player.getConnection().write(resp);
          }
        }, player.getConnection().eventLoop()).exceptionally((ex) -> {
          logger.error("Exception while handling command tab completion for player {} executing {}",
              player, command, ex);
          return null;
        });
    return true; // Sorry, handler; we're just gonna have to lie to you here.
  }

  private boolean handleRegularTabComplete(TabCompleteRequestPacket packet) {
    if (player.getProtocolVersion().compareTo(ProtocolVersion.MINECRAFT_1_13) < 0) {
      // Outstanding tab completes are recorded for use with 1.12 clients and below to provide
      // additional tab completion support.
      outstandingTabComplete = packet;
    }
    return false;
  }

  /**
   * Handles additional tab complete.
   *
   * @param response the tab complete response from the backend
   */
  public void handleTabCompleteResponse(TabCompleteResponsePacket response) {
    if (outstandingTabComplete != null && !outstandingTabComplete.isAssumeCommand()) {
      if (outstandingTabComplete.getCommand().startsWith("/")) {
        this.finishCommandTabComplete(outstandingTabComplete, response);
      } else {
        this.finishRegularTabComplete(outstandingTabComplete, response);
      }
      outstandingTabComplete = null;
    } else {
      // Nothing to do
      player.getConnection().write(response);
    }
  }

  private void finishCommandTabComplete(TabCompleteRequestPacket request,
                                        TabCompleteResponsePacket response) {
    String command = request.getCommand().substring(1);
    server.getCommandManager().offerBrigadierSuggestions(player, command)
        .thenAcceptAsync(offers -> {
          boolean legacy =
              player.getProtocolVersion().compareTo(ProtocolVersion.MINECRAFT_1_13) < 0;
          try {
            for (Suggestion suggestion : offers.getList()) {
              String offer = suggestion.getText();
              offer = legacy && !offer.startsWith("/") ? "/" + offer : offer;
              if (legacy && offer.startsWith(command)) {
                offer = offer.substring(command.length());
              }
              ComponentHolder tooltip = null;
              if (suggestion.getTooltip() != null
                  && suggestion.getTooltip() instanceof VelocityBrigadierMessage vbm) {
                tooltip = new ComponentHolder(player.getProtocolVersion(), vbm.asComponent());
              }
              response.getOffers().add(new Offer(offer, tooltip));
            }
            response.getOffers().sort(null);
            player.getConnection().write(response);
          } catch (Exception e) {
            logger.error("Unable to provide tab list completions for {} for command '{}'",
                player.getUsername(), command,
                e);
          }
        }, player.getConnection().eventLoop()).exceptionally((ex) -> {
          logger.error(
              "Exception while finishing command tab completion,"
                  + " with request {} and response {}",
              request, response, ex);
          return null;
        });
  }

  private void finishRegularTabComplete(TabCompleteRequestPacket request,
                                        TabCompleteResponsePacket response) {
    List<String> offers = new ArrayList<>();
    for (Offer offer : response.getOffers()) {
      offers.add(offer.getText());
    }
    server.getEventManager().fire(new TabCompleteEvent(player, request.getCommand(), offers))
        .thenAcceptAsync(e -> {
          response.getOffers().clear();
          for (String s : e.getSuggestions()) {
            response.getOffers().add(new Offer(s));
          }
          player.getConnection().write(response);
        }, player.getConnection().eventLoop()).exceptionally((ex) -> {
          logger.error(
              "Exception while finishing regular tab completion,"
                  + " with request {} and response{}",
              request, response, ex);
          return null;
        });
  }

  /**
   * Immediately send any queued messages to the server.
   */
  public void flushQueuedMessages() {
    VelocityServerConnection serverConnection = player.getConnectedServer();
    if (serverConnection != null) {
      MinecraftConnection connection = serverConnection.getConnection();
      if (connection != null) {
        PluginMessagePacket pm;
        while ((pm = loginPluginMessages.poll()) != null) {
          connection.write(pm);
        }
      }
    }
  }
}<|MERGE_RESOLUTION|>--- conflicted
+++ resolved
@@ -413,13 +413,8 @@
 
     MinecraftConnection smc = serverConnection.getConnection();
     if (smc != null && serverConnection.getPhase().consideredComplete()) {
-<<<<<<< HEAD
-      if (packet instanceof PluginMessage pluginMessage) {
+      if (packet instanceof PluginMessagePacket pluginMessage) {
         pluginMessage.retain();
-=======
-      if (packet instanceof PluginMessagePacket) {
-        ((PluginMessagePacket) packet).retain();
->>>>>>> 2ac87513
       }
       smc.write(packet);
     }
