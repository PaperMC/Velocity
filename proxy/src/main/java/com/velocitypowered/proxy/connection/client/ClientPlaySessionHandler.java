/*
 * Copyright (C) 2018-2023 Velocity Contributors
 *
 * This program is free software: you can redistribute it and/or modify
 * it under the terms of the GNU General Public License as published by
 * the Free Software Foundation, either version 3 of the License, or
 * (at your option) any later version.
 *
 * This program is distributed in the hope that it will be useful,
 * but WITHOUT ANY WARRANTY; without even the implied warranty of
 * MERCHANTABILITY or FITNESS FOR A PARTICULAR PURPOSE.  See the
 * GNU General Public License for more details.
 *
 * You should have received a copy of the GNU General Public License
 * along with this program.  If not, see <https://www.gnu.org/licenses/>.
 */

package com.velocitypowered.proxy.connection.client;

import static com.velocitypowered.proxy.protocol.util.PluginMessageUtil.constructChannelsPacket;

import com.google.common.collect.ImmutableList;
import com.mojang.brigadier.suggestion.Suggestion;
import com.velocitypowered.api.command.VelocityBrigadierMessage;
import com.velocitypowered.api.event.connection.PluginMessageEvent;
import com.velocitypowered.api.event.player.PlayerChannelRegisterEvent;
import com.velocitypowered.api.event.player.PlayerClientBrandEvent;
import com.velocitypowered.api.event.player.TabCompleteEvent;
import com.velocitypowered.api.network.ProtocolVersion;
import com.velocitypowered.api.proxy.messages.ChannelIdentifier;
import com.velocitypowered.api.proxy.messages.LegacyChannelIdentifier;
import com.velocitypowered.api.proxy.messages.MinecraftChannelIdentifier;
import com.velocitypowered.proxy.VelocityServer;
import com.velocitypowered.proxy.connection.ConnectionTypes;
import com.velocitypowered.proxy.connection.MinecraftConnection;
import com.velocitypowered.proxy.connection.MinecraftSessionHandler;
import com.velocitypowered.proxy.connection.backend.BackendConnectionPhases;
import com.velocitypowered.proxy.connection.backend.BungeeCordMessageResponder;
import com.velocitypowered.proxy.connection.backend.VelocityServerConnection;
import com.velocitypowered.proxy.connection.forge.legacy.LegacyForgeConstants;
import com.velocitypowered.proxy.protocol.MinecraftPacket;
import com.velocitypowered.proxy.protocol.StateRegistry;
import com.velocitypowered.proxy.protocol.packet.BossBar;
import com.velocitypowered.proxy.protocol.packet.ClientSettings;
import com.velocitypowered.proxy.protocol.packet.JoinGame;
import com.velocitypowered.proxy.protocol.packet.KeepAlive;
import com.velocitypowered.proxy.protocol.packet.PluginMessage;
import com.velocitypowered.proxy.protocol.packet.ResourcePackResponse;
import com.velocitypowered.proxy.protocol.packet.Respawn;
import com.velocitypowered.proxy.protocol.packet.TabCompleteRequest;
import com.velocitypowered.proxy.protocol.packet.TabCompleteResponse;
import com.velocitypowered.proxy.protocol.packet.TabCompleteResponse.Offer;
import com.velocitypowered.proxy.protocol.packet.chat.ChatHandler;
import com.velocitypowered.proxy.protocol.packet.chat.ChatTimeKeeper;
import com.velocitypowered.proxy.protocol.packet.chat.CommandHandler;
import com.velocitypowered.proxy.protocol.packet.chat.ComponentHolder;
import com.velocitypowered.proxy.protocol.packet.chat.keyed.KeyedChatHandler;
import com.velocitypowered.proxy.protocol.packet.chat.keyed.KeyedCommandHandler;
import com.velocitypowered.proxy.protocol.packet.chat.keyed.KeyedPlayerChat;
import com.velocitypowered.proxy.protocol.packet.chat.keyed.KeyedPlayerCommand;
import com.velocitypowered.proxy.protocol.packet.chat.legacy.LegacyChat;
import com.velocitypowered.proxy.protocol.packet.chat.legacy.LegacyChatHandler;
import com.velocitypowered.proxy.protocol.packet.chat.legacy.LegacyCommandHandler;
import com.velocitypowered.proxy.protocol.packet.chat.session.SessionChatHandler;
import com.velocitypowered.proxy.protocol.packet.chat.session.SessionCommandHandler;
import com.velocitypowered.proxy.protocol.packet.chat.session.SessionPlayerChat;
import com.velocitypowered.proxy.protocol.packet.chat.session.SessionPlayerCommand;
import com.velocitypowered.proxy.protocol.packet.config.FinishedUpdate;
import com.velocitypowered.proxy.protocol.packet.title.GenericTitlePacket;
import com.velocitypowered.proxy.protocol.util.PluginMessageUtil;
import com.velocitypowered.proxy.util.CharacterUtil;
import io.netty.buffer.ByteBuf;
import io.netty.buffer.ByteBufUtil;
import io.netty.buffer.Unpooled;
import io.netty.util.ReferenceCountUtil;
import java.time.Instant;
import java.util.ArrayList;
import java.util.Collection;
import java.util.List;
import java.util.Queue;
import java.util.UUID;
import java.util.concurrent.CompletableFuture;
import java.util.concurrent.ConcurrentLinkedQueue;
import net.kyori.adventure.text.Component;
import net.kyori.adventure.text.format.NamedTextColor;
import org.apache.logging.log4j.LogManager;
import org.apache.logging.log4j.Logger;
import org.checkerframework.checker.nullness.qual.Nullable;

/**
 * Handles communication with the connected Minecraft client. This is effectively the primary nerve
 * center that joins backend servers with players.
 */
public class ClientPlaySessionHandler implements MinecraftSessionHandler {

  private static final Logger logger = LogManager.getLogger(ClientPlaySessionHandler.class);

  private final ConnectedPlayer player;
  private boolean spawned = false;
  private final List<UUID> serverBossBars = new ArrayList<>();
  private final Queue<PluginMessage> loginPluginMessages = new ConcurrentLinkedQueue<>();
  private final VelocityServer server;
  private @Nullable TabCompleteRequest outstandingTabComplete;
  private final ChatHandler<? extends MinecraftPacket> chatHandler;
  private final CommandHandler<? extends MinecraftPacket> commandHandler;
  private final ChatTimeKeeper timeKeeper = new ChatTimeKeeper();

  private CompletableFuture<Void> configSwitchFuture;

  /**
   * Constructs a client play session handler.
   *
   * @param server the Velocity server instance
   * @param player the player
   */
  public ClientPlaySessionHandler(VelocityServer server, ConnectedPlayer player) {
    this.player = player;
    this.server = server;

    if (this.player.getProtocolVersion().compareTo(ProtocolVersion.MINECRAFT_1_19_3) >= 0) {
      this.chatHandler = new SessionChatHandler(this.player, this.server);
      this.commandHandler = new SessionCommandHandler(this.player, this.server);
    } else if (this.player.getProtocolVersion().compareTo(ProtocolVersion.MINECRAFT_1_19) >= 0) {
      this.chatHandler = new KeyedChatHandler(this.server, this.player);
      this.commandHandler = new KeyedCommandHandler(this.player, this.server);
    } else {
      this.chatHandler = new LegacyChatHandler(this.server, this.player);
      this.commandHandler = new LegacyCommandHandler(this.player, this.server);
    }
  }

  @SuppressWarnings("BooleanMethodIsAlwaysInverted")
  private boolean updateTimeKeeper(@Nullable Instant instant) {
    if (instant == null) {
      return true;
    }
    if (!this.timeKeeper.update(instant)) {
      player.disconnect(Component.translatable("multiplayer.disconnect.out_of_order_chat"));
      return false;
    }
    return true;
  }

  @SuppressWarnings("BooleanMethodIsAlwaysInverted")
  private boolean validateChat(String message) {
    if (CharacterUtil.containsIllegalCharacters(message)) {
      player.disconnect(
          Component.translatable("velocity.error.illegal-chat-characters", NamedTextColor.RED));
      return false;
    }
    return true;
  }

  @Override
  public void activated() {
    configSwitchFuture = new CompletableFuture<>();
    Collection<String> channels =
        server.getChannelRegistrar().getChannelsForProtocol(player.getProtocolVersion());
    if (!channels.isEmpty()) {
      PluginMessage register = constructChannelsPacket(player.getProtocolVersion(), channels);
      player.getConnection().write(register);
    }
  }

  @Override
  public void deactivated() {
    for (PluginMessage message : loginPluginMessages) {
      ReferenceCountUtil.release(message);
    }
  }

  @Override
  public boolean handle(KeepAlive packet) {
    VelocityServerConnection serverConnection = player.getConnectedServer();
    if (serverConnection != null) {
      Long sentTime = serverConnection.getPendingPings().remove(packet.getRandomId());
      if (sentTime != null) {
        MinecraftConnection smc = serverConnection.getConnection();
        if (smc != null) {
          player.setPing(System.currentTimeMillis() - sentTime);
          smc.write(packet);
        }
      }
    }
    return true;
  }

  @Override
  public boolean handle(ClientSettings packet) {
    player.setClientSettings(packet);
    VelocityServerConnection serverConnection = player.getConnectedServer();
    if (serverConnection == null) {
      // No server connection yet, probably transitioning.
      return true;
    }
    player.getConnectedServer().ensureConnected().write(packet);
    return true; // will forward onto the server
  }

  @Override
  public boolean handle(SessionPlayerCommand packet) {
    player.ensureAndGetCurrentServer();

    if (!updateTimeKeeper(packet.getTimeStamp())) {
      return true;
    }

    if (!validateChat(packet.getCommand())) {
      return true;
    }

    return this.commandHandler.handlePlayerCommand(packet);
  }

  @Override
  public boolean handle(SessionPlayerChat packet) {
    player.ensureAndGetCurrentServer();

    if (!updateTimeKeeper(packet.getTimestamp())) {
      return true;
    }

    if (!validateChat(packet.getMessage())) {
      return true;
    }

    return this.chatHandler.handlePlayerChat(packet);
  }

  @Override
  public boolean handle(KeyedPlayerCommand packet) {
    player.ensureAndGetCurrentServer();

    if (!updateTimeKeeper(packet.getTimestamp())) {
      return true;
    }

    if (!validateChat(packet.getCommand())) {
      return true;
    }

    return this.commandHandler.handlePlayerCommand(packet);
  }

  @Override
  public boolean handle(KeyedPlayerChat packet) {
    player.ensureAndGetCurrentServer();

    if (!updateTimeKeeper(packet.getExpiry())) {
      return true;
    }

    if (!validateChat(packet.getMessage())) {
      return true;
    }

    return this.chatHandler.handlePlayerChat(packet);
  }

  @Override
  public boolean handle(LegacyChat packet) {
    player.ensureAndGetCurrentServer();
    String msg = packet.getMessage();
    if (!validateChat(msg)) {
      return true;
    }

    if (msg.startsWith("/")) {
      this.commandHandler.handlePlayerCommand(packet);
    } else {
      this.chatHandler.handlePlayerChat(packet);
    }
    return true;
  }

  @Override
  public boolean handle(TabCompleteRequest packet) {
    boolean isCommand = !packet.isAssumeCommand() && packet.getCommand().startsWith("/");

    if (isCommand) {
      return this.handleCommandTabComplete(packet);
    } else {
      return this.handleRegularTabComplete(packet);
    }
  }

  @Override
  public boolean handle(PluginMessage packet) {
    // Handling edge case when packet with FML client handshake (state COMPLETE)
    // arrives after JoinGame packet from destination server
    VelocityServerConnection serverConn =
            (player.getConnectedServer() == null
                    && packet.getChannel().equals(
                            LegacyForgeConstants.FORGE_LEGACY_HANDSHAKE_CHANNEL))
            ? player.getConnectionInFlight() : player.getConnectedServer();

    MinecraftConnection backendConn = serverConn != null ? serverConn.getConnection() : null;
    if (serverConn != null && backendConn != null) {
      if (backendConn.getState() != StateRegistry.PLAY) {
        logger.warn("A plugin message was received while the backend server was not "
            + "ready. Channel: {}. Packet discarded.", packet.getChannel());
      } else if (PluginMessageUtil.isRegister(packet)) {
        List<String> channels = PluginMessageUtil.getChannels(packet);
        List<ChannelIdentifier> channelIdentifiers = new ArrayList<>();
        for (String channel : channels) {
          try {
            channelIdentifiers.add(MinecraftChannelIdentifier.from(channel));
          } catch (IllegalArgumentException e) {
            channelIdentifiers.add(new LegacyChannelIdentifier(channel));
          }
        }
        server.getEventManager()
            .fireAndForget(
                new PlayerChannelRegisterEvent(player, ImmutableList.copyOf(channelIdentifiers)));
        backendConn.write(packet.retain());
      } else if (PluginMessageUtil.isUnregister(packet)) {
        backendConn.write(packet.retain());
      } else if (PluginMessageUtil.isMcBrand(packet)) {
        String brand = PluginMessageUtil.readBrandMessage(packet.content());
        server.getEventManager().fireAndForget(new PlayerClientBrandEvent(player, brand));
        player.setClientBrand(brand);
        backendConn.write(packet.retain());
      } else if (BungeeCordMessageResponder.isBungeeCordMessage(packet)) {
        return true;
      } else {
        if (serverConn.getPhase() == BackendConnectionPhases.IN_TRANSITION) {
          // We must bypass the currently-connected server when forwarding Forge packets.
          VelocityServerConnection inFlight = player.getConnectionInFlight();
          if (inFlight != null) {
            player.getPhase().handle(player, packet, inFlight);
          }
          return true;
        }

        if (!player.getPhase().handle(player, packet, serverConn)) {
          ChannelIdentifier id = server.getChannelRegistrar().getFromId(packet.getChannel());
          if (id == null) {
            // We don't have any plugins listening on this channel, process the packet now.
            if (!player.getPhase().consideredComplete() || !serverConn.getPhase()
                .consideredComplete()) {
              // The client is trying to send messages too early. This is primarily caused by mods,
              // but further aggravated by Velocity. To work around these issues, we will queue any
              // non-FML handshake messages to be sent once the FML handshake has completed or the
              // JoinGame packet has been received by the proxy, whichever comes first.
              //
              // We also need to make sure to retain these packets, so they can be flushed
              // appropriately.
              loginPluginMessages.add(packet.retain());
            } else {
              // The connection is ready, send the packet now.
              backendConn.write(packet.retain());
            }
          } else {
            byte[] copy = ByteBufUtil.getBytes(packet.content());
            PluginMessageEvent event = new PluginMessageEvent(player, serverConn, id, copy);
            server.getEventManager().fire(event).thenAcceptAsync(pme -> {
              if (pme.getResult().isAllowed()) {
                PluginMessage message = new PluginMessage(packet.getChannel(),
                    Unpooled.wrappedBuffer(copy));
                if (!player.getPhase().consideredComplete() || !serverConn.getPhase()
                    .consideredComplete()) {
                  // We're still processing the connection (see above), enqueue the packet for now.
                  loginPluginMessages.add(message.retain());
                } else {
                  backendConn.write(message);
                }
              }
            }, backendConn.eventLoop()).exceptionally((ex) -> {
              logger.error("Exception while handling plugin message packet for {}", player, ex);
              return null;
            });
          }
        }
      }
    }

    return true;
  }

  @Override
  public boolean handle(ResourcePackResponse packet) {
    return player.onResourcePackResponse(packet.getStatus());
  }

  @Override
  public boolean handle(FinishedUpdate packet) {
    // Complete client switch
    player.getConnection().setActiveSessionHandler(StateRegistry.CONFIG);
    VelocityServerConnection serverConnection = player.getConnectedServer();
    if (serverConnection != null) {
      MinecraftConnection smc = serverConnection.ensureConnected();
      CompletableFuture.runAsync(() -> {
        smc.write(packet);
        smc.setActiveSessionHandler(StateRegistry.CONFIG);
        smc.setAutoReading(true);
      }, smc.eventLoop()).exceptionally((ex) -> {
        logger.error("Error forwarding config state acknowledgement to server:", ex);
        return null;
      });
    }
    configSwitchFuture.complete(null);
    return true;
  }

  @Override
  public void handleGeneric(MinecraftPacket packet) {
    VelocityServerConnection serverConnection = player.getConnectedServer();
    if (serverConnection == null) {
      // No server connection yet, probably transitioning.
      return;
    }

    MinecraftConnection smc = serverConnection.getConnection();
    if (smc != null && serverConnection.getPhase().consideredComplete()) {
      if (packet instanceof PluginMessage pluginMessage) {
        pluginMessage.retain();
      }
      smc.write(packet);
    }
  }

  @Override
  public void handleUnknown(ByteBuf buf) {
    VelocityServerConnection serverConnection = player.getConnectedServer();
    if (serverConnection == null) {
      // No server connection yet, probably transitioning.
      return;
    }

    MinecraftConnection smc = serverConnection.getConnection();
    if (smc != null && !smc.isClosed() && serverConnection.getPhase().consideredComplete()) {
      smc.write(buf.retain());
    }
  }

  @Override
  public void disconnected() {
    player.teardown();
  }

  @Override
  public void exception(Throwable throwable) {
    player.disconnect(
        Component.translatable("velocity.error.player-connection-error", NamedTextColor.RED));
  }

  @Override
  public void writabilityChanged() {
    boolean writable = player.getConnection().getChannel().isWritable();

    if (!writable) {
      // We might have packets queued from the server, so flush them now to free up memory. Make
      // sure to do it on a future invocation of the event loop, otherwise while the issue will
      // fix itself, we'll still disable auto-reading and instead of backpressure resolution, we
      // get client timeouts.
      player.getConnection().eventLoop().execute(() -> player.getConnection().flush());
    }

    VelocityServerConnection serverConn = player.getConnectedServer();
    if (serverConn != null) {
      MinecraftConnection smc = serverConn.getConnection();
      if (smc != null) {
        smc.setAutoReading(writable);
      }
    }
  }

  /**
   * Handles switching stages for swapping between servers.
   *
   * @return a future that completes when the switch is complete
   */
  public CompletableFuture<Void> doSwitch() {
    VelocityServerConnection existingConnection = player.getConnectedServer();

    if (existingConnection != null) {
      // Shut down the existing server connection.
      player.setConnectedServer(null);
      existingConnection.disconnect();

      // Send keep alive to try to avoid timeouts
      player.sendKeepAlive();

      // Config state clears everything in the client. No need to clear later.
      spawned = false;
      serverBossBars.clear();
      player.clearPlayerListHeaderAndFooterSilent();
      player.getTabList().clearAllSilent();
    }

    player.switchToConfigState();

    return configSwitchFuture;
  }

  /**
   * Handles the {@code JoinGame} packet. This function is responsible for handling the client-side
   * switching servers in Velocity.
   *
   * @param joinGame    the join game packet
   * @param destination the new server we are connecting to
   */
  public void handleBackendJoinGame(JoinGame joinGame, VelocityServerConnection destination) {
    final MinecraftConnection serverMc = destination.ensureConnected();

    if (!spawned) {
      // The player wasn't spawned in yet, so we don't need to do anything special. Just send
      // JoinGame.
      spawned = true;
      player.getConnection().delayedWrite(joinGame);
      // Required for Legacy Forge
      player.getPhase().onFirstJoin(player);
    } else {
      // Clear tab list to avoid duplicate entries
      player.getTabList().clearAll();

      // The player is switching from a server already, so we need to tell the client to change
      // entity IDs and send new dimension information.
      if (player.getConnection().getType() == ConnectionTypes.LEGACY_FORGE) {
        this.doSafeClientServerSwitch(joinGame);
      } else {
        this.doFastClientServerSwitch(joinGame);
      }
    }

    destination.setActiveDimensionRegistry(joinGame.getRegistry()); // 1.16

    // Remove previous boss bars. These don't get cleared when sending JoinGame, thus the need to
    // track them.
    for (UUID serverBossBar : serverBossBars) {
      BossBar deletePacket = new BossBar();
      deletePacket.setUuid(serverBossBar);
      deletePacket.setAction(BossBar.REMOVE);
      player.getConnection().delayedWrite(deletePacket);
    }
    serverBossBars.clear();

    // Tell the server about the proxy's plugin message channels.
    ProtocolVersion serverVersion = serverMc.getProtocolVersion();
    final Collection<String> channels = server.getChannelRegistrar()
            .getChannelsForProtocol(serverMc.getProtocolVersion());
    if (!channels.isEmpty()) {
      serverMc.delayedWrite(constructChannelsPacket(serverVersion, channels));
    }

    // If we had plugin messages queued during login/FML handshake, send them now.
    PluginMessage pm;
    while ((pm = loginPluginMessages.poll()) != null) {
      serverMc.delayedWrite(pm);
    }

    // Clear any title from the previous server.
    if (player.getProtocolVersion().compareTo(ProtocolVersion.MINECRAFT_1_8) >= 0) {
      player.getConnection().delayedWrite(
          GenericTitlePacket.constructTitlePacket(GenericTitlePacket.ActionType.RESET,
              player.getProtocolVersion()));
    }

    // Flush everything
    player.getConnection().flush();
    serverMc.flush();
    destination.completeJoin();
  }

  private void doFastClientServerSwitch(JoinGame joinGame) {
    // In order to handle switching to another server, you will need to send two packets:
    //
    // - The join game packet from the backend server, with a different dimension
    // - A respawn with the correct dimension
    //
    // Most notably, by having the client accept the join game packet, we can work around the need
    // to perform entity ID rewrites, eliminating potential issues from rewriting packets and
    // improving compatibility with mods.
    final Respawn respawn = Respawn.fromJoinGame(joinGame);

    if (player.getProtocolVersion().compareTo(ProtocolVersion.MINECRAFT_1_16) < 0) {
      // Before Minecraft 1.16, we could not switch to the same dimension without sending an
      // additional respawn. On older versions of Minecraft this forces the client to perform
      // garbage collection which adds additional latency.
      joinGame.setDimension(joinGame.getDimension() == 0 ? -1 : 0);
    }
    player.getConnection().delayedWrite(joinGame);
    player.getConnection().delayedWrite(respawn);
  }

  private void doSafeClientServerSwitch(JoinGame joinGame) {
    // Some clients do not behave well with the "fast" respawn sequence. In this case we will use
    // a "safe" respawn sequence that involves sending three packets to the client. They have the
    // same effect but tend to work better with buggier clients (Forge 1.8 in particular).

    // Send the JoinGame packet itself, unmodified.
    player.getConnection().delayedWrite(joinGame);

    // Send a respawn packet in a different dimension.
    final Respawn fakeSwitchPacket = Respawn.fromJoinGame(joinGame);
    fakeSwitchPacket.setDimension(joinGame.getDimension() == 0 ? -1 : 0);
    player.getConnection().delayedWrite(fakeSwitchPacket);

    // Now send a respawn packet in the correct dimension.
    final Respawn correctSwitchPacket = Respawn.fromJoinGame(joinGame);
    player.getConnection().delayedWrite(correctSwitchPacket);
  }

  public List<UUID> getServerBossBars() {
    return serverBossBars;
  }

  private boolean handleCommandTabComplete(TabCompleteRequest packet) {
    // In 1.13+, we need to do additional work for the richer suggestions available.
    String command = packet.getCommand().substring(1);
    int commandEndPosition = command.indexOf(' ');
    if (commandEndPosition == -1) {
      commandEndPosition = command.length();
    }

    String commandLabel = command.substring(0, commandEndPosition);
    if (!server.getCommandManager().hasCommand(commandLabel)) {
      if (player.getProtocolVersion().compareTo(ProtocolVersion.MINECRAFT_1_13) < 0) {
        // Outstanding tab completes are recorded for use with 1.12 clients and below to provide
        // additional tab completion support.
        outstandingTabComplete = packet;
      }
      return false;
    }

    server.getCommandManager().offerBrigadierSuggestions(player, command)
        .thenAcceptAsync(suggestions -> {
          if (suggestions.isEmpty()) {
            return;
          }

          List<Offer> offers = new ArrayList<>();
          for (Suggestion suggestion : suggestions.getList()) {
            String offer = suggestion.getText();
            ComponentHolder tooltip = null;
            if (suggestion.getTooltip() != null
<<<<<<< HEAD
                && suggestion.getTooltip() instanceof VelocityBrigadierMessage vbm) {
              tooltip = vbm.asComponent();
=======
                && suggestion.getTooltip() instanceof VelocityBrigadierMessage) {
              tooltip = new ComponentHolder(player.getProtocolVersion(),
                  ((VelocityBrigadierMessage) suggestion.getTooltip()).asComponent());
>>>>>>> 21ae82e7
            }
            offers.add(new Offer(offer, tooltip));
          }
          int startPos = packet.getCommand().lastIndexOf(' ') + 1;
          if (startPos > 0) {
            TabCompleteResponse resp = new TabCompleteResponse();
            resp.setTransactionId(packet.getTransactionId());
            resp.setStart(startPos);
            resp.setLength(packet.getCommand().length() - startPos);
            resp.getOffers().addAll(offers);
            player.getConnection().write(resp);
          }
        }, player.getConnection().eventLoop()).exceptionally((ex) -> {
          logger.error("Exception while handling command tab completion for player {} executing {}",
              player, command, ex);
          return null;
        });
    return true; // Sorry, handler; we're just gonna have to lie to you here.
  }

  private boolean handleRegularTabComplete(TabCompleteRequest packet) {
    if (player.getProtocolVersion().compareTo(ProtocolVersion.MINECRAFT_1_13) < 0) {
      // Outstanding tab completes are recorded for use with 1.12 clients and below to provide
      // additional tab completion support.
      outstandingTabComplete = packet;
    }
    return false;
  }

  /**
   * Handles additional tab complete.
   *
   * @param response the tab complete response from the backend
   */
  public void handleTabCompleteResponse(TabCompleteResponse response) {
    if (outstandingTabComplete != null && !outstandingTabComplete.isAssumeCommand()) {
      if (outstandingTabComplete.getCommand().startsWith("/")) {
        this.finishCommandTabComplete(outstandingTabComplete, response);
      } else {
        this.finishRegularTabComplete(outstandingTabComplete, response);
      }
      outstandingTabComplete = null;
    } else {
      // Nothing to do
      player.getConnection().write(response);
    }
  }

  private void finishCommandTabComplete(TabCompleteRequest request, TabCompleteResponse response) {
    String command = request.getCommand().substring(1);
    server.getCommandManager().offerBrigadierSuggestions(player, command)
        .thenAcceptAsync(offers -> {
          boolean legacy =
              player.getProtocolVersion().compareTo(ProtocolVersion.MINECRAFT_1_13) < 0;
          try {
            for (Suggestion suggestion : offers.getList()) {
              String offer = suggestion.getText();
              offer = legacy && !offer.startsWith("/") ? "/" + offer : offer;
              if (legacy && offer.startsWith(command)) {
                offer = offer.substring(command.length());
              }
              ComponentHolder tooltip = null;
              if (suggestion.getTooltip() != null
<<<<<<< HEAD
                  && suggestion.getTooltip() instanceof VelocityBrigadierMessage vbm) {
                tooltip = vbm.asComponent();
=======
                  && suggestion.getTooltip() instanceof VelocityBrigadierMessage) {
                tooltip = new ComponentHolder(player.getProtocolVersion(),
                        ((VelocityBrigadierMessage) suggestion.getTooltip()).asComponent());
>>>>>>> 21ae82e7
              }
              response.getOffers().add(new Offer(offer, tooltip));
            }
            response.getOffers().sort(null);
            player.getConnection().write(response);
          } catch (Exception e) {
            logger.error("Unable to provide tab list completions for {} for command '{}'",
                player.getUsername(), command,
                e);
          }
        }, player.getConnection().eventLoop()).exceptionally((ex) -> {
          logger.error(
              "Exception while finishing command tab completion,"
                  + " with request {} and response {}",
              request, response, ex);
          return null;
        });
  }

  private void finishRegularTabComplete(TabCompleteRequest request, TabCompleteResponse response) {
    List<String> offers = new ArrayList<>();
    for (Offer offer : response.getOffers()) {
      offers.add(offer.getText());
    }
    server.getEventManager().fire(new TabCompleteEvent(player, request.getCommand(), offers))
        .thenAcceptAsync(e -> {
          response.getOffers().clear();
          for (String s : e.getSuggestions()) {
            response.getOffers().add(new Offer(s));
          }
          player.getConnection().write(response);
        }, player.getConnection().eventLoop()).exceptionally((ex) -> {
          logger.error(
              "Exception while finishing regular tab completion,"
                  + " with request {} and response{}",
              request, response, ex);
          return null;
        });
  }

  /**
   * Immediately send any queued messages to the server.
   */
  public void flushQueuedMessages() {
    VelocityServerConnection serverConnection = player.getConnectedServer();
    if (serverConnection != null) {
      MinecraftConnection connection = serverConnection.getConnection();
      if (connection != null) {
        PluginMessage pm;
        while ((pm = loginPluginMessages.poll()) != null) {
          connection.write(pm);
        }
      }
    }
  }
}<|MERGE_RESOLUTION|>--- conflicted
+++ resolved
@@ -634,14 +634,8 @@
             String offer = suggestion.getText();
             ComponentHolder tooltip = null;
             if (suggestion.getTooltip() != null
-<<<<<<< HEAD
                 && suggestion.getTooltip() instanceof VelocityBrigadierMessage vbm) {
-              tooltip = vbm.asComponent();
-=======
-                && suggestion.getTooltip() instanceof VelocityBrigadierMessage) {
-              tooltip = new ComponentHolder(player.getProtocolVersion(),
-                  ((VelocityBrigadierMessage) suggestion.getTooltip()).asComponent());
->>>>>>> 21ae82e7
+              tooltip = new ComponentHolder(player.getProtocolVersion(), vbm.asComponent());
             }
             offers.add(new Offer(offer, tooltip));
           }
@@ -705,14 +699,8 @@
               }
               ComponentHolder tooltip = null;
               if (suggestion.getTooltip() != null
-<<<<<<< HEAD
                   && suggestion.getTooltip() instanceof VelocityBrigadierMessage vbm) {
-                tooltip = vbm.asComponent();
-=======
-                  && suggestion.getTooltip() instanceof VelocityBrigadierMessage) {
-                tooltip = new ComponentHolder(player.getProtocolVersion(),
-                        ((VelocityBrigadierMessage) suggestion.getTooltip()).asComponent());
->>>>>>> 21ae82e7
+                tooltip = new ComponentHolder(player.getProtocolVersion(), vbm.asComponent());
               }
               response.getOffers().add(new Offer(offer, tooltip));
             }
