--- conflicted
+++ resolved
@@ -556,11 +556,7 @@
     }
 
     // Clear any title from the previous server.
-<<<<<<< HEAD
-    if (player.getProtocolVersion().compareTo(MINECRAFT_1_8) >= 0) {
-=======
-    if (player.getProtocolVersion().noLessThan(ProtocolVersion.MINECRAFT_1_8)) {
->>>>>>> 953ab6d8
+    if (player.getProtocolVersion().noLessThan(MINECRAFT_1_8)) {
       player.getConnection().delayedWrite(
           GenericTitlePacket.constructTitlePacket(GenericTitlePacket.ActionType.RESET,
               player.getProtocolVersion()));
@@ -583,11 +579,7 @@
     // improving compatibility with mods.
     final RespawnPacket respawn = RespawnPacket.fromJoinGame(joinGame);
 
-<<<<<<< HEAD
-    if (player.getProtocolVersion().compareTo(MINECRAFT_1_16) < 0) {
-=======
-    if (player.getProtocolVersion().lessThan(ProtocolVersion.MINECRAFT_1_16)) {
->>>>>>> 953ab6d8
+    if (player.getProtocolVersion().lessThan(MINECRAFT_1_16)) {
       // Before Minecraft 1.16, we could not switch to the same dimension without sending an
       // additional respawn. On older versions of Minecraft this forces the client to perform
       // garbage collection which adds additional latency.
@@ -629,11 +621,7 @@
 
     String commandLabel = command.substring(0, commandEndPosition);
     if (!server.getCommandManager().hasCommand(commandLabel)) {
-<<<<<<< HEAD
-      if (player.getProtocolVersion().compareTo(MINECRAFT_1_13) < 0) {
-=======
-      if (player.getProtocolVersion().lessThan(ProtocolVersion.MINECRAFT_1_13)) {
->>>>>>> 953ab6d8
+      if (player.getProtocolVersion().lessThan(MINECRAFT_1_13)) {
         // Outstanding tab completes are recorded for use with 1.12 clients and below to provide
         // additional tab completion support.
         outstandingTabComplete = packet;
@@ -675,13 +663,8 @@
     return true; // Sorry, handler; we're just gonna have to lie to you here.
   }
 
-<<<<<<< HEAD
-  private boolean handleRegularTabComplete(TabCompleteRequest packet) {
-    if (player.getProtocolVersion().compareTo(MINECRAFT_1_13) < 0) {
-=======
   private boolean handleRegularTabComplete(TabCompleteRequestPacket packet) {
-    if (player.getProtocolVersion().lessThan(ProtocolVersion.MINECRAFT_1_13)) {
->>>>>>> 953ab6d8
+    if (player.getProtocolVersion().lessThan(MINECRAFT_1_13)) {
       // Outstanding tab completes are recorded for use with 1.12 clients and below to provide
       // additional tab completion support.
       outstandingTabComplete = packet;
@@ -713,12 +696,7 @@
     String command = request.getCommand().substring(1);
     server.getCommandManager().offerBrigadierSuggestions(player, command)
         .thenAcceptAsync(offers -> {
-<<<<<<< HEAD
-          boolean legacy = player.getProtocolVersion().compareTo(MINECRAFT_1_13) < 0;
-=======
-          boolean legacy =
-              player.getProtocolVersion().lessThan(ProtocolVersion.MINECRAFT_1_13);
->>>>>>> 953ab6d8
+          boolean legacy = player.getProtocolVersion().lessThan(MINECRAFT_1_13);
           try {
             for (Suggestion suggestion : offers.getList()) {
               String offer = suggestion.getText();
