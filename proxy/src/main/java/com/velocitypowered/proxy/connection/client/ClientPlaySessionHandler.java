--- conflicted
+++ resolved
@@ -189,45 +189,33 @@
                   if (player.getIdentifiedKey().getKeyRevision().compareTo(IdentifiedKey.Revision.LINKED_V2) >= 0) {
                     // Bad, very bad.
                     logger.fatal("A plugin tried to change a signed chat message. "
-                            + "This is no longer possible in 1.19.1 and newer. "
-                            + "Disconnecting player " + player.getUsername());
+                        + "This is no longer possible in 1.19.1 and newer. "
+                        + "Disconnecting player " + player.getUsername());
                     player.disconnect(Component.text("A proxy plugin caused an illegal protocol state. "
-                           + "Contact your network administrator."));
+                        + "Contact your network administrator."));
                   } else {
                     logger.warn("A plugin changed a signed chat message. The server may not accept it.");
-                    smc.write(ChatBuilder.builder(player.getProtocolVersion())
-                            .message(messageNew).toServer());
+                    return ChatBuilder.builder(player.getProtocolVersion())
+                        .message(messageNew).toServer();
                   }
                 } else {
-                  smc.write(original);
+                  return original;
                 }
               } else {
-                smc.write(ChatBuilder.builder(player.getProtocolVersion())
-                        .message(messageNew).toServer());
+                return ChatBuilder.builder(player.getProtocolVersion())
+                    .message(messageNew).toServer();
               }
-<<<<<<< HEAD
-              return ChatBuilder.builder(player.getProtocolVersion())
-                  .message(event.getMessage()).toServer();
-=======
->>>>>>> 1a3fba42
             } else {
               return original;
             }
-<<<<<<< HEAD
-          } else if (signedChat != null) {
-            ByteBuf bufMessage = Unpooled.buffer(signedChat.getSignature().length);
-            bufMessage.writeBytes(signedChat.getSignature());
-            return new PluginMessage("velocity:cancel_chat_header", bufMessage);
-=======
           } else {
             if (player.getIdentifiedKey().getKeyRevision().compareTo(IdentifiedKey.Revision.LINKED_V2) >= 0) {
               logger.fatal("A plugin tried to cancel a signed chat message."
-                      + " This is no longer possible in 1.19.1 and newer. "
-                      + "Disconnecting player " + player.getUsername());
+                  + " This is no longer possible in 1.19.1 and newer. "
+                  + "Disconnecting player " + player.getUsername());
               player.disconnect(Component.text("A proxy plugin caused an illegal protocol state. "
-                      + "Contact your network administrator."));
+                  + "Contact your network administrator."));
             }
->>>>>>> 1a3fba42
           }
           return null;
         })
@@ -411,17 +399,17 @@
             byte[] copy = ByteBufUtil.getBytes(packet.content());
             PluginMessageEvent event = new PluginMessageEvent(player, serverConn, id, copy);
             server.getEventManager().fire(event).thenAcceptAsync(pme -> {
-              if (pme.getResult().isAllowed()) {
-                PluginMessage message = new PluginMessage(packet.getChannel(),
-                    Unpooled.wrappedBuffer(copy));
-                if (!player.getPhase().consideredComplete() || !serverConn.getPhase().consideredComplete()) {
-                  // We're still processing the connection (see above), enqueue the packet for now.
-                  loginPluginMessages.add(message.retain());
-                } else {
-                  backendConn.write(message);
-                }
-              }
-            }, backendConn.eventLoop())
+                  if (pme.getResult().isAllowed()) {
+                    PluginMessage message = new PluginMessage(packet.getChannel(),
+                        Unpooled.wrappedBuffer(copy));
+                    if (!player.getPhase().consideredComplete() || !serverConn.getPhase().consideredComplete()) {
+                      // We're still processing the connection (see above), enqueue the packet for now.
+                      loginPluginMessages.add(message.retain());
+                    } else {
+                      backendConn.write(message);
+                    }
+                  }
+                }, backendConn.eventLoop())
                 .exceptionally((ex) -> {
                   logger.error("Exception while handling plugin message packet for {}",
                       player, ex);
@@ -749,28 +737,20 @@
   }
 
 
-<<<<<<< HEAD
   private CompletableFuture<MinecraftPacket> processCommandExecuteResult(String originalCommand,
                                                                          CommandResult result,
                                                                          @Nullable SignedChatCommand signedCommand,
                                                                          Instant passedTimestamp) {
-    if (result == CommandResult.denied()) {
-=======
-  private CompletableFuture<Void> processCommandExecuteResult(String originalCommand,
-                                                              CommandResult result,
-                                                              @Nullable SignedChatCommand signedCommand) {
     IdentifiedKey playerKey = player.getIdentifiedKey();
     if (result == CommandResult.denied() && playerKey != null) {
       if (signedCommand != null && playerKey.getKeyRevision()
           .compareTo(IdentifiedKey.Revision.LINKED_V2) >= 0) {
         logger.fatal("A plugin tried to deny a command with signable component(s). "
-                + "This is not supported. "
-                + "Disconnecting player " + player.getUsername());
+            + "This is not supported. "
+            + "Disconnecting player " + player.getUsername());
         player.disconnect(Component.text("A proxy plugin caused an illegal protocol state. "
-                + "Contact your network administrator."));
-      }
->>>>>>> 1a3fba42
-      return CompletableFuture.completedFuture(null);
+            + "Contact your network administrator."));
+      }
     }
 
     String commandToRun = result.getCommand().orElse(originalCommand);
@@ -784,12 +764,12 @@
         write.message(signedCommand);
       } else {
         if (signedCommand != null && playerKey != null && playerKey.getKeyRevision()
-                .compareTo(IdentifiedKey.Revision.LINKED_V2) >= 0) {
+            .compareTo(IdentifiedKey.Revision.LINKED_V2) >= 0) {
           logger.fatal("A plugin tried to change a command with signed component(s). "
-                  + "This is not supported. "
-                  + "Disconnecting player " + player.getUsername());
+              + "This is not supported. "
+              + "Disconnecting player " + player.getUsername());
           player.disconnect(Component.text("A proxy plugin caused an illegal protocol state. "
-                  + "Contact your network administrator."));
+              + "Contact your network administrator."));
           return CompletableFuture.completedFuture(null);
         }
         write.message("/" + commandToRun);
@@ -808,12 +788,12 @@
                 write.message(signedCommand);
               } else {
                 if (signedCommand != null && playerKey != null && playerKey.getKeyRevision()
-                        .compareTo(IdentifiedKey.Revision.LINKED_V2) >= 0) {
+                    .compareTo(IdentifiedKey.Revision.LINKED_V2) >= 0) {
                   logger.fatal("A plugin tried to change a command with signed component(s). "
-                          + "This is not supported. "
-                          + "Disconnecting player " + player.getUsername());
+                      + "This is not supported. "
+                      + "Disconnecting player " + player.getUsername());
                   player.disconnect(Component.text("A proxy plugin caused an illegal protocol state. "
-                          + "Contact your network administrator."));
+                      + "Contact your network administrator."));
                   return;
                 }
                 write.message("/" + commandToRun);
