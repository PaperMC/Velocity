--- conflicted
+++ resolved
@@ -211,15 +211,14 @@
               return;
             }
 
-<<<<<<< HEAD
-            ServerLoginSuccess success = new ServerLoginSuccess();
+            ServerLoginSuccessPacket success = new ServerLoginSuccessPacket();
             success.setUsername(player.getUsername());
             success.setProperties(player.getGameProfileProperties());
             success.setUuid(player.getUniqueId());
             mcConnection.write(success);
 
             loginState = State.SUCCESS_SENT;
-            if (inbound.getProtocolVersion().compareTo(ProtocolVersion.MINECRAFT_1_20_2) < 0) {
+            if (inbound.getProtocolVersion().lessThan(ProtocolVersion.MINECRAFT_1_20_2)) {
               loginState = State.ACKNOWLEDGED;
               mcConnection.setActiveSessionHandler(StateRegistry.PLAY,
                   new InitialConnectSessionHandler(player, server));
@@ -235,30 +234,6 @@
           logger.error("Exception while completing login initialisation phase for {}", player, ex);
           return null;
         });
-=======
-        ServerLoginSuccessPacket success = new ServerLoginSuccessPacket();
-        success.setUsername(player.getUsername());
-        success.setProperties(player.getGameProfileProperties());
-        success.setUuid(player.getUniqueId());
-        mcConnection.write(success);
-
-        loginState = State.SUCCESS_SENT;
-        if (inbound.getProtocolVersion().lessThan(ProtocolVersion.MINECRAFT_1_20_2)) {
-          loginState = State.ACKNOWLEDGED;
-          mcConnection.setActiveSessionHandler(StateRegistry.PLAY,
-              new InitialConnectSessionHandler(player, server));
-          server.getEventManager().fire(new PostLoginEvent(player))
-              .thenCompose((ignored) -> connectToInitialServer(player)).exceptionally((ex) -> {
-                logger.error("Exception while connecting {} to initial server", player, ex);
-                return null;
-              });
-        }
-      }
-    }, mcConnection.eventLoop()).exceptionally((ex) -> {
-      logger.error("Exception while completing login initialisation phase for {}", player, ex);
-      return null;
-    });
->>>>>>> 953ab6d8
   }
 
   private CompletableFuture<Void> connectToInitialServer(ConnectedPlayer player) {
