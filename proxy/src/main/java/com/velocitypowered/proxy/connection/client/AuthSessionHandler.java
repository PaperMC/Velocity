/*
 * Copyright (C) 2018-2023 Velocity Contributors
 *
 * This program is free software: you can redistribute it and/or modify
 * it under the terms of the GNU General Public License as published by
 * the Free Software Foundation, either version 3 of the License, or
 * (at your option) any later version.
 *
 * This program is distributed in the hope that it will be useful,
 * but WITHOUT ANY WARRANTY; without even the implied warranty of
 * MERCHANTABILITY or FITNESS FOR A PARTICULAR PURPOSE.  See the
 * GNU General Public License for more details.
 *
 * You should have received a copy of the GNU General Public License
 * along with this program.  If not, see <https://www.gnu.org/licenses/>.
 */

package com.velocitypowered.proxy.connection.client;

import static com.velocitypowered.api.network.ProtocolVersion.MINECRAFT_1_8;

import com.google.common.base.Preconditions;
import com.velocitypowered.api.event.connection.DisconnectEvent;
import com.velocitypowered.api.event.connection.LoginEvent;
import com.velocitypowered.api.event.connection.PostLoginEvent;
import com.velocitypowered.api.event.permission.PermissionsSetupEvent;
import com.velocitypowered.api.event.player.GameProfileRequestEvent;
import com.velocitypowered.api.event.player.PlayerChooseInitialServerEvent;
import com.velocitypowered.api.permission.PermissionFunction;
import com.velocitypowered.api.proxy.crypto.IdentifiedKey;
import com.velocitypowered.api.proxy.server.RegisteredServer;
import com.velocitypowered.api.util.GameProfile;
import com.velocitypowered.api.util.UuidUtils;
import com.velocitypowered.proxy.VelocityServer;
import com.velocitypowered.proxy.config.PlayerInfoForwarding;
import com.velocitypowered.proxy.config.VelocityConfiguration;
import com.velocitypowered.proxy.connection.MinecraftConnection;
import com.velocitypowered.proxy.connection.MinecraftSessionHandler;
import com.velocitypowered.proxy.crypto.IdentifiedKeyImpl;
import com.velocitypowered.proxy.protocol.StateRegistry;
import com.velocitypowered.proxy.protocol.packet.ServerLoginSuccess;
import com.velocitypowered.proxy.protocol.packet.SetCompression;
import io.netty.buffer.ByteBuf;
import java.util.Objects;
import java.util.Optional;
import java.util.UUID;
import java.util.concurrent.CompletableFuture;
import net.kyori.adventure.text.Component;
import net.kyori.adventure.text.format.NamedTextColor;
import org.apache.logging.log4j.LogManager;
import org.apache.logging.log4j.Logger;
import org.checkerframework.checker.nullness.qual.MonotonicNonNull;

/**
 * A session handler that is activated to complete the login phase.
 */
public class AuthSessionHandler implements MinecraftSessionHandler {

  private static final Logger logger = LogManager.getLogger(AuthSessionHandler.class);

  private final VelocityServer server;
  private final MinecraftConnection mcConnection;
  private final LoginInboundConnection inbound;
  private GameProfile profile;
  private @MonotonicNonNull ConnectedPlayer connectedPlayer;
  private final boolean onlineMode;

  AuthSessionHandler(VelocityServer server, LoginInboundConnection inbound,
      GameProfile profile, boolean onlineMode) {
    this.server = Preconditions.checkNotNull(server, "server");
    this.inbound = Preconditions.checkNotNull(inbound, "inbound");
    this.profile = Preconditions.checkNotNull(profile, "profile");
    this.onlineMode = onlineMode;
    this.mcConnection = inbound.delegatedConnection();
  }

  @Override
  public void activated() {
    // Some connection types may need to alter the game profile.
    profile = mcConnection.getType().addGameProfileTokensIfRequired(profile,
        server.getConfiguration().getPlayerInfoForwardingMode());
    GameProfileRequestEvent profileRequestEvent = new GameProfileRequestEvent(inbound, profile,
        onlineMode);
    final GameProfile finalProfile = profile;

    server.getEventManager().fire(profileRequestEvent).thenComposeAsync(profileEvent -> {
      if (mcConnection.isClosed()) {
        // The player disconnected after we authenticated them.
        return CompletableFuture.completedFuture(null);
      }

      // Initiate a regular connection and move over to it.
      ConnectedPlayer player = new ConnectedPlayer(server, profileEvent.getGameProfile(),
          mcConnection, inbound.getVirtualHost().orElse(null), onlineMode,
          inbound.getIdentifiedKey());
      this.connectedPlayer = player;
      if (!server.canRegisterConnection(player)) {
        player.disconnect0(Component.translatable("velocity.error.already-connected-proxy",
            NamedTextColor.RED), true);
        return CompletableFuture.completedFuture(null);
      }

      logger.info("{} has connected", player);

      return server.getEventManager()
          .fire(new PermissionsSetupEvent(player, ConnectedPlayer.DEFAULT_PERMISSIONS))
          .thenAcceptAsync(event -> {
            if (!mcConnection.isClosed()) {
              // wait for permissions to load, then set the players permission function
              final PermissionFunction function = event.createFunction(player);
              if (function == null) {
                logger.error(
                    "A plugin permission provider {} provided an invalid permission function"
                        + " for player {}. This is a bug in the plugin, not in Velocity. Falling"
                        + " back to the default permission function.",
                    event.getProvider().getClass().getName(),
                    player.getUsername());
              } else {
                player.setPermissionFunction(function);
              }
              completeLoginProtocolPhaseAndInitialize(player);
            }
          }, mcConnection.eventLoop());
    }, mcConnection.eventLoop()).exceptionally((ex) -> {
      logger.error("Exception during connection of {}", finalProfile, ex);
      return null;
    });
  }

  private void completeLoginProtocolPhaseAndInitialize(ConnectedPlayer player) {
    int threshold = server.getConfiguration().getCompressionThreshold();
    if (threshold >= 0 && mcConnection.getProtocolVersion().compareTo(MINECRAFT_1_8) >= 0) {
      mcConnection.write(new SetCompression(threshold));
      mcConnection.setCompressionThreshold(threshold);
    }

    VelocityConfiguration configuration = server.getConfiguration();
    UUID playerUniqueId = player.getUniqueId();
    if (configuration.getPlayerInfoForwardingMode() == PlayerInfoForwarding.NONE) {
      playerUniqueId = UuidUtils.generateOfflinePlayerUuid(player.getUsername());
    }

    if (player.getIdentifiedKey() != null) {
      IdentifiedKey playerKey = player.getIdentifiedKey();
      if (playerKey.getSignatureHolder() == null) {
        if (playerKey instanceof IdentifiedKeyImpl) {
          IdentifiedKeyImpl unlinkedKey = (IdentifiedKeyImpl) playerKey;
          // Failsafe
          if (!unlinkedKey.internalAddHolder(player.getUniqueId())) {
            if (onlineMode) {
              inbound.disconnect(
                  Component.translatable("multiplayer.disconnect.invalid_public_key"));
              return;
            } else {
              logger.warn("Key for player " + player.getUsername() + " could not be verified!");
            }
          }
        } else {
          logger.warn("A custom key type has been set for player " + player.getUsername());
        }
      } else {
        if (!Objects.equals(playerKey.getSignatureHolder(), playerUniqueId)) {
          logger.warn("UUID for Player " + player.getUsername() + " mismatches! "
              + "Chat/Commands signatures will not work correctly for this player!");
        }
      }
    }

    mcConnection.setAssociation(player);

    server.getEventManager().fire(new LoginEvent(player))
        .thenAcceptAsync(event -> {
          if (mcConnection.isClosed()) {
            // The player was disconnected
            server.getEventManager().fireAndForget(new DisconnectEvent(player,
                DisconnectEvent.LoginStatus.CANCELLED_BY_USER_BEFORE_COMPLETE));
            return;
          }

          Optional<Component> reason = event.getResult().getReasonComponent();
          if (reason.isPresent()) {
            player.disconnect0(reason.get(), true);
          } else {
            if (!server.registerConnection(player)) {
              player.disconnect0(Component.translatable("velocity.error.already-connected-proxy"),
                  true);
              return;
            }

<<<<<<< HEAD
            mcConnection.setSessionHandler(new ClientTransitionSessionHandler(player));
=======
            mcConnection.setSessionHandler(new InitialConnectSessionHandler(player, server));
>>>>>>> 8a048f05
            server.getEventManager().fire(new PostLoginEvent(player))
                .thenCompose((ignored) -> connectToInitialServer(player))
                .exceptionally((ex) -> {
                  logger.error("Exception while connecting {} to initial server", player, ex);
                  return null;
                });
          }
        }, mcConnection.eventLoop())
        .exceptionally((ex) -> {
          logger.error("Exception while completing login initialisation phase for {}", player, ex);
          return null;
        });
  }

  private CompletableFuture<Void> connectToInitialServer(ConnectedPlayer player) {
    Optional<RegisteredServer> initialFromConfig = player.getNextServerToTry();
    PlayerChooseInitialServerEvent event = new PlayerChooseInitialServerEvent(player,
        initialFromConfig.orElse(null));

    return server.getEventManager().fire(event)
        .thenRunAsync(() -> {
          Optional<RegisteredServer> toTry = event.getInitialServer();
          if (!toTry.isPresent()) {
            player.disconnect0(Component.translatable("velocity.error.no-available-servers",
                NamedTextColor.RED), true);
            return;
          }
          player.createConnectionRequest(toTry.get()).fireAndForget();
        }, mcConnection.eventLoop());
  }

  @Override
  public void handleUnknown(ByteBuf buf) {
    mcConnection.close(true);
  }

  @Override
  public void disconnected() {
    if (connectedPlayer != null) {
      connectedPlayer.teardown();
    }
    this.inbound.cleanup();
  }
}<|MERGE_RESOLUTION|>--- conflicted
+++ resolved
@@ -187,11 +187,7 @@
               return;
             }
 
-<<<<<<< HEAD
             mcConnection.setSessionHandler(new ClientTransitionSessionHandler(player));
-=======
-            mcConnection.setSessionHandler(new InitialConnectSessionHandler(player, server));
->>>>>>> 8a048f05
             server.getEventManager().fire(new PostLoginEvent(player))
                 .thenCompose((ignored) -> connectToInitialServer(player))
                 .exceptionally((ex) -> {
