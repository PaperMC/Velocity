--- conflicted
+++ resolved
@@ -113,13 +113,7 @@
       return getHandshakeRemoteAddress();
     }
     StringBuilder data = new StringBuilder()
-<<<<<<< HEAD
-        .append(getHandshakeRemoteAddress())
-=======
-        .append(proxyPlayer.getVirtualHost()
-            .orElseGet(() -> registeredServer.getServerInfo().getAddress())
-            .getHostString())
->>>>>>> 72d47b5a
+        .append(registeredServer.getServerInfo().getAddress().getHostString())
         .append('\0')
         .append(((InetSocketAddress) proxyPlayer.getRemoteAddress()).getHostString())
         .append('\0')
