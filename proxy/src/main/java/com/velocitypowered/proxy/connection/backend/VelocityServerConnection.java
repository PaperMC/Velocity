/*
 * Copyright (C) 2018-2023 Velocity Contributors
 *
 * This program is free software: you can redistribute it and/or modify
 * it under the terms of the GNU General Public License as published by
 * the Free Software Foundation, either version 3 of the License, or
 * (at your option) any later version.
 *
 * This program is distributed in the hope that it will be useful,
 * but WITHOUT ANY WARRANTY; without even the implied warranty of
 * MERCHANTABILITY or FITNESS FOR A PARTICULAR PURPOSE.  See the
 * GNU General Public License for more details.
 *
 * You should have received a copy of the GNU General Public License
 * along with this program.  If not, see <https://www.gnu.org/licenses/>.
 */

package com.velocitypowered.proxy.connection.backend;

import static com.velocitypowered.proxy.VelocityServer.GENERAL_GSON;
import static com.velocitypowered.proxy.connection.forge.legacy.LegacyForgeConstants.HANDSHAKE_HOSTNAME_TOKEN;
import static com.velocitypowered.proxy.network.Connections.HANDLER;

import com.google.common.base.Preconditions;
import com.google.common.collect.ImmutableList;
import com.velocitypowered.api.network.ProtocolVersion;
import com.velocitypowered.api.proxy.ServerConnection;
import com.velocitypowered.api.proxy.messages.ChannelIdentifier;
import com.velocitypowered.api.proxy.server.RegisteredServer;
import com.velocitypowered.api.proxy.server.ServerInfo;
import com.velocitypowered.api.util.GameProfile.Property;
import com.velocitypowered.proxy.VelocityServer;
import com.velocitypowered.proxy.config.PlayerInfoForwarding;
import com.velocitypowered.proxy.connection.ConnectionTypes;
import com.velocitypowered.proxy.connection.MinecraftConnection;
import com.velocitypowered.proxy.connection.MinecraftConnectionAssociation;
import com.velocitypowered.proxy.connection.MinecraftSessionHandler;
import com.velocitypowered.proxy.connection.client.ConnectedPlayer;
import com.velocitypowered.proxy.connection.forge.modern.ModernForgeConnectionType;
import com.velocitypowered.proxy.connection.util.ConnectionRequestResults.Impl;
import com.velocitypowered.proxy.protocol.StateRegistry;
import com.velocitypowered.proxy.protocol.packet.HandshakePacket;
import com.velocitypowered.proxy.protocol.packet.JoinGamePacket;
import com.velocitypowered.proxy.protocol.packet.PluginMessagePacket;
import com.velocitypowered.proxy.protocol.packet.ServerLoginPacket;
import com.velocitypowered.proxy.server.VelocityRegisteredServer;
import io.netty.buffer.ByteBuf;
import io.netty.buffer.Unpooled;
import io.netty.channel.ChannelFutureListener;
import java.nio.charset.StandardCharsets;
import java.util.HashMap;
import java.util.List;
import java.util.Map;
import java.util.Optional;
import java.util.concurrent.CompletableFuture;
import java.util.function.UnaryOperator;
import net.kyori.adventure.nbt.CompoundBinaryTag;
import org.checkerframework.checker.nullness.qual.MonotonicNonNull;
import org.checkerframework.checker.nullness.qual.Nullable;

/**
 * Handles a connection from the proxy to some backend server.
 */
public class VelocityServerConnection implements MinecraftConnectionAssociation, ServerConnection {

  private final VelocityRegisteredServer registeredServer;
  private final @Nullable VelocityRegisteredServer previousServer;
  private final ConnectedPlayer proxyPlayer;
  private final VelocityServer server;
  private @Nullable MinecraftConnection connection;
  private boolean hasCompletedJoin = false;
  private boolean gracefulDisconnect = false;
  private BackendConnectionPhase connectionPhase = BackendConnectionPhases.UNKNOWN;
  private final Map<Long, Long> pendingPings = new HashMap<>();
  private @MonotonicNonNull CompoundBinaryTag activeDimensionRegistry;

  /**
   * Initializes a new server connection.
   *
   * @param registeredServer the server to connect to
   * @param previousServer   the server the player is coming from
   * @param proxyPlayer      the player connecting to the server
   * @param server           the Velocity proxy instance
   */
  public VelocityServerConnection(VelocityRegisteredServer registeredServer,
      @Nullable VelocityRegisteredServer previousServer,
      ConnectedPlayer proxyPlayer, VelocityServer server) {
    this.registeredServer = registeredServer;
    this.previousServer = previousServer;
    this.proxyPlayer = proxyPlayer;
    this.server = server;
  }

  /**
   * Connects to the server.
   *
   * @return a {@link com.velocitypowered.api.proxy.ConnectionRequestBuilder.Result} representing
   *         whether the connection succeeded
   */
  public CompletableFuture<Impl> connect() {
    CompletableFuture<Impl> result = new CompletableFuture<>();
    // Note: we use the event loop for the connection the player is on. This reduces context
    // switches.
    server.createBootstrap(proxyPlayer.getConnection().eventLoop())
        .handler(server.getBackendChannelInitializer())
        .connect(registeredServer.getServerInfo().getAddress())
        .addListener((ChannelFutureListener) future -> {
          if (future.isSuccess()) {
            connection = new MinecraftConnection(future.channel(), server);
            connection.setAssociation(VelocityServerConnection.this);
            future.channel().pipeline().addLast(HANDLER, connection);

            // Kick off the connection process
            if (!connection.setActiveSessionHandler(StateRegistry.HANDSHAKE)) {
              MinecraftSessionHandler handler =
                  new LoginSessionHandler(server, VelocityServerConnection.this, result);
              connection.setActiveSessionHandler(StateRegistry.HANDSHAKE, handler);
              connection.addSessionHandler(StateRegistry.LOGIN, handler);
            }

            // Set the connection phase, which may, for future forge (or whatever), be determined
            // at this point already
            connectionPhase = connection.getType().getInitialBackendPhase();
            startHandshake();
          } else {
            // Complete the result immediately. ConnectedPlayer will reset the in-flight connection.
            result.completeExceptionally(future.cause());
          }
        });
    return result;
  }

  String getPlayerRemoteAddressAsString() {
    final String addr = proxyPlayer.getRemoteAddress().getAddress().getHostAddress();
    int ipv6ScopeIdx = addr.indexOf('%');
    if (ipv6ScopeIdx == -1) {
      return addr;
    } else {
      return addr.substring(0, ipv6ScopeIdx);
    }
  }

  private String createLegacyForwardingAddress(UnaryOperator<List<Property>> propertiesTransform) {
    // BungeeCord IP forwarding is simply a special injection after the "address" in the handshake,
    // separated by \0 (the null byte). In order, you send the original host, the player's IP, their
    // UUID (undashed), and if you are in online-mode, their login properties (from Mojang).
    StringBuilder data = new StringBuilder()
        .append(proxyPlayer.getVirtualHost()
            .orElseGet(() -> registeredServer.getServerInfo().getAddress())
            .getHostString())
        .append('\0')
        .append(getPlayerRemoteAddressAsString())
        .append('\0')
        .append(proxyPlayer.getGameProfile().getUndashedId())
        .append('\0');
    GENERAL_GSON
        .toJson(propertiesTransform.apply(proxyPlayer.getGameProfile().getProperties()), data);
    return data.toString();
  }

  private String createLegacyForwardingAddress() {
    return createLegacyForwardingAddress(UnaryOperator.identity());
  }

  private String createBungeeGuardForwardingAddress(byte[] forwardingSecret) {
    // Append forwarding secret as a BungeeGuard token.
    Property property = new Property("bungeeguard-token",
        new String(forwardingSecret, StandardCharsets.UTF_8), "");
    return createLegacyForwardingAddress(properties -> ImmutableList.<Property>builder()
        .addAll(properties)
        .add(property)
        .build());
  }

  private void startHandshake() {
    final MinecraftConnection mc = ensureConnected();
    PlayerInfoForwarding forwardingMode = server.getConfiguration().getPlayerInfoForwardingMode();

    // Initiate the handshake.
    ProtocolVersion protocolVersion = proxyPlayer.getConnection().getProtocolVersion();
    String playerVhost = proxyPlayer.getVirtualHost()
<<<<<<< HEAD
        .orElseGet(() -> registeredServer.getServerInfo().getAddress())
        .getHostString();
=======
                .orElseGet(() -> registeredServer.getServerInfo().getAddress())
                .getHostString();
>>>>>>> 953ab6d8

    HandshakePacket handshake = new HandshakePacket();
    handshake.setNextStatus(StateRegistry.LOGIN_ID);
    handshake.setProtocolVersion(protocolVersion);
    if (forwardingMode == PlayerInfoForwarding.LEGACY) {
      handshake.setServerAddress(createLegacyForwardingAddress());
    } else if (forwardingMode == PlayerInfoForwarding.BUNGEEGUARD) {
      byte[] secret = server.getConfiguration().getForwardingSecret();
      handshake.setServerAddress(createBungeeGuardForwardingAddress(secret));
    } else if (proxyPlayer.getConnection().getType() == ConnectionTypes.LEGACY_FORGE) {
      handshake.setServerAddress(playerVhost + HANDSHAKE_HOSTNAME_TOKEN);
    } else if (proxyPlayer.getConnection().getType() instanceof ModernForgeConnectionType) {
      handshake.setServerAddress(playerVhost + ((ModernForgeConnectionType) proxyPlayer
              .getConnection().getType()).getModernToken());
    } else {
      handshake.setServerAddress(playerVhost);
    }

    handshake.setPort(proxyPlayer.getVirtualHost()
            .orElseGet(() -> registeredServer.getServerInfo().getAddress())
            .getPort());
    mc.delayedWrite(handshake);

    mc.setProtocolVersion(protocolVersion);
    mc.setActiveSessionHandler(StateRegistry.LOGIN);
    if (proxyPlayer.getIdentifiedKey() == null
        && proxyPlayer.getProtocolVersion().noLessThan(ProtocolVersion.MINECRAFT_1_19_3)) {
      mc.delayedWrite(new ServerLoginPacket(proxyPlayer.getUsername(), proxyPlayer.getUniqueId()));
    } else {
      mc.delayedWrite(new ServerLoginPacket(proxyPlayer.getUsername(),
              proxyPlayer.getIdentifiedKey()));
    }
    mc.flush();
  }

  public @Nullable MinecraftConnection getConnection() {
    return connection;
  }

  /**
   * Ensures the connection is still active and throws an exception if it is not.
   *
   * @return the active connection
   * @throws IllegalStateException if the connection is inactive
   */
  public MinecraftConnection ensureConnected() {
    if (connection == null) {
      throw new IllegalStateException("Not connected to server!");
    }
    return connection;
  }

  @Override
  public VelocityRegisteredServer getServer() {
    return registeredServer;
  }

  @Override
  public Optional<RegisteredServer> getPreviousServer() {
    return Optional.ofNullable(this.previousServer);
  }

  @Override
  public ServerInfo getServerInfo() {
    return registeredServer.getServerInfo();
  }

  @Override
  public ConnectedPlayer getPlayer() {
    return proxyPlayer;
  }

  /**
   * Disconnects from the server.
   */
  public void disconnect() {
    if (connection != null) {
      gracefulDisconnect = true;
      connection.close(false);
      connection = null;
    }
  }

  @Override
  public String toString() {
    return "[server connection] " + proxyPlayer.getGameProfile().getName() + " -> "
        + registeredServer.getServerInfo().getName();
  }

  @Override
  public boolean sendPluginMessage(ChannelIdentifier identifier, byte[] data) {
    return sendPluginMessage(identifier, Unpooled.wrappedBuffer(data));
  }

  /**
   * Sends a plugin message to the server through this connection.
   *
   * @param identifier the channel ID to use
   * @param data       the data
   * @return whether or not the message was sent
   */
  public boolean sendPluginMessage(ChannelIdentifier identifier, ByteBuf data) {
    Preconditions.checkNotNull(identifier, "identifier");
    Preconditions.checkNotNull(data, "data");

    MinecraftConnection mc = ensureConnected();

    PluginMessagePacket message = new PluginMessagePacket(identifier.getId(), data);
    mc.write(message);
    return true;
  }

  /**
   * Indicates that we have completed the plugin process.
   */
  public void completeJoin() {
    if (!hasCompletedJoin) {
      hasCompletedJoin = true;
      if (connectionPhase == BackendConnectionPhases.UNKNOWN) {
        // Now we know
        connectionPhase = BackendConnectionPhases.VANILLA;
        if (connection != null) {
          connection.setType(ConnectionTypes.VANILLA);
        }
      }
    }
  }

  boolean isGracefulDisconnect() {
    return gracefulDisconnect;
  }

  public Map<Long, Long> getPendingPings() {
    return pendingPings;
  }

  /**
   * Ensures that this server connection remains "active": the connection is established and not
   * closed, the player is still connected to the server, and the player still remains online.
   *
   * @return whether or not the player is online
   */
  public boolean isActive() {
    return connection != null && !connection.isClosed() && !gracefulDisconnect
        && proxyPlayer.isActive();
  }

  /**
   * Gets the current "phase" of the connection, mostly used for tracking modded negotiation for
   * legacy forge servers and provides methods for performing phase specific actions.
   *
   * @return The {@link BackendConnectionPhase}
   */
  public BackendConnectionPhase getPhase() {
    return connectionPhase;
  }

  /**
   * Sets the current "phase" of the connection. See {@link #getPhase()}
   *
   * @param connectionPhase The {@link BackendConnectionPhase}
   */
  public void setConnectionPhase(BackendConnectionPhase connectionPhase) {
    this.connectionPhase = connectionPhase;
  }

  /**
   * Gets whether the {@link JoinGamePacket} packet has been
   * sent by this server.
   *
   * @return Whether the join has been completed.
   */
  public boolean hasCompletedJoin() {
    return hasCompletedJoin;
  }

  public CompoundBinaryTag getActiveDimensionRegistry() {
    return activeDimensionRegistry;
  }

  public void setActiveDimensionRegistry(CompoundBinaryTag activeDimensionRegistry) {
    this.activeDimensionRegistry = activeDimensionRegistry;
  }
}<|MERGE_RESOLUTION|>--- conflicted
+++ resolved
@@ -179,13 +179,8 @@
     // Initiate the handshake.
     ProtocolVersion protocolVersion = proxyPlayer.getConnection().getProtocolVersion();
     String playerVhost = proxyPlayer.getVirtualHost()
-<<<<<<< HEAD
         .orElseGet(() -> registeredServer.getServerInfo().getAddress())
         .getHostString();
-=======
-                .orElseGet(() -> registeredServer.getServerInfo().getAddress())
-                .getHostString();
->>>>>>> 953ab6d8
 
     HandshakePacket handshake = new HandshakePacket();
     handshake.setNextStatus(StateRegistry.LOGIN_ID);
