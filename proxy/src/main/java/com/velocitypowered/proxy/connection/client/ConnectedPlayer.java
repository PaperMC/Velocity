--- conflicted
+++ resolved
@@ -1263,15 +1263,9 @@
             final Component reason = status.getReasonComponent()
                     .orElse(ConnectionMessages.INTERNAL_SERVER_CONNECTION_ERROR);
             handleConnectionException(toConnect,
-<<<<<<< HEAD
-                    DisconnectPacket.create(reason, getProtocolVersion(), false), status.isSafe());
+                    DisconnectPacket.create(reason, getProtocolVersion(), connection.getState()), status.isSafe());
           }
           default -> {
-=======
-                DisconnectPacket.create(reason, getProtocolVersion(), connection.getState()), status.isSafe());
-            break;
-          default:
->>>>>>> d330236b
             // The only remaining value is successful (no need to do anything!)
           }
         }
