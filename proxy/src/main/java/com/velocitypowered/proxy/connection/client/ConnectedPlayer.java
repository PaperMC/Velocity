/*
 * Copyright (C) 2018-2023 Velocity Contributors
 *
 * This program is free software: you can redistribute it and/or modify
 * it under the terms of the GNU General Public License as published by
 * the Free Software Foundation, either version 3 of the License, or
 * (at your option) any later version.
 *
 * This program is distributed in the hope that it will be useful,
 * but WITHOUT ANY WARRANTY; without even the implied warranty of
 * MERCHANTABILITY or FITNESS FOR A PARTICULAR PURPOSE.  See the
 * GNU General Public License for more details.
 *
 * You should have received a copy of the GNU General Public License
 * along with this program.  If not, see <https://www.gnu.org/licenses/>.
 */

package com.velocitypowered.proxy.connection.client;

import static com.velocitypowered.api.proxy.ConnectionRequestBuilder.Status.ALREADY_CONNECTED;
import static com.velocitypowered.proxy.connection.util.ConnectionRequestResults.plainResult;
import static java.util.concurrent.CompletableFuture.completedFuture;

import com.google.common.base.Preconditions;
import com.google.gson.JsonObject;
import com.velocitypowered.api.event.connection.DisconnectEvent;
import com.velocitypowered.api.event.connection.DisconnectEvent.LoginStatus;
import com.velocitypowered.api.event.player.KickedFromServerEvent;
import com.velocitypowered.api.event.player.KickedFromServerEvent.DisconnectPlayer;
import com.velocitypowered.api.event.player.KickedFromServerEvent.Notify;
import com.velocitypowered.api.event.player.KickedFromServerEvent.RedirectPlayer;
import com.velocitypowered.api.event.player.KickedFromServerEvent.ServerKickResult;
import com.velocitypowered.api.event.player.PlayerModInfoEvent;
import com.velocitypowered.api.event.player.PlayerResourcePackStatusEvent;
import com.velocitypowered.api.event.player.PlayerSettingsChangedEvent;
import com.velocitypowered.api.event.player.ServerPreConnectEvent;
import com.velocitypowered.api.network.ProtocolVersion;
import com.velocitypowered.api.permission.PermissionFunction;
import com.velocitypowered.api.permission.PermissionProvider;
import com.velocitypowered.api.permission.Tristate;
import com.velocitypowered.api.proxy.ConnectionRequestBuilder;
import com.velocitypowered.api.proxy.Player;
import com.velocitypowered.api.proxy.ServerConnection;
import com.velocitypowered.api.proxy.crypto.IdentifiedKey;
import com.velocitypowered.api.proxy.crypto.KeyIdentifiable;
import com.velocitypowered.api.proxy.messages.ChannelIdentifier;
import com.velocitypowered.api.proxy.player.PlayerSettings;
import com.velocitypowered.api.proxy.player.ResourcePackInfo;
import com.velocitypowered.api.proxy.server.RegisteredServer;
import com.velocitypowered.api.util.GameProfile;
import com.velocitypowered.api.util.ModInfo;
import com.velocitypowered.proxy.VelocityServer;
import com.velocitypowered.proxy.connection.MinecraftConnection;
import com.velocitypowered.proxy.connection.MinecraftConnectionAssociation;
import com.velocitypowered.proxy.connection.backend.VelocityServerConnection;
import com.velocitypowered.proxy.connection.player.VelocityResourcePackInfo;
import com.velocitypowered.proxy.connection.util.ConnectionMessages;
import com.velocitypowered.proxy.connection.util.ConnectionRequestResults.Impl;
import com.velocitypowered.proxy.connection.util.VelocityInboundConnection;
import com.velocitypowered.proxy.protocol.StateRegistry;
import com.velocitypowered.proxy.protocol.netty.MinecraftEncoder;
import com.velocitypowered.proxy.protocol.packet.ClientSettings;
import com.velocitypowered.proxy.protocol.packet.Disconnect;
import com.velocitypowered.proxy.protocol.packet.HeaderAndFooter;
import com.velocitypowered.proxy.protocol.packet.KeepAlive;
import com.velocitypowered.proxy.protocol.packet.PluginMessage;
import com.velocitypowered.proxy.protocol.packet.ResourcePackRequest;
import com.velocitypowered.proxy.protocol.packet.chat.ChatQueue;
import com.velocitypowered.proxy.protocol.packet.chat.ChatType;
import com.velocitypowered.proxy.protocol.packet.chat.ComponentHolder;
import com.velocitypowered.proxy.protocol.packet.chat.builder.ChatBuilderFactory;
import com.velocitypowered.proxy.protocol.packet.chat.legacy.LegacyChat;
import com.velocitypowered.proxy.protocol.packet.config.StartUpdate;
import com.velocitypowered.proxy.protocol.packet.title.GenericTitlePacket;
import com.velocitypowered.proxy.server.VelocityRegisteredServer;
import com.velocitypowered.proxy.tablist.InternalTabList;
import com.velocitypowered.proxy.tablist.KeyedVelocityTabList;
import com.velocitypowered.proxy.tablist.VelocityTabList;
import com.velocitypowered.proxy.tablist.VelocityTabListLegacy;
import com.velocitypowered.proxy.util.ClosestLocaleMatcher;
import com.velocitypowered.proxy.util.DurationUtils;
import com.velocitypowered.proxy.util.TranslatableMapper;
import io.netty.buffer.ByteBufUtil;
import io.netty.buffer.Unpooled;
import java.net.InetSocketAddress;
import java.util.ArrayDeque;
import java.util.Collection;
import java.util.Collections;
import java.util.List;
import java.util.Locale;
import java.util.Optional;
import java.util.Queue;
import java.util.UUID;
import java.util.concurrent.CompletableFuture;
import java.util.concurrent.CompletionException;
import java.util.concurrent.ThreadLocalRandom;
import net.kyori.adventure.audience.MessageType;
import net.kyori.adventure.bossbar.BossBar;
import net.kyori.adventure.identity.Identity;
import net.kyori.adventure.permission.PermissionChecker;
import net.kyori.adventure.platform.facet.FacetPointers;
import net.kyori.adventure.platform.facet.FacetPointers.Type;
import net.kyori.adventure.pointer.Pointers;
import net.kyori.adventure.text.Component;
import net.kyori.adventure.text.format.NamedTextColor;
import net.kyori.adventure.text.serializer.legacy.LegacyComponentSerializer;
import net.kyori.adventure.text.serializer.plain.PlainTextComponentSerializer;
import net.kyori.adventure.title.Title.Times;
import net.kyori.adventure.title.TitlePart;
import net.kyori.adventure.translation.GlobalTranslator;
import org.apache.logging.log4j.LogManager;
import org.apache.logging.log4j.Logger;
import org.checkerframework.checker.nullness.qual.MonotonicNonNull;
import org.checkerframework.checker.nullness.qual.NonNull;
import org.checkerframework.checker.nullness.qual.Nullable;
import org.jetbrains.annotations.NotNull;

/**
 * Represents a player that is connected to the proxy.
 */
public class ConnectedPlayer implements MinecraftConnectionAssociation, Player, KeyIdentifiable,
    VelocityInboundConnection {

  private static final int MAX_PLUGIN_CHANNELS = 1024;
  private static final PlainTextComponentSerializer PASS_THRU_TRANSLATE =
      PlainTextComponentSerializer.builder().flattener(TranslatableMapper.FLATTENER).build();
  static final PermissionProvider DEFAULT_PERMISSIONS = s -> PermissionFunction.ALWAYS_UNDEFINED;

  private static final Logger logger = LogManager.getLogger(ConnectedPlayer.class);

  private final Identity identity = new IdentityImpl();
  /**
   * The actual Minecraft connection. This is actually a wrapper object around the Netty channel.
   */
  private final MinecraftConnection connection;
  private final @Nullable InetSocketAddress virtualHost;
  private GameProfile profile;
  private PermissionFunction permissionFunction;
  private int tryIndex = 0;
  private long ping = -1;
  private final boolean onlineMode;
  private @Nullable VelocityServerConnection connectedServer;
  private @Nullable VelocityServerConnection connectionInFlight;
  private @Nullable PlayerSettings settings;
  private @Nullable ModInfo modInfo;
  private Component playerListHeader = Component.empty();
  private Component playerListFooter = Component.empty();
  private final InternalTabList tabList;
  private final VelocityServer server;
  private ClientConnectionPhase connectionPhase;
  private final CompletableFuture<Void> teardownFuture = new CompletableFuture<>();
  private @MonotonicNonNull List<String> serversToTry = null;
  private @MonotonicNonNull Boolean previousResourceResponse;
  private final Queue<ResourcePackInfo> outstandingResourcePacks = new ArrayDeque<>();
  private @Nullable ResourcePackInfo pendingResourcePack;
  private @Nullable ResourcePackInfo appliedResourcePack;
  private final @NotNull Pointers pointers =
      Player.super.pointers().toBuilder().withDynamic(Identity.UUID, this::getUniqueId)
          .withDynamic(Identity.NAME, this::getUsername)
          .withDynamic(Identity.DISPLAY_NAME, () -> Component.text(this.getUsername()))
          .withDynamic(Identity.LOCALE, this::getEffectiveLocale)
          .withStatic(PermissionChecker.POINTER, getPermissionChecker())
          .withStatic(FacetPointers.TYPE, Type.PLAYER).build();
  private @Nullable String clientBrand;
  private @Nullable Locale effectiveLocale;
  private @Nullable IdentifiedKey playerKey;
  private @Nullable ClientSettings clientSettingsPacket;
  private final ChatQueue chatQueue;
  private final ChatBuilderFactory chatBuilderFactory;

  ConnectedPlayer(VelocityServer server, GameProfile profile, MinecraftConnection connection,
                  @Nullable InetSocketAddress virtualHost, boolean onlineMode,
                  @Nullable IdentifiedKey playerKey) {
    this.server = server;
    this.profile = profile;
    this.connection = connection;
    this.virtualHost = virtualHost;
    this.permissionFunction = PermissionFunction.ALWAYS_UNDEFINED;
    this.connectionPhase = connection.getType().getInitialClientPhase();
    this.onlineMode = onlineMode;

    if (connection.getProtocolVersion().compareTo(ProtocolVersion.MINECRAFT_1_19_3) >= 0) {
      this.tabList = new VelocityTabList(this);
    } else if (connection.getProtocolVersion().compareTo(ProtocolVersion.MINECRAFT_1_8) >= 0) {
      this.tabList = new KeyedVelocityTabList(this, server);
    } else {
      this.tabList = new VelocityTabListLegacy(this, server);
    }
    this.playerKey = playerKey;
    this.chatQueue = new ChatQueue(this);
    this.chatBuilderFactory = new ChatBuilderFactory(this.getProtocolVersion());
  }

  public ChatBuilderFactory getChatBuilderFactory() {
    return chatBuilderFactory;
  }

  public ChatQueue getChatQueue() {
    return chatQueue;
  }

  @Override
  public @NonNull Identity identity() {
    return this.identity;
  }

  @Override
  public String getUsername() {
    return profile.getName();
  }

  @Override
  public Locale getEffectiveLocale() {
    if (effectiveLocale == null && settings != null) {
      return settings.getLocale();
    }
    return effectiveLocale;
  }

  @Override
  public void setEffectiveLocale(Locale locale) {
    effectiveLocale = locale;
  }

  @Override
  public UUID getUniqueId() {
    return profile.getId();
  }

  @Override
  public Optional<ServerConnection> getCurrentServer() {
    return Optional.ofNullable(connectedServer);
  }

  /**
   * Makes sure the player is connected to a server and returns the server they are connected to.
   *
   * @return the server the player is connected to
   */
  public VelocityServerConnection ensureAndGetCurrentServer() {
    VelocityServerConnection con = this.connectedServer;
    if (con == null) {
      throw new IllegalStateException("Not connected to server!");
    }
    return con;
  }

  @Override
  public GameProfile getGameProfile() {
    return profile;
  }

  public MinecraftConnection getConnection() {
    return connection;
  }

  @Override
  public long getPing() {
    return this.ping;
  }

  void setPing(long ping) {
    this.ping = ping;
  }

  @Override
  public boolean isOnlineMode() {
    return onlineMode;
  }

  @Override
  public PlayerSettings getPlayerSettings() {
    return settings == null ? ClientSettingsWrapper.DEFAULT : this.settings;
  }

  public ClientSettings getClientSettingsPacket() {
    return clientSettingsPacket;
  }

  @Override
  public boolean hasSentPlayerSettings() {
    return settings != null;
  }

  /**
   * Sets player settings.
   *
   * @param clientSettingsPacket the player settings packet
   */
  public void setClientSettings(final ClientSettings clientSettingsPacket) {
    this.clientSettingsPacket = clientSettingsPacket;
    final ClientSettingsWrapper cs = new ClientSettingsWrapper(clientSettingsPacket);
    this.settings = cs;
    server.getEventManager().fireAndForget(new PlayerSettingsChangedEvent(this, cs));
  }

  @Override
  public Optional<ModInfo> getModInfo() {
    return Optional.ofNullable(modInfo);
  }

  public void setModInfo(ModInfo modInfo) {
    this.modInfo = modInfo;
    server.getEventManager().fireAndForget(new PlayerModInfoEvent(this, modInfo));
  }

  @Override
  public @NotNull Pointers pointers() {
    return this.pointers;
  }

  @Override
  public InetSocketAddress getRemoteAddress() {
    return (InetSocketAddress) connection.getRemoteAddress();
  }

  @Override
  public Optional<InetSocketAddress> getVirtualHost() {
    return Optional.ofNullable(virtualHost);
  }

  void setPermissionFunction(PermissionFunction permissionFunction) {
    this.permissionFunction = permissionFunction;
  }

  @Override
  public boolean isActive() {
    return connection.getChannel().isActive();
  }

  @Override
  public ProtocolVersion getProtocolVersion() {
    return connection.getProtocolVersion();
  }

  /**
   * Translates the message in the user's locale.
   *
   * @param message the message to translate
   * @return the translated message
   */
  public Component translateMessage(Component message) {
    Locale locale = ClosestLocaleMatcher.INSTANCE
        .lookupClosest(getEffectiveLocale() == null ? Locale.getDefault() : getEffectiveLocale());
    return GlobalTranslator.render(message, locale);
  }

  @Override
  public void sendMessage(@NonNull Identity identity, @NonNull Component message) {
    Component translated = translateMessage(message);

    connection.write(getChatBuilderFactory().builder()
        .component(translated).forIdentity(identity).toClient());
  }

  @Override
  public void sendMessage(@NonNull Identity identity, @NonNull Component message,
                          @NonNull MessageType type) {
    Preconditions.checkNotNull(message, "message");
    Preconditions.checkNotNull(type, "type");

    Component translated = translateMessage(message);

    connection.write(getChatBuilderFactory().builder()
        .component(translated).forIdentity(identity)
        .setType(type == MessageType.CHAT ? ChatType.CHAT : ChatType.SYSTEM)
        .toClient());
  }

  @Override
  public void sendActionBar(net.kyori.adventure.text.@NonNull Component message) {
    Component translated = translateMessage(message);

    ProtocolVersion playerVersion = getProtocolVersion();
    if (playerVersion.compareTo(ProtocolVersion.MINECRAFT_1_11) >= 0) {
      // Use the title packet instead.
      GenericTitlePacket pkt = GenericTitlePacket.constructTitlePacket(
          GenericTitlePacket.ActionType.SET_ACTION_BAR, playerVersion);
      pkt.setComponent(new ComponentHolder(playerVersion, translated));
      connection.write(pkt);
    } else {
      // Due to issues with action bar packets, we'll need to convert the text message into a
      // legacy message and then inject the legacy text into a component... yuck!
      JsonObject object = new JsonObject();
      object.addProperty("text", LegacyComponentSerializer.legacySection()
          .serialize(translated));
      LegacyChat legacyChat = new LegacyChat();
      legacyChat.setMessage(object.toString());
      legacyChat.setType(LegacyChat.GAME_INFO_TYPE);
      connection.write(legacyChat);
    }
  }

  @Override
  public Component getPlayerListHeader() {
    return this.playerListHeader;
  }

  @Override
  public Component getPlayerListFooter() {
    return this.playerListFooter;
  }

  @Override
  public void sendPlayerListHeader(@NonNull final Component header) {
    this.sendPlayerListHeaderAndFooter(header, this.playerListFooter);
  }

  @Override
  public void sendPlayerListFooter(@NonNull final Component footer) {
    this.sendPlayerListHeaderAndFooter(this.playerListHeader, footer);
  }

  @Override
  public void sendPlayerListHeaderAndFooter(final Component header, final Component footer) {
    Component translatedHeader = translateMessage(header);
    Component translatedFooter = translateMessage(footer);
    this.playerListHeader = translatedHeader;
    this.playerListFooter = translatedFooter;
    if (this.getProtocolVersion().compareTo(ProtocolVersion.MINECRAFT_1_8) >= 0) {
      this.connection.write(HeaderAndFooter.create(header, footer, this.getProtocolVersion()));
    }
  }

  @Override
  public void showTitle(net.kyori.adventure.title.@NonNull Title title) {
    if (this.getProtocolVersion().compareTo(ProtocolVersion.MINECRAFT_1_8) >= 0) {
      GenericTitlePacket timesPkt = GenericTitlePacket.constructTitlePacket(
          GenericTitlePacket.ActionType.SET_TIMES, this.getProtocolVersion());
      net.kyori.adventure.title.Title.Times times = title.times();
      if (times != null) {
        timesPkt.setFadeIn((int) DurationUtils.toTicks(times.fadeIn()));
        timesPkt.setStay((int) DurationUtils.toTicks(times.stay()));
        timesPkt.setFadeOut((int) DurationUtils.toTicks(times.fadeOut()));
      }
      connection.delayedWrite(timesPkt);

      GenericTitlePacket subtitlePkt = GenericTitlePacket.constructTitlePacket(
          GenericTitlePacket.ActionType.SET_SUBTITLE, this.getProtocolVersion());
      subtitlePkt.setComponent(new ComponentHolder(
          this.getProtocolVersion(), translateMessage(title.subtitle())));
      connection.delayedWrite(subtitlePkt);

      GenericTitlePacket titlePkt = GenericTitlePacket.constructTitlePacket(
          GenericTitlePacket.ActionType.SET_TITLE, this.getProtocolVersion());
      titlePkt.setComponent(new ComponentHolder(
          this.getProtocolVersion(), translateMessage(title.title())));
      connection.delayedWrite(titlePkt);

      connection.flush();
    }
  }

  @Override
  public <T> void sendTitlePart(@NotNull TitlePart<T> part, @NotNull T value) {
    if (part == null) {
      throw new NullPointerException("part");
    }
    if (value == null) {
      throw new NullPointerException("value");
    }

    if (this.getProtocolVersion().compareTo(ProtocolVersion.MINECRAFT_1_8) < 0) {
      return;
    }

    if (part == TitlePart.TITLE) {
      GenericTitlePacket titlePkt = GenericTitlePacket.constructTitlePacket(
          GenericTitlePacket.ActionType.SET_TITLE, this.getProtocolVersion());
      titlePkt.setComponent(new ComponentHolder(
          this.getProtocolVersion(), translateMessage((Component) value)));
      connection.write(titlePkt);
    } else if (part == TitlePart.SUBTITLE) {
      GenericTitlePacket titlePkt = GenericTitlePacket.constructTitlePacket(
          GenericTitlePacket.ActionType.SET_SUBTITLE, this.getProtocolVersion());
      titlePkt.setComponent(new ComponentHolder(
          this.getProtocolVersion(), translateMessage((Component) value)));
      connection.write(titlePkt);
    } else if (part == TitlePart.TIMES) {
      Times times = (Times) value;
      GenericTitlePacket timesPkt = GenericTitlePacket.constructTitlePacket(
          GenericTitlePacket.ActionType.SET_TIMES, this.getProtocolVersion());
      timesPkt.setFadeIn((int) DurationUtils.toTicks(times.fadeIn()));
      timesPkt.setStay((int) DurationUtils.toTicks(times.stay()));
      timesPkt.setFadeOut((int) DurationUtils.toTicks(times.fadeOut()));
      connection.write(timesPkt);
    } else {
      throw new IllegalArgumentException("Title part " + part + " is not valid");
    }
  }

  @Override
  public void clearTitle() {
    if (this.getProtocolVersion().compareTo(ProtocolVersion.MINECRAFT_1_8) >= 0) {
      connection.write(GenericTitlePacket.constructTitlePacket(
          GenericTitlePacket.ActionType.HIDE, this.getProtocolVersion()));
    }
  }

  @Override
  public void resetTitle() {
    if (this.getProtocolVersion().compareTo(ProtocolVersion.MINECRAFT_1_8) >= 0) {
      connection.write(GenericTitlePacket.constructTitlePacket(
          GenericTitlePacket.ActionType.RESET, this.getProtocolVersion()));
    }
  }

  @Override
  public void hideBossBar(@NonNull BossBar bar) {
    if (this.getProtocolVersion().compareTo(ProtocolVersion.MINECRAFT_1_9) >= 0) {
      this.server.getBossBarManager().removeBossBar(this, bar);
    }
  }

  @Override
  public void showBossBar(@NonNull BossBar bar) {
    if (this.getProtocolVersion().compareTo(ProtocolVersion.MINECRAFT_1_9) >= 0) {
      this.server.getBossBarManager().addBossBar(this, bar);
    }
  }

  @Override
  public ConnectionRequestBuilder createConnectionRequest(RegisteredServer server) {
    return new ConnectionRequestBuilderImpl(server, this.connectedServer);
  }

  private ConnectionRequestBuilder createConnectionRequest(RegisteredServer server,
      @Nullable VelocityServerConnection previousConnection) {
    return new ConnectionRequestBuilderImpl(server, previousConnection);
  }

  @Override
  public List<GameProfile.Property> getGameProfileProperties() {
    return this.profile.getProperties();
  }

  @Override
  public void setGameProfileProperties(List<GameProfile.Property> properties) {
    this.profile = profile.withProperties(Preconditions.checkNotNull(properties));
  }

  @Override
  public void clearPlayerListHeaderAndFooter() {
    clearPlayerListHeaderAndFooterSilent();
    if (this.getProtocolVersion().compareTo(ProtocolVersion.MINECRAFT_1_8) >= 0) {
      this.connection.write(HeaderAndFooter.reset(this.getProtocolVersion()));
    }
  }

  public void clearPlayerListHeaderAndFooterSilent() {
    this.playerListHeader = Component.empty();
    this.playerListFooter = Component.empty();
  }

  @Override
  public InternalTabList getTabList() {
    return tabList;
  }

  @Override
  public void disconnect(Component reason) {
    if (connection.eventLoop().inEventLoop()) {
      disconnect0(reason, false);
    } else {
      connection.eventLoop().execute(() -> disconnect0(reason, false));
    }
  }

  /**
   * Disconnects the player from the proxy.
   *
   * @param reason      the reason for disconnecting the player
   * @param duringLogin whether the disconnect happened during login
   */
  public void disconnect0(Component reason, boolean duringLogin) {
    Component translated = this.translateMessage(reason);

    if (server.getConfiguration().isLogPlayerConnections()) {
      logger.info("{} has disconnected: {}", this,
          LegacyComponentSerializer.legacySection().serialize(translated));
    }
    connection.closeWith(Disconnect.create(translated, this.getProtocolVersion(), duringLogin));
  }

  public @Nullable VelocityServerConnection getConnectedServer() {
    return connectedServer;
  }

  public @Nullable VelocityServerConnection getConnectionInFlight() {
    return connectionInFlight;
  }

  public void resetInFlightConnection() {
    connectionInFlight = null;
  }

  /**
   * Handles unexpected disconnects.
   *
   * @param server    the server we disconnected from
   * @param throwable the exception
   * @param safe      whether or not we can safely reconnect to a new server
   */
  public void handleConnectionException(RegisteredServer server, Throwable throwable,
                                        boolean safe) {
    if (!isActive()) {
      // If the connection is no longer active, it makes no sense to try and recover it.
      return;
    }

    if (throwable == null) {
      throw new NullPointerException("throwable");
    }

    Throwable wrapped = throwable;
    if (throwable instanceof CompletionException) {
      Throwable cause = throwable.getCause();
      if (cause != null) {
        wrapped = cause;
      }
    }

    Component friendlyError;
    if (connectedServer != null && connectedServer.getServerInfo().equals(server.getServerInfo())) {
      friendlyError = Component.translatable("velocity.error.connected-server-error",
          Component.text(server.getServerInfo().getName()));
    } else {
      logger.error("{}: unable to connect to server {}", this, server.getServerInfo().getName(),
          wrapped);
      friendlyError = Component.translatable("velocity.error.connecting-server-error",
          Component.text(server.getServerInfo().getName()));
    }
    handleConnectionException(server, null, friendlyError.color(NamedTextColor.RED), safe);
  }

  /**
   * Handles unexpected disconnects.
   *
   * @param server     the server we disconnected from
   * @param disconnect the disconnect packet
   * @param safe       whether or not we can safely reconnect to a new server
   */
  public void handleConnectionException(RegisteredServer server, Disconnect disconnect,
                                        boolean safe) {
    if (!isActive()) {
      // If the connection is no longer active, it makes no sense to try and recover it.
      return;
    }

    Component disconnectReason = disconnect.getReason().getComponent();
    String plainTextReason = PASS_THRU_TRANSLATE.serialize(disconnectReason);
    if (connectedServer != null && connectedServer.getServerInfo().equals(server.getServerInfo())) {
      logger.info("{}: kicked from server {}: {}", this, server.getServerInfo().getName(),
          plainTextReason);
      handleConnectionException(server, disconnectReason,
          Component.translatable("velocity.error.moved-to-new-server", NamedTextColor.RED,
              Component.text(server.getServerInfo().getName()),
              disconnectReason), safe);
    } else {
      logger.error("{}: disconnected while connecting to {}: {}", this,
          server.getServerInfo().getName(), plainTextReason);
      handleConnectionException(server, disconnectReason,
          Component.translatable("velocity.error.cant-connect", NamedTextColor.RED,
              Component.text(server.getServerInfo().getName()),
              disconnectReason), safe);
    }
  }

  private void handleConnectionException(RegisteredServer rs,
                                         @Nullable Component kickReason, Component friendlyReason,
                                         boolean safe) {
    if (!isActive()) {
      // If the connection is no longer active, it makes no sense to try and recover it.
      return;
    }

    if (!safe) {
      // /!\ IT IS UNSAFE TO CONTINUE /!\
      //
      // This is usually triggered by a failed Forge handshake.
      disconnect(friendlyReason);
      return;
    }

    boolean kickedFromCurrent = connectedServer == null || connectedServer.getServer().equals(rs);
    ServerKickResult result;
    if (kickedFromCurrent) {
      Optional<RegisteredServer> next = getNextServerToTry(rs);
      result =
          next.map(RedirectPlayer::create).orElseGet(() -> DisconnectPlayer.create(friendlyReason));
    } else {
      // If we were kicked by going to another server, the connection should not be in flight
      if (connectionInFlight != null && connectionInFlight.getServer().equals(rs)) {
        resetInFlightConnection();
      }
      result = Notify.create(friendlyReason);
    }
    KickedFromServerEvent originalEvent = new KickedFromServerEvent(this, rs, kickReason,
        !kickedFromCurrent, result);
    handleKickEvent(originalEvent, friendlyReason, kickedFromCurrent);
  }

  private void handleKickEvent(KickedFromServerEvent originalEvent, Component friendlyReason,
                               boolean kickedFromCurrent) {
    server.getEventManager().fire(originalEvent).thenAcceptAsync(event -> {
      // There can't be any connection in flight now.
      connectionInFlight = null;

      // Make sure we clear the current connected server as the connection is invalid.
      VelocityServerConnection previousConnection = connectedServer;
      if (kickedFromCurrent) {
        connectedServer = null;
      }

      if (!isActive()) {
        // If the connection is no longer active, it makes no sense to try and recover it.
        return;
      }

      if (event.getResult() instanceof DisconnectPlayer res) {
        disconnect(res.getReasonComponent());
      } else if (event.getResult() instanceof RedirectPlayer res) {
        createConnectionRequest(res.getServer(), previousConnection).connect()
            .whenCompleteAsync((status, throwable) -> {
              if (throwable != null) {
                handleConnectionException(
                    status != null ? status.getAttemptedConnection() : res.getServer(), throwable,
                    true);
                return;
              }

              switch (status.getStatus()) {
                // Impossible/nonsensical cases
                case ALREADY_CONNECTED -> logger.error("{}: already connected to {}", this,
                    status.getAttemptedConnection().getServerInfo().getName());

                // Fatal case
                case CONNECTION_IN_PROGRESS, CONNECTION_CANCELLED -> {
                  Component fallbackMsg = res.getMessageComponent();
                  if (fallbackMsg == null) {
                    fallbackMsg = friendlyReason;
                  }
                  disconnect(status.getReasonComponent().orElse(fallbackMsg));
                }
                case SERVER_DISCONNECTED -> {
                  Component reason = status.getReasonComponent()
                      .orElse(ConnectionMessages.INTERNAL_SERVER_CONNECTION_ERROR);
                  handleConnectionException(res.getServer(),
<<<<<<< HEAD
                      Disconnect.create(reason, getProtocolVersion()), ((Impl) status).isSafe());
                }
                case SUCCESS -> {
=======
                      Disconnect.create(reason, getProtocolVersion(), false),
                      ((Impl) status).isSafe());
                  break;
                case SUCCESS:
>>>>>>> 21ae82e7
                  Component requestedMessage = res.getMessageComponent();
                  if (requestedMessage == null) {
                    requestedMessage = friendlyReason;
                  }
                  if (requestedMessage != Component.empty()) {
                    sendMessage(requestedMessage);
                  }
                }
                default -> {
                  // The only remaining value is successful (no need to do anything!)
                }
              }
            }, connection.eventLoop());
      } else if (event.getResult() instanceof Notify res) {
        if (event.kickedDuringServerConnect() && previousConnection != null) {
          sendMessage(Identity.nil(), res.getMessageComponent());
        } else {
          disconnect(res.getMessageComponent());
        }
      } else {
        // In case someone gets creative, assume we want to disconnect the player.
        disconnect(friendlyReason);
      }
    }, connection.eventLoop());
  }

  /**
   * Finds another server to attempt to log into, if we were unexpectedly disconnected from the
   * server.
   *
   * @return the next server to try
   */
  public Optional<RegisteredServer> getNextServerToTry() {
    return this.getNextServerToTry(null);
  }

  /**
   * Finds another server to attempt to log into, if we were unexpectedly disconnected from the
   * server.
   *
   * @param current the "current" server that the player is on, useful as an override
   * @return the next server to try
   */
  private Optional<RegisteredServer> getNextServerToTry(@Nullable RegisteredServer current) {
    if (serversToTry == null) {
      String virtualHostStr = getVirtualHost().map(InetSocketAddress::getHostString)
          .orElse("")
          .toLowerCase(Locale.ROOT);
      serversToTry = server.getConfiguration().getForcedHosts().getOrDefault(virtualHostStr,
          Collections.emptyList());
    }

    if (serversToTry.isEmpty()) {
      List<String> connOrder = server.getConfiguration().getAttemptConnectionOrder();
      if (connOrder.isEmpty()) {
        return Optional.empty();
      } else {
        serversToTry = connOrder;
      }
    }

    for (int i = tryIndex; i < serversToTry.size(); i++) {
      String toTryName = serversToTry.get(i);
      if ((connectedServer != null && hasSameName(connectedServer.getServer(), toTryName))
          || (connectionInFlight != null && hasSameName(connectionInFlight.getServer(), toTryName))
          || (current != null && hasSameName(current, toTryName))) {
        continue;
      }

      tryIndex = i;
      return server.getServer(toTryName);
    }
    return Optional.empty();
  }

  private static boolean hasSameName(RegisteredServer server, String name) {
    return server.getServerInfo().getName().equalsIgnoreCase(name);
  }

  /**
   * Sets the player's new connected server and clears the in-flight connection.
   *
   * @param serverConnection the new server connection
   */
  public void setConnectedServer(@Nullable VelocityServerConnection serverConnection) {
    this.connectedServer = serverConnection;
    this.tryIndex = 0; // reset since we got connected to a server

    if (serverConnection == connectionInFlight) {
      connectionInFlight = null;
    }
  }

  public void sendLegacyForgeHandshakeResetPacket() {
    connectionPhase.resetConnectionPhase(this);
  }

  private MinecraftConnection ensureBackendConnection() {
    VelocityServerConnection sc = this.connectedServer;
    if (sc == null) {
      throw new IllegalStateException("No backend connection");
    }

    MinecraftConnection mc = sc.getConnection();
    if (mc == null) {
      throw new IllegalStateException("Backend connection is not connected to a server");
    }

    return mc;
  }

  void teardown() {
    if (connectionInFlight != null) {
      connectionInFlight.disconnect();
    }
    if (connectedServer != null) {
      connectedServer.disconnect();
    }

    Optional<Player> connectedPlayer = server.getPlayer(this.getUniqueId());
    server.unregisterConnection(this);

    DisconnectEvent.LoginStatus status;
    if (connectedPlayer.isPresent()) {
      Player player = connectedPlayer.get();
      if (player.getCurrentServer().isEmpty()) {
        status = LoginStatus.PRE_SERVER_JOIN;
      } else {
        status = player == this ? LoginStatus.SUCCESSFUL_LOGIN
            : LoginStatus.CONFLICTING_LOGIN;
      }
    } else {
      status = connection.isKnownDisconnect() ? LoginStatus.CANCELLED_BY_PROXY :
          LoginStatus.CANCELLED_BY_USER;
    }

    DisconnectEvent event = new DisconnectEvent(this, status);
    server.getEventManager().fire(event).whenComplete((val, ex) -> {
      if (ex == null) {
        this.teardownFuture.complete(null);
      } else {
        this.teardownFuture.completeExceptionally(ex);
      }
    });
  }

  public CompletableFuture<Void> getTeardownFuture() {
    return teardownFuture;
  }

  @Override
  public String toString() {
    boolean isPlayerAddressLoggingEnabled = server.getConfiguration()
        .isPlayerAddressLoggingEnabled();
    String playerIp =
        isPlayerAddressLoggingEnabled ? getRemoteAddress().toString() : "<ip address withheld>";
    return "[connected player] " + profile.getName() + " (" + playerIp + ")";
  }

  @Override
  public Tristate getPermissionValue(String permission) {
    return permissionFunction.getPermissionValue(permission);
  }

  @Override
  public boolean sendPluginMessage(ChannelIdentifier identifier, byte[] data) {
    Preconditions.checkNotNull(identifier, "identifier");
    Preconditions.checkNotNull(data, "data");
    PluginMessage message = new PluginMessage(identifier.getId(), Unpooled.wrappedBuffer(data));
    connection.write(message);
    return true;
  }

  @Override
  public String getClientBrand() {
    return clientBrand;
  }

  void setClientBrand(String clientBrand) {
    this.clientBrand = clientBrand;
  }

  @Override
  public void spoofChatInput(String input) {
    Preconditions.checkArgument(input.length() <= LegacyChat.MAX_SERVERBOUND_MESSAGE_LENGTH,
        "input cannot be greater than " + LegacyChat.MAX_SERVERBOUND_MESSAGE_LENGTH
            + " characters in length");
    if (getProtocolVersion().compareTo(ProtocolVersion.MINECRAFT_1_19) >= 0) {
      this.chatQueue.hijack(getChatBuilderFactory().builder().asPlayer(this).message(input),
          (instant, item) -> {
            item.setTimestamp(instant);
            return item.toServer();
          });
    } else {
      ensureBackendConnection().write(getChatBuilderFactory().builder()
          .asPlayer(this).message(input).toServer());
    }
  }

  @Override
  @Deprecated
  public void sendResourcePack(String url) {
    sendResourcePackOffer(new VelocityResourcePackInfo.BuilderImpl(url).build());
  }

  @Override
  @Deprecated
  public void sendResourcePack(String url, byte[] hash) {
    sendResourcePackOffer(new VelocityResourcePackInfo.BuilderImpl(url).setHash(hash).build());
  }

  @Override
  public void sendResourcePackOffer(ResourcePackInfo packInfo) {
    if (this.getProtocolVersion().compareTo(ProtocolVersion.MINECRAFT_1_8) >= 0) {
      Preconditions.checkNotNull(packInfo, "packInfo");
      queueResourcePack(packInfo);
    }
  }

  /**
   * Queues a resource-pack for sending to the player and sends it immediately if the queue is
   * empty.
   */
  public void queueResourcePack(ResourcePackInfo info) {
    outstandingResourcePacks.add(info);
    if (outstandingResourcePacks.size() == 1) {
      tickResourcePackQueue();
    }
  }

  private void tickResourcePackQueue() {
    ResourcePackInfo queued = outstandingResourcePacks.peek();

    if (queued != null) {
      // Check if the player declined a resource pack once already
      if (previousResourceResponse != null && !previousResourceResponse) {
        // If that happened we can flush the queue right away.
        // Unless its 1.17+ and forced it will come back denied anyway
        while (!outstandingResourcePacks.isEmpty()) {
          queued = outstandingResourcePacks.peek();
          if (queued.getShouldForce() && getProtocolVersion()
              .compareTo(ProtocolVersion.MINECRAFT_1_17) >= 0) {
            break;
          }
          onResourcePackResponse(PlayerResourcePackStatusEvent.Status.DECLINED);
          queued = null;
        }
        if (queued == null) {
          // Exit as the queue was cleared
          return;
        }
      }

      ResourcePackRequest request = new ResourcePackRequest();
      request.setId(queued.getId());
      request.setUrl(queued.getUrl());
      if (queued.getHash() != null) {
        request.setHash(ByteBufUtil.hexDump(queued.getHash()));
      } else {
        request.setHash("");
      }
      request.setRequired(queued.getShouldForce());
      request.setPrompt(queued.getPrompt() == null ? null :
          new ComponentHolder(getProtocolVersion(), queued.getPrompt()));

      connection.write(request);
    }
  }

  @Override
  @Deprecated
  public @Nullable ResourcePackInfo getAppliedResourcePack() {
    //TODO which resource pack should be returned here?
    return appliedResourcePack;
  }

  @Override
  @Deprecated
  public @Nullable ResourcePackInfo getPendingResourcePack() {
    //TODO which resource pack should be returned here?
    return pendingResourcePack;
  }

  @Override
  public Collection<ResourcePackInfo> getAppliedResourcePacks() {
    return Collections.EMPTY_LIST; //TODO
  }

  @Override
  public Collection<ResourcePackInfo> getPendingResourcePacks() {
    return Collections.EMPTY_LIST; //TODO
  }

  /**
   * Clears the applied resource pack field.
   */
  public void clearAppliedResourcePack() {
    appliedResourcePack = null;
  }

  /**
   * Processes a client response to a sent resource-pack.
   */
  public boolean onResourcePackResponse(PlayerResourcePackStatusEvent.Status status) {
    final boolean peek = status.isIntermediate();
    final ResourcePackInfo queued = peek
        ? outstandingResourcePacks.peek() : outstandingResourcePacks.poll();

    server.getEventManager().fire(new PlayerResourcePackStatusEvent(this, status, queued))
        .thenAcceptAsync(event -> {
          if (event.getStatus() == PlayerResourcePackStatusEvent.Status.DECLINED
              && event.getPackInfo() != null && event.getPackInfo().getShouldForce()
              && (!event.isOverwriteKick() || event.getPlayer()
              .getProtocolVersion().compareTo(ProtocolVersion.MINECRAFT_1_17) >= 0)
          ) {
            event.getPlayer().disconnect(Component
                .translatable("multiplayer.requiredTexturePrompt.disconnect"));
          }
        });

    switch (status) {
      case ACCEPTED:
        previousResourceResponse = true;
        pendingResourcePack = queued;
        break;
      case DECLINED:
        previousResourceResponse = false;
        break;
      case SUCCESSFUL:
        appliedResourcePack = queued;
        pendingResourcePack = null;
        break;
      case FAILED_DOWNLOAD:
        pendingResourcePack = null;
        break;
      default:
        break;
    }

    if (!peek) {
      connection.eventLoop().execute(this::tickResourcePackQueue);
    }

    return queued != null
        && queued.getOriginalOrigin() != ResourcePackInfo.Origin.DOWNSTREAM_SERVER;
  }

  /**
   * Gives an indication about the previous resource pack responses.
   */
  public @Nullable Boolean getPreviousResourceResponse() {
    //TODO can probably be removed
    return previousResourceResponse;
  }

  /**
   * Sends a {@link KeepAlive} packet to the player with a random ID. The response will be ignored
   * by Velocity as it will not match the ID last sent by the server.
   */
  public void sendKeepAlive() {
    if (connection.getState() == StateRegistry.PLAY
        || connection.getState() == StateRegistry.CONFIG) {
      KeepAlive keepAlive = new KeepAlive();
      keepAlive.setRandomId(ThreadLocalRandom.current().nextLong());
      connection.write(keepAlive);
    }
  }

  /**
   * Switches the connection to the client into config state.
   */
  public void switchToConfigState() {
    CompletableFuture.runAsync(() -> {
      connection.write(new StartUpdate());
      connection.getChannel().pipeline()
          .get(MinecraftEncoder.class).setState(StateRegistry.CONFIG);
      // Make sure we don't send any play packets to the player after update start
      connection.addPlayPacketQueueHandler();
    }, connection.eventLoop()).exceptionally((ex) -> {
      logger.error("Error switching player connection to config state:", ex);
      return null;
    });
  }

  /**
   * Gets the current "phase" of the connection, mostly used for tracking modded negotiation for
   * legacy forge servers and provides methods for performing phase specific actions.
   *
   * @return The {@link ClientConnectionPhase}
   */
  public ClientConnectionPhase getPhase() {
    return connectionPhase;
  }

  /**
   * Sets the current "phase" of the connection. See {@link #getPhase()}
   *
   * @param connectionPhase The {@link ClientConnectionPhase}
   */
  public void setPhase(ClientConnectionPhase connectionPhase) {
    this.connectionPhase = connectionPhase;
  }

  @Override
  public @Nullable IdentifiedKey getIdentifiedKey() {
    return playerKey;
  }

  private class IdentityImpl implements Identity {

    @Override
    public @NonNull UUID uuid() {
      return ConnectedPlayer.this.getUniqueId();
    }
  }

  private class ConnectionRequestBuilderImpl implements ConnectionRequestBuilder {

    private final RegisteredServer toConnect;
    private final @Nullable VelocityRegisteredServer previousServer;

    ConnectionRequestBuilderImpl(RegisteredServer toConnect,
                                 @Nullable VelocityServerConnection previousConnection) {
      this.toConnect = Preconditions.checkNotNull(toConnect, "info");
      this.previousServer = previousConnection == null ? null : previousConnection.getServer();
    }

    @Override
    public RegisteredServer getServer() {
      return toConnect;
    }

    private Optional<ConnectionRequestBuilder.Status> checkServer(RegisteredServer server) {
      Preconditions.checkArgument(server instanceof VelocityRegisteredServer,
          "Not a valid Velocity server.");
      if (connectionInFlight != null || (connectedServer != null
          && !connectedServer.hasCompletedJoin())) {
        return Optional.of(ConnectionRequestBuilder.Status.CONNECTION_IN_PROGRESS);
      }
      if (connectedServer != null
          && connectedServer.getServer().getServerInfo().equals(server.getServerInfo())) {
        return Optional.of(ALREADY_CONNECTED);
      }
      return Optional.empty();
    }

    private CompletableFuture<Optional<Status>> getInitialStatus() {
      return CompletableFuture.supplyAsync(() -> checkServer(toConnect), connection.eventLoop());
    }

    private CompletableFuture<Impl> internalConnect() {
      return this.getInitialStatus().thenCompose(initialCheck -> {
        if (initialCheck.isPresent()) {
          return completedFuture(plainResult(initialCheck.get(), toConnect));
        }

        ServerPreConnectEvent event =
            new ServerPreConnectEvent(ConnectedPlayer.this, toConnect, previousServer);
        return server.getEventManager().fire(event).thenComposeAsync(newEvent -> {
          Optional<RegisteredServer> newDest = newEvent.getResult().getServer();
          if (!newDest.isPresent()) {
            return completedFuture(
                plainResult(ConnectionRequestBuilder.Status.CONNECTION_CANCELLED, toConnect));
          }

          RegisteredServer realDestination = newDest.get();
          Optional<ConnectionRequestBuilder.Status> check = checkServer(realDestination);
          if (check.isPresent()) {
            return completedFuture(plainResult(check.get(), realDestination));
          }

          VelocityRegisteredServer vrs = (VelocityRegisteredServer) realDestination;
          VelocityServerConnection con =
              new VelocityServerConnection(vrs, previousServer, ConnectedPlayer.this, server);
          connectionInFlight = con;
          return con.connect().whenCompleteAsync((result, exception) -> this.resetIfInFlightIs(con),
              connection.eventLoop());
        }, connection.eventLoop());
      });
    }

    private void resetIfInFlightIs(VelocityServerConnection establishedConnection) {
      if (establishedConnection == connectionInFlight) {
        resetInFlightConnection();
      }
    }

    @Override
    public CompletableFuture<Result> connect() {
      return this.internalConnect().whenCompleteAsync((status, throwable) -> {
        if (status != null && !status.isSuccessful()) {
          if (!status.isSafe()) {
            handleConnectionException(status.getAttemptedConnection(), throwable, false);
          }
        }
      }, connection.eventLoop()).thenApply(x -> x);
    }

    @Override
    public CompletableFuture<Boolean> connectWithIndication() {
      return internalConnect().whenCompleteAsync((status, throwable) -> {
        if (throwable != null) {
          // TODO: The exception handling from this is not very good. Find a better way.
          handleConnectionException(status != null ? status.getAttemptedConnection() : toConnect,
              throwable, true);
          return;
        }

        switch (status.getStatus()) {
          case ALREADY_CONNECTED ->
              sendMessage(Identity.nil(), ConnectionMessages.ALREADY_CONNECTED);
          case CONNECTION_IN_PROGRESS ->
              sendMessage(Identity.nil(), ConnectionMessages.IN_PROGRESS);
          case CONNECTION_CANCELLED -> {
            // Ignored; the plugin probably already handled this.
          }
          case SERVER_DISCONNECTED -> {
            Component reason = status.getReasonComponent()
                .orElse(ConnectionMessages.INTERNAL_SERVER_CONNECTION_ERROR);
<<<<<<< HEAD
            handleConnectionException(toConnect, Disconnect.create(reason, getProtocolVersion()),
                status.isSafe());
          }
          default -> {
=======
            handleConnectionException(toConnect,
                Disconnect.create(reason, getProtocolVersion(), false), status.isSafe());
            break;
          default:
>>>>>>> 21ae82e7
            // The only remaining value is successful (no need to do anything!)
          }
        }
      }, connection.eventLoop()).thenApply(Result::isSuccessful);
    }

    @Override
    public void fireAndForget() {
      connectWithIndication();
    }
  }
}<|MERGE_RESOLUTION|>--- conflicted
+++ resolved
@@ -744,18 +744,12 @@
                 }
                 case SERVER_DISCONNECTED -> {
                   Component reason = status.getReasonComponent()
-                      .orElse(ConnectionMessages.INTERNAL_SERVER_CONNECTION_ERROR);
+                          .orElse(ConnectionMessages.INTERNAL_SERVER_CONNECTION_ERROR);
                   handleConnectionException(res.getServer(),
-<<<<<<< HEAD
-                      Disconnect.create(reason, getProtocolVersion()), ((Impl) status).isSafe());
+                          Disconnect.create(reason, getProtocolVersion(), false),
+                          ((Impl) status).isSafe());
                 }
                 case SUCCESS -> {
-=======
-                      Disconnect.create(reason, getProtocolVersion(), false),
-                      ((Impl) status).isSafe());
-                  break;
-                case SUCCESS:
->>>>>>> 21ae82e7
                   Component requestedMessage = res.getMessageComponent();
                   if (requestedMessage == null) {
                     requestedMessage = friendlyReason;
@@ -1275,17 +1269,10 @@
           case SERVER_DISCONNECTED -> {
             Component reason = status.getReasonComponent()
                 .orElse(ConnectionMessages.INTERNAL_SERVER_CONNECTION_ERROR);
-<<<<<<< HEAD
-            handleConnectionException(toConnect, Disconnect.create(reason, getProtocolVersion()),
-                status.isSafe());
+            handleConnectionException(toConnect,
+                Disconnect.create(reason, getProtocolVersion(), false), status.isSafe());
           }
           default -> {
-=======
-            handleConnectionException(toConnect,
-                Disconnect.create(reason, getProtocolVersion(), false), status.isSafe());
-            break;
-          default:
->>>>>>> 21ae82e7
             // The only remaining value is successful (no need to do anything!)
           }
         }
