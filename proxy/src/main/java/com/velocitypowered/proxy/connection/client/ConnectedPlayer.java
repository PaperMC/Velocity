/*
 * Copyright (C) 2018-2023 Velocity Contributors
 *
 * This program is free software: you can redistribute it and/or modify
 * it under the terms of the GNU General Public License as published by
 * the Free Software Foundation, either version 3 of the License, or
 * (at your option) any later version.
 *
 * This program is distributed in the hope that it will be useful,
 * but WITHOUT ANY WARRANTY; without even the implied warranty of
 * MERCHANTABILITY or FITNESS FOR A PARTICULAR PURPOSE.  See the
 * GNU General Public License for more details.
 *
 * You should have received a copy of the GNU General Public License
 * along with this program.  If not, see <https://www.gnu.org/licenses/>.
 */

package com.velocitypowered.proxy.connection.client;

import static com.velocitypowered.api.proxy.ConnectionRequestBuilder.Status.ALREADY_CONNECTED;
import static com.velocitypowered.proxy.connection.util.ConnectionRequestResults.plainResult;
import static java.util.concurrent.CompletableFuture.completedFuture;

import com.google.common.base.Preconditions;
import com.google.gson.JsonObject;
import com.velocitypowered.api.event.connection.DisconnectEvent;
import com.velocitypowered.api.event.connection.DisconnectEvent.LoginStatus;
import com.velocitypowered.api.event.player.KickedFromServerEvent;
import com.velocitypowered.api.event.player.KickedFromServerEvent.DisconnectPlayer;
import com.velocitypowered.api.event.player.KickedFromServerEvent.Notify;
import com.velocitypowered.api.event.player.KickedFromServerEvent.RedirectPlayer;
import com.velocitypowered.api.event.player.KickedFromServerEvent.ServerKickResult;
import com.velocitypowered.api.event.player.PlayerModInfoEvent;
import com.velocitypowered.api.event.player.PlayerResourcePackStatusEvent;
import com.velocitypowered.api.event.player.PlayerSettingsChangedEvent;
import com.velocitypowered.api.event.player.ServerPreConnectEvent;
import com.velocitypowered.api.network.ProtocolVersion;
import com.velocitypowered.api.permission.PermissionFunction;
import com.velocitypowered.api.permission.PermissionProvider;
import com.velocitypowered.api.permission.Tristate;
import com.velocitypowered.api.proxy.ConnectionRequestBuilder;
import com.velocitypowered.api.proxy.Player;
import com.velocitypowered.api.proxy.ServerConnection;
import com.velocitypowered.api.proxy.crypto.IdentifiedKey;
import com.velocitypowered.api.proxy.crypto.KeyIdentifiable;
import com.velocitypowered.api.proxy.messages.ChannelIdentifier;
import com.velocitypowered.api.proxy.player.PlayerSettings;
import com.velocitypowered.api.proxy.player.ResourcePackInfo;
import com.velocitypowered.api.proxy.server.RegisteredServer;
import com.velocitypowered.api.util.GameProfile;
import com.velocitypowered.api.util.ModInfo;
import com.velocitypowered.proxy.VelocityServer;
import com.velocitypowered.proxy.connection.MinecraftConnection;
import com.velocitypowered.proxy.connection.MinecraftConnectionAssociation;
import com.velocitypowered.proxy.connection.backend.VelocityServerConnection;
import com.velocitypowered.proxy.connection.forge.modern.ModernForgeConnectionType;
import com.velocitypowered.proxy.connection.forge.modern.ModernForgeHandshakeBackendPhase;
import com.velocitypowered.proxy.connection.forge.modern.ModernForgeHandshakeClientPhase;
import com.velocitypowered.proxy.connection.player.VelocityResourcePackInfo;
import com.velocitypowered.proxy.connection.util.ConnectionMessages;
import com.velocitypowered.proxy.connection.util.ConnectionRequestResults.Impl;
import com.velocitypowered.proxy.connection.util.VelocityInboundConnection;
import com.velocitypowered.proxy.protocol.ProtocolUtils;
import com.velocitypowered.proxy.protocol.StateRegistry;
import com.velocitypowered.proxy.protocol.packet.ClientSettings;
import com.velocitypowered.proxy.protocol.packet.Disconnect;
import com.velocitypowered.proxy.protocol.packet.HeaderAndFooter;
import com.velocitypowered.proxy.protocol.packet.KeepAlive;
import com.velocitypowered.proxy.protocol.packet.PluginMessage;
import com.velocitypowered.proxy.protocol.packet.ResourcePackRequest;
import com.velocitypowered.proxy.protocol.packet.chat.ChatQueue;
import com.velocitypowered.proxy.protocol.packet.chat.ChatType;
import com.velocitypowered.proxy.protocol.packet.chat.builder.ChatBuilderFactory;
import com.velocitypowered.proxy.protocol.packet.chat.legacy.LegacyChat;
import com.velocitypowered.proxy.protocol.packet.title.GenericTitlePacket;
import com.velocitypowered.proxy.server.VelocityRegisteredServer;
import com.velocitypowered.proxy.tablist.InternalTabList;
import com.velocitypowered.proxy.tablist.KeyedVelocityTabList;
import com.velocitypowered.proxy.tablist.VelocityTabList;
import com.velocitypowered.proxy.tablist.VelocityTabListLegacy;
import com.velocitypowered.proxy.util.ClosestLocaleMatcher;
import com.velocitypowered.proxy.util.DurationUtils;
import com.velocitypowered.proxy.util.collect.CappedSet;
import io.netty.buffer.ByteBufUtil;
import io.netty.buffer.Unpooled;
import java.net.InetSocketAddress;
import java.util.ArrayDeque;
import java.util.Collection;
import java.util.Collections;
import java.util.List;
import java.util.Locale;
import java.util.Optional;
import java.util.Queue;
import java.util.UUID;
import java.util.concurrent.CompletableFuture;
import java.util.concurrent.CompletionException;
import java.util.concurrent.ThreadLocalRandom;
import net.kyori.adventure.audience.MessageType;
import net.kyori.adventure.bossbar.BossBar;
import net.kyori.adventure.identity.Identity;
import net.kyori.adventure.permission.PermissionChecker;
import net.kyori.adventure.platform.facet.FacetPointers;
import net.kyori.adventure.platform.facet.FacetPointers.Type;
import net.kyori.adventure.pointer.Pointers;
import net.kyori.adventure.text.Component;
import net.kyori.adventure.text.KeybindComponent;
import net.kyori.adventure.text.TranslatableComponent;
import net.kyori.adventure.text.flattener.ComponentFlattener;
import net.kyori.adventure.text.format.NamedTextColor;
import net.kyori.adventure.text.serializer.gson.GsonComponentSerializer;
import net.kyori.adventure.text.serializer.legacy.LegacyComponentSerializer;
import net.kyori.adventure.text.serializer.plain.PlainTextComponentSerializer;
import net.kyori.adventure.title.Title.Times;
import net.kyori.adventure.title.TitlePart;
import net.kyori.adventure.translation.GlobalTranslator;
import org.apache.logging.log4j.LogManager;
import org.apache.logging.log4j.Logger;
import org.checkerframework.checker.nullness.qual.MonotonicNonNull;
import org.checkerframework.checker.nullness.qual.NonNull;
import org.checkerframework.checker.nullness.qual.Nullable;
import org.jetbrains.annotations.NotNull;

/**
 * Represents a player that is connected to the proxy.
 */
public class ConnectedPlayer implements MinecraftConnectionAssociation, Player, KeyIdentifiable,
    VelocityInboundConnection {

  private static final int MAX_PLUGIN_CHANNELS = 1024;
  private static final PlainTextComponentSerializer PASS_THRU_TRANSLATE =
      PlainTextComponentSerializer.builder()
          .flattener(ComponentFlattener.basic().toBuilder()
              .mapper(KeybindComponent.class, c -> "")
              .mapper(TranslatableComponent.class, TranslatableComponent::key)
              .build())
          .build();
  static final PermissionProvider DEFAULT_PERMISSIONS = s -> PermissionFunction.ALWAYS_UNDEFINED;

  private static final Logger logger = LogManager.getLogger(ConnectedPlayer.class);

  private final Identity identity = new IdentityImpl();
  /**
   * The actual Minecraft connection. This is actually a wrapper object around the Netty channel.
   */
  private final MinecraftConnection connection;
  private final @Nullable InetSocketAddress virtualHost;
  private GameProfile profile;
  private PermissionFunction permissionFunction;
  private int tryIndex = 0;
  private long ping = -1;
  private final boolean onlineMode;
  private @Nullable VelocityServerConnection connectedServer;
  private @Nullable VelocityServerConnection connectionInFlight;
  private @Nullable PlayerSettings settings;
  private @Nullable ModInfo modInfo;
  private Component playerListHeader = Component.empty();
  private Component playerListFooter = Component.empty();
  private final InternalTabList tabList;
  private final VelocityServer server;
  private ClientConnectionPhase connectionPhase;
  private final Collection<String> knownChannels;
  private final CompletableFuture<Void> teardownFuture = new CompletableFuture<>();
  private @MonotonicNonNull List<String> serversToTry = null;
  private @MonotonicNonNull Boolean previousResourceResponse;
  private final Queue<ResourcePackInfo> outstandingResourcePacks = new ArrayDeque<>();
  private @Nullable ResourcePackInfo pendingResourcePack;
  private @Nullable ResourcePackInfo appliedResourcePack;
  private final @NotNull Pointers pointers = Player.super.pointers().toBuilder()
      .withDynamic(Identity.UUID, this::getUniqueId)
      .withDynamic(Identity.NAME, this::getUsername)
      .withDynamic(Identity.DISPLAY_NAME, () -> Component.text(this.getUsername()))
      .withDynamic(Identity.LOCALE, this::getEffectiveLocale)
      .withStatic(PermissionChecker.POINTER, getPermissionChecker())
      .withStatic(FacetPointers.TYPE, Type.PLAYER)
      .build();
  private @Nullable String clientBrand;
  private @Nullable Locale effectiveLocale;
  private @Nullable IdentifiedKey playerKey;
  private final ChatQueue chatQueue;
  private final ChatBuilderFactory chatBuilderFactory;

  ConnectedPlayer(VelocityServer server, GameProfile profile, MinecraftConnection connection,
      @Nullable InetSocketAddress virtualHost, boolean onlineMode,
      @Nullable IdentifiedKey playerKey) {
    this.server = server;
    this.profile = profile;
    this.connection = connection;
    this.virtualHost = virtualHost;
    this.permissionFunction = PermissionFunction.ALWAYS_UNDEFINED;
    this.connectionPhase = connection.getType().getInitialClientPhase();
    this.knownChannels = CappedSet.create(MAX_PLUGIN_CHANNELS);
    this.onlineMode = onlineMode;

    if (connection.getProtocolVersion().compareTo(ProtocolVersion.MINECRAFT_1_19_3) >= 0) {
      this.tabList = new VelocityTabList(this);
    } else if (connection.getProtocolVersion().compareTo(ProtocolVersion.MINECRAFT_1_8) >= 0) {
      this.tabList = new KeyedVelocityTabList(this, server);
    } else {
      this.tabList = new VelocityTabListLegacy(this, server);
    }
    this.playerKey = playerKey;
    this.chatQueue = new ChatQueue(this);
    this.chatBuilderFactory = new ChatBuilderFactory(this.getProtocolVersion());
  }

  public ChatBuilderFactory getChatBuilderFactory() {
    return chatBuilderFactory;
  }

  public ChatQueue getChatQueue() {
    return chatQueue;
  }

  @Override
  public @NonNull Identity identity() {
    return this.identity;
  }

  @Override
  public String getUsername() {
    return profile.getName();
  }

  @Override
  public Locale getEffectiveLocale() {
    if (effectiveLocale == null && settings != null) {
      return settings.getLocale();
    }
    return effectiveLocale;
  }

  @Override
  public void setEffectiveLocale(Locale locale) {
    effectiveLocale = locale;
  }

  @Override
  public UUID getUniqueId() {
    return profile.getId();
  }

  @Override
  public Optional<ServerConnection> getCurrentServer() {
    return Optional.ofNullable(connectedServer);
  }

  /**
   * Makes sure the player is connected to a server and returns the server they are connected to.
   *
   * @return the server the player is connected to
   */
  public VelocityServerConnection ensureAndGetCurrentServer() {
    VelocityServerConnection con = this.connectedServer;
    if (con == null) {
      throw new IllegalStateException("Not connected to server!");
    }
    return con;
  }

  @Override
  public GameProfile getGameProfile() {
    return profile;
  }

  public MinecraftConnection getConnection() {
    return connection;
  }

  @Override
  public long getPing() {
    return this.ping;
  }

  void setPing(long ping) {
    this.ping = ping;
  }

  @Override
  public boolean isOnlineMode() {
    return onlineMode;
  }

  @Override
  public PlayerSettings getPlayerSettings() {
    return settings == null ? ClientSettingsWrapper.DEFAULT : this.settings;
  }

  void setPlayerSettings(ClientSettings settings) {
    ClientSettingsWrapper cs = new ClientSettingsWrapper(settings);
    this.settings = cs;
    server.getEventManager().fireAndForget(new PlayerSettingsChangedEvent(this, cs));
  }

  @Override
  public Optional<ModInfo> getModInfo() {
    return Optional.ofNullable(modInfo);
  }

  public void setModInfo(ModInfo modInfo) {
    this.modInfo = modInfo;
    server.getEventManager().fireAndForget(new PlayerModInfoEvent(this, modInfo));
  }

  @Override
  public @NotNull Pointers pointers() {
    return this.pointers;
  }

  @Override
  public InetSocketAddress getRemoteAddress() {
    return (InetSocketAddress) connection.getRemoteAddress();
  }

  @Override
  public Optional<InetSocketAddress> getVirtualHost() {
    return Optional.ofNullable(virtualHost);
  }

  void setPermissionFunction(PermissionFunction permissionFunction) {
    this.permissionFunction = permissionFunction;
  }

  @Override
  public boolean isActive() {
    return connection.getChannel().isActive();
  }

  @Override
  public ProtocolVersion getProtocolVersion() {
    return connection.getProtocolVersion();
  }

  /**
   * Translates the message in the user's locale.
   *
   * @param message the message to translate
   * @return the translated message
   */
  public Component translateMessage(Component message) {
    Locale locale = ClosestLocaleMatcher.INSTANCE
        .lookupClosest(getEffectiveLocale() == null ? Locale.getDefault() : getEffectiveLocale());
    return GlobalTranslator.render(message, locale);
  }

  @Override
  public void sendMessage(@NonNull Identity identity, @NonNull Component message) {
    Component translated = translateMessage(message);

    connection.write(getChatBuilderFactory().builder()
        .component(translated).forIdentity(identity).toClient());
  }

  @Override
  public void sendMessage(@NonNull Identity identity, @NonNull Component message,
      @NonNull MessageType type) {
    Preconditions.checkNotNull(message, "message");
    Preconditions.checkNotNull(type, "type");

    Component translated = translateMessage(message);

    connection.write(getChatBuilderFactory().builder()
        .component(translated).forIdentity(identity)
        .setType(type == MessageType.CHAT ? ChatType.CHAT : ChatType.SYSTEM)
        .toClient());
  }

  @Override
  public void sendActionBar(net.kyori.adventure.text.@NonNull Component message) {
    Component translated = translateMessage(message);

    ProtocolVersion playerVersion = getProtocolVersion();
    if (playerVersion.compareTo(ProtocolVersion.MINECRAFT_1_11) >= 0) {
      // Use the title packet instead.
      GenericTitlePacket pkt = GenericTitlePacket.constructTitlePacket(
          GenericTitlePacket.ActionType.SET_ACTION_BAR, playerVersion);
      pkt.setComponent(ProtocolUtils.getJsonChatSerializer(playerVersion)
          .serialize(translated));
      connection.write(pkt);
    } else {
      // Due to issues with action bar packets, we'll need to convert the text message into a
      // legacy message and then inject the legacy text into a component... yuck!
      JsonObject object = new JsonObject();
      object.addProperty("text", LegacyComponentSerializer.legacySection()
          .serialize(translated));
      LegacyChat legacyChat = new LegacyChat();
      legacyChat.setMessage(object.toString());
      legacyChat.setType(LegacyChat.GAME_INFO_TYPE);
      connection.write(legacyChat);
    }
  }

  @Override
  public Component getPlayerListHeader() {
    return this.playerListHeader;
  }

  @Override
  public Component getPlayerListFooter() {
    return this.playerListFooter;
  }

  @Override
  public void sendPlayerListHeader(@NonNull final Component header) {
    this.sendPlayerListHeaderAndFooter(header, this.playerListFooter);
  }

  @Override
  public void sendPlayerListFooter(@NonNull final Component footer) {
    this.sendPlayerListHeaderAndFooter(this.playerListHeader, footer);
  }

  @Override
  public void sendPlayerListHeaderAndFooter(final Component header, final Component footer) {
    Component translatedHeader = translateMessage(header);
    Component translatedFooter = translateMessage(footer);
    this.playerListHeader = translatedHeader;
    this.playerListFooter = translatedFooter;
    if (this.getProtocolVersion().compareTo(ProtocolVersion.MINECRAFT_1_8) >= 0) {
      this.connection.write(HeaderAndFooter.create(header, footer, this.getProtocolVersion()));
    }
  }

  @Override
  public void showTitle(net.kyori.adventure.title.@NonNull Title title) {
    if (this.getProtocolVersion().compareTo(ProtocolVersion.MINECRAFT_1_8) >= 0) {
      GsonComponentSerializer serializer = ProtocolUtils.getJsonChatSerializer(this
          .getProtocolVersion());
      GenericTitlePacket timesPkt = GenericTitlePacket.constructTitlePacket(
          GenericTitlePacket.ActionType.SET_TIMES, this.getProtocolVersion());
      net.kyori.adventure.title.Title.Times times = title.times();
      if (times != null) {
        timesPkt.setFadeIn((int) DurationUtils.toTicks(times.fadeIn()));
        timesPkt.setStay((int) DurationUtils.toTicks(times.stay()));
        timesPkt.setFadeOut((int) DurationUtils.toTicks(times.fadeOut()));
      }
      connection.delayedWrite(timesPkt);

      GenericTitlePacket subtitlePkt = GenericTitlePacket.constructTitlePacket(
          GenericTitlePacket.ActionType.SET_SUBTITLE, this.getProtocolVersion());
      subtitlePkt.setComponent(serializer.serialize(translateMessage(title.subtitle())));
      connection.delayedWrite(subtitlePkt);

      GenericTitlePacket titlePkt = GenericTitlePacket.constructTitlePacket(
          GenericTitlePacket.ActionType.SET_TITLE, this.getProtocolVersion());
      titlePkt.setComponent(serializer.serialize(translateMessage(title.title())));
      connection.delayedWrite(titlePkt);

      connection.flush();
    }
  }

  @Override
  public <T> void sendTitlePart(@NotNull TitlePart<T> part, @NotNull T value) {
    if (part == null) {
      throw new NullPointerException("part");
    }
    if (value == null) {
      throw new NullPointerException("value");
    }

    if (this.getProtocolVersion().compareTo(ProtocolVersion.MINECRAFT_1_8) < 0) {
      return;
    }

    GsonComponentSerializer serializer = ProtocolUtils.getJsonChatSerializer(this
        .getProtocolVersion());

    if (part == TitlePart.TITLE) {
      GenericTitlePacket titlePkt = GenericTitlePacket.constructTitlePacket(
          GenericTitlePacket.ActionType.SET_TITLE, this.getProtocolVersion());
      titlePkt.setComponent(serializer.serialize(translateMessage((Component) value)));
      connection.write(titlePkt);
    } else if (part == TitlePart.SUBTITLE) {
      GenericTitlePacket titlePkt = GenericTitlePacket.constructTitlePacket(
          GenericTitlePacket.ActionType.SET_SUBTITLE, this.getProtocolVersion());
      titlePkt.setComponent(serializer.serialize(translateMessage((Component) value)));
      connection.write(titlePkt);
    } else if (part == TitlePart.TIMES) {
      Times times = (Times) value;
      GenericTitlePacket timesPkt = GenericTitlePacket.constructTitlePacket(
          GenericTitlePacket.ActionType.SET_TIMES, this.getProtocolVersion());
      timesPkt.setFadeIn((int) DurationUtils.toTicks(times.fadeIn()));
      timesPkt.setStay((int) DurationUtils.toTicks(times.stay()));
      timesPkt.setFadeOut((int) DurationUtils.toTicks(times.fadeOut()));
      connection.write(timesPkt);
    } else {
      throw new IllegalArgumentException("Title part " + part + " is not valid");
    }
  }

  @Override
  public void clearTitle() {
    if (this.getProtocolVersion().compareTo(ProtocolVersion.MINECRAFT_1_8) >= 0) {
      connection.write(GenericTitlePacket.constructTitlePacket(
          GenericTitlePacket.ActionType.HIDE, this.getProtocolVersion()));
    }
  }

  @Override
  public void resetTitle() {
    if (this.getProtocolVersion().compareTo(ProtocolVersion.MINECRAFT_1_8) >= 0) {
      connection.write(GenericTitlePacket.constructTitlePacket(
          GenericTitlePacket.ActionType.RESET, this.getProtocolVersion()));
    }
  }

  @Override
  public void hideBossBar(@NonNull BossBar bar) {
    if (this.getProtocolVersion().compareTo(ProtocolVersion.MINECRAFT_1_9) >= 0) {
      this.server.getBossBarManager().removeBossBar(this, bar);
    }
  }

  @Override
  public void showBossBar(@NonNull BossBar bar) {
    if (this.getProtocolVersion().compareTo(ProtocolVersion.MINECRAFT_1_9) >= 0) {
      this.server.getBossBarManager().addBossBar(this, bar);
    }
  }

  @Override
  public ConnectionRequestBuilder createConnectionRequest(RegisteredServer server) {
    return new ConnectionRequestBuilderImpl(server, this.connectedServer);
  }

  private ConnectionRequestBuilder createConnectionRequest(RegisteredServer server,
      @Nullable VelocityServerConnection previousConnection) {
    return new ConnectionRequestBuilderImpl(server, previousConnection);
  }

  @Override
  public List<GameProfile.Property> getGameProfileProperties() {
    return this.profile.getProperties();
  }

  @Override
  public void setGameProfileProperties(List<GameProfile.Property> properties) {
    this.profile = profile.withProperties(Preconditions.checkNotNull(properties));
  }

  @Override
  public void clearHeaderAndFooter() {
    tabList.clearHeaderAndFooter();
  }

  @Override
  public InternalTabList getTabList() {
    return tabList;
  }

  @Override
  public void disconnect(Component reason) {
    if (connection.eventLoop().inEventLoop()) {
      disconnect0(reason, false);
    } else {
      connection.eventLoop().execute(() -> disconnect0(reason, false));
    }
  }

  /**
   * Disconnects the player from the proxy.
   *
   * @param reason      the reason for disconnecting the player
   * @param duringLogin whether the disconnect happened during login
   */
  public void disconnect0(Component reason, boolean duringLogin) {
    Component translated = this.translateMessage(reason);

    if (server.getConfiguration().isLogPlayerConnections()) {
      logger.info("{} has disconnected: {}", this,
          LegacyComponentSerializer.legacySection().serialize(translated));
    }
    connection.closeWith(Disconnect.create(translated, this.getProtocolVersion()));
  }

  public @Nullable VelocityServerConnection getConnectedServer() {
    return connectedServer;
  }

  public @Nullable VelocityServerConnection getConnectionInFlight() {
    return connectionInFlight;
  }

  public void resetInFlightConnection() {
    connectionInFlight = null;
  }

  /**
   * Handles unexpected disconnects.
   *
   * @param server    the server we disconnected from
   * @param throwable the exception
   * @param safe      whether or not we can safely reconnect to a new server
   */
  public void handleConnectionException(RegisteredServer server, Throwable throwable,
      boolean safe) {
    if (!isActive()) {
      // If the connection is no longer active, it makes no sense to try and recover it.
      return;
    }

    if (throwable == null) {
      throw new NullPointerException("throwable");
    }

    Throwable wrapped = throwable;
    if (throwable instanceof CompletionException) {
      Throwable cause = throwable.getCause();
      if (cause != null) {
        wrapped = cause;
      }
    }

    Component friendlyError;
    if (connectedServer != null && connectedServer.getServerInfo().equals(server.getServerInfo())) {
      friendlyError = Component.translatable("velocity.error.connected-server-error",
          Component.text(server.getServerInfo().getName()));
    } else {
      logger.error("{}: unable to connect to server {}", this, server.getServerInfo().getName(),
          wrapped);
      friendlyError = Component.translatable("velocity.error.connecting-server-error",
          Component.text(server.getServerInfo().getName()));
    }
    handleConnectionException(server, null, friendlyError.color(NamedTextColor.RED), safe);
  }

  /**
   * Handles unexpected disconnects.
   *
   * @param server     the server we disconnected from
   * @param disconnect the disconnect packet
   * @param safe       whether or not we can safely reconnect to a new server
   */
  public void handleConnectionException(RegisteredServer server, Disconnect disconnect,
      boolean safe) {
    if (!isActive()) {
      // If the connection is no longer active, it makes no sense to try and recover it.
      return;
    }

    Component disconnectReason = GsonComponentSerializer.gson().deserialize(disconnect.getReason());
    String plainTextReason = PASS_THRU_TRANSLATE.serialize(disconnectReason);
    if (connectedServer != null && connectedServer.getServerInfo().equals(server.getServerInfo())) {
      logger.info("{}: kicked from server {}: {}", this, server.getServerInfo().getName(),
          plainTextReason);
      handleConnectionException(server, disconnectReason,
          Component.translatable("velocity.error.moved-to-new-server", NamedTextColor.RED,
              Component.text(server.getServerInfo().getName()),
              disconnectReason), safe);
    } else {
      logger.error("{}: disconnected while connecting to {}: {}", this,
          server.getServerInfo().getName(), plainTextReason);
      handleConnectionException(server, disconnectReason,
          Component.translatable("velocity.error.cant-connect", NamedTextColor.RED,
              Component.text(server.getServerInfo().getName()),
              disconnectReason), safe);
    }
  }

  private void handleConnectionException(RegisteredServer rs,
      @Nullable Component kickReason, Component friendlyReason, boolean safe) {
    if (!isActive()) {
      // If the connection is no longer active, it makes no sense to try and recover it.
      return;
    }

    if (!safe) {
      // /!\ IT IS UNSAFE TO CONTINUE /!\
      //
      // This is usually triggered by a failed Forge handshake.
      disconnect(friendlyReason);
      return;
    }

    boolean kickedFromCurrent = connectedServer == null || connectedServer.getServer().equals(rs);
    ServerKickResult result;
    if (kickedFromCurrent) {
      Optional<RegisteredServer> next = getNextServerToTry(rs);
      result = next.map(RedirectPlayer::create)
          .orElseGet(() -> DisconnectPlayer.create(friendlyReason));
    } else {
      // If we were kicked by going to another server, the connection should not be in flight
      if (connectionInFlight != null && connectionInFlight.getServer().equals(rs)) {
        resetInFlightConnection();
      }
      result = Notify.create(friendlyReason);
    }
    KickedFromServerEvent originalEvent = new KickedFromServerEvent(this, rs, kickReason,
        !kickedFromCurrent, result);
    handleKickEvent(originalEvent, friendlyReason, kickedFromCurrent);
  }

<<<<<<< HEAD
  public void handleKickEvent(KickedFromServerEvent originalEvent, Component friendlyReason,
                               boolean kickedFromCurrent) {
=======
  private void handleKickEvent(KickedFromServerEvent originalEvent, Component friendlyReason,
      boolean kickedFromCurrent) {
>>>>>>> 8a048f05
    server.getEventManager().fire(originalEvent)
        .thenAcceptAsync(event -> {
          // There can't be any connection in flight now.
          connectionInFlight = null;

          // Make sure we clear the current connected server as the connection is invalid.
          VelocityServerConnection previousConnection = connectedServer;
          if (kickedFromCurrent) {
            connectedServer = null;
          }

          if (!isActive()) {
            // If the connection is no longer active, it makes no sense to try and recover it.
            return;
          }

          if (event.getResult() instanceof DisconnectPlayer) {
            DisconnectPlayer res = (DisconnectPlayer) event.getResult();
            disconnect(res.getReasonComponent());
          } else if (event.getResult() instanceof RedirectPlayer) {
            RedirectPlayer res = (RedirectPlayer) event.getResult();
            createConnectionRequest(res.getServer(), previousConnection)
                .connect()
                .whenCompleteAsync((status, throwable) -> {
                  if (throwable != null) {
                    handleConnectionException(status != null ? status.getAttemptedConnection()
                        : res.getServer(), throwable, true);
                    return;
                  }

                  switch (status.getStatus()) {
                    // Impossible/nonsensical cases
                    case ALREADY_CONNECTED:
                      logger.error("{}: already connected to {}",
                          this,
                          status.getAttemptedConnection().getServerInfo().getName()
                      );
                      break;
                    case CONNECTION_IN_PROGRESS:
                      // Fatal case
                    case CONNECTION_CANCELLED:
                      Component fallbackMsg = res.getMessageComponent();
                      if (fallbackMsg == null) {
                        fallbackMsg = friendlyReason;
                      }
                      disconnect(status.getReasonComponent().orElse(fallbackMsg));
                      break;
                    case SERVER_DISCONNECTED:
                      Component reason = status.getReasonComponent()
                          .orElse(ConnectionMessages.INTERNAL_SERVER_CONNECTION_ERROR);
                      handleConnectionException(res.getServer(), Disconnect.create(reason,
                          getProtocolVersion()), ((Impl) status).isSafe());
                      break;
                    case SUCCESS:
                      Component requestedMessage = res.getMessageComponent();
                      if (requestedMessage == null) {
                        requestedMessage = friendlyReason;
                      }
                      if (requestedMessage != Component.empty()) {
                        sendMessage(requestedMessage);
                      }
                      break;
                    default:
                      // The only remaining value is successful (no need to do anything!)
                      break;
                  }
                }, connection.eventLoop());
          } else if (event.getResult() instanceof Notify) {
            Notify res = (Notify) event.getResult();
            if (event.kickedDuringServerConnect() && previousConnection != null) {
              sendMessage(Identity.nil(), res.getMessageComponent());
            } else {
              disconnect(res.getMessageComponent());
            }
          } else {
            // In case someone gets creative, assume we want to disconnect the player.
            disconnect(friendlyReason);
          }
        }, connection.eventLoop());
  }

  /**
   * Finds another server to attempt to log into, if we were unexpectedly disconnected from the
   * server.
   *
   * @return the next server to try
   */
  public Optional<RegisteredServer> getNextServerToTry() {
    return this.getNextServerToTry(null);
  }

  /**
   * Finds another server to attempt to log into, if we were unexpectedly disconnected from the
   * server.
   *
   * @param current the "current" server that the player is on, useful as an override
   * @return the next server to try
   */
  private Optional<RegisteredServer> getNextServerToTry(@Nullable RegisteredServer current) {
    if (serversToTry == null) {
      String virtualHostStr = getVirtualHost().map(InetSocketAddress::getHostString)
          .orElse("")
          .toLowerCase(Locale.ROOT);
      serversToTry = server.getConfiguration().getForcedHosts().getOrDefault(virtualHostStr,
          Collections.emptyList());
    }

    if (serversToTry.isEmpty()) {
      List<String> connOrder = server.getConfiguration().getAttemptConnectionOrder();
      if (connOrder.isEmpty()) {
        return Optional.empty();
      } else {
        serversToTry = connOrder;
      }
    }

    for (int i = tryIndex; i < serversToTry.size(); i++) {
      String toTryName = serversToTry.get(i);
      if ((connectedServer != null && hasSameName(connectedServer.getServer(), toTryName))
          || (connectionInFlight != null && hasSameName(connectionInFlight.getServer(), toTryName))
          || (current != null && hasSameName(current, toTryName))) {
        continue;
      }

      tryIndex = i;
      return server.getServer(toTryName);
    }
    return Optional.empty();
  }

  private static boolean hasSameName(RegisteredServer server, String name) {
    return server.getServerInfo().getName().equalsIgnoreCase(name);
  }

  /**
   * Sets the player's new connected server and clears the in-flight connection.
   *
   * @param serverConnection the new server connection
   */
  public void setConnectedServer(@Nullable VelocityServerConnection serverConnection) {
    this.connectedServer = serverConnection;
    this.tryIndex = 0; // reset since we got connected to a server

    if (serverConnection == connectionInFlight) {
      connectionInFlight = null;
    }
  }

  public void sendForgeHandshakeResetPacket() {
    connectionPhase.resetConnectionPhase(this);
  }

  private MinecraftConnection ensureBackendConnection() {
    VelocityServerConnection sc = this.connectedServer;
    if (sc == null) {
      throw new IllegalStateException("No backend connection");
    }

    MinecraftConnection mc = sc.getConnection();
    if (mc == null) {
      throw new IllegalStateException("Backend connection is not connected to a server");
    }

    return mc;
  }

  void teardown() {
    if (connectionInFlight != null) {
      connectionInFlight.disconnect();
    }
    if (connectedServer != null) {
      connectedServer.disconnect();
    }

    Optional<Player> connectedPlayer = server.getPlayer(this.getUniqueId());
    server.unregisterConnection(this);

    DisconnectEvent.LoginStatus status;
    if (connectedPlayer.isPresent()) {
      if (!connectedPlayer.get().getCurrentServer().isPresent()) {
        status = LoginStatus.PRE_SERVER_JOIN;
      } else {
        status = connectedPlayer.get() == this ? LoginStatus.SUCCESSFUL_LOGIN
            : LoginStatus.CONFLICTING_LOGIN;
      }
    } else {
      status = connection.isKnownDisconnect() ? LoginStatus.CANCELLED_BY_PROXY :
          LoginStatus.CANCELLED_BY_USER;
    }

    DisconnectEvent event = new DisconnectEvent(this, status);
    server.getEventManager().fire(event).whenComplete((val, ex) -> {
      if (ex == null) {
        this.teardownFuture.complete(null);
      } else {
        this.teardownFuture.completeExceptionally(ex);
      }
    });
  }

  public CompletableFuture<Void> getTeardownFuture() {
    return teardownFuture;
  }

  @Override
  public String toString() {
    boolean isPlayerAddressLoggingEnabled = server.getConfiguration()
        .isPlayerAddressLoggingEnabled();
    String playerIp =
        isPlayerAddressLoggingEnabled ? getRemoteAddress().toString() : "<ip address withheld>";
    return "[connected player] " + profile.getName() + " (" + playerIp + ")";
  }

  @Override
  public Tristate getPermissionValue(String permission) {
    return permissionFunction.getPermissionValue(permission);
  }

  @Override
  public boolean sendPluginMessage(ChannelIdentifier identifier, byte[] data) {
    Preconditions.checkNotNull(identifier, "identifier");
    Preconditions.checkNotNull(data, "data");
    PluginMessage message = new PluginMessage(identifier.getId(), Unpooled.wrappedBuffer(data));
    connection.write(message);
    return true;
  }

  @Override
  public String getClientBrand() {
    return clientBrand;
  }

  void setClientBrand(String clientBrand) {
    this.clientBrand = clientBrand;
  }

  @Override
  public void spoofChatInput(String input) {
    Preconditions.checkArgument(input.length() <= LegacyChat.MAX_SERVERBOUND_MESSAGE_LENGTH,
        "input cannot be greater than " + LegacyChat.MAX_SERVERBOUND_MESSAGE_LENGTH
            + " characters in length");
    if (getProtocolVersion().compareTo(ProtocolVersion.MINECRAFT_1_19) >= 0) {
      this.chatQueue.hijack(getChatBuilderFactory().builder().asPlayer(this).message(input),
          (instant, item) -> {
            item.setTimestamp(instant);
            return item.toServer();
          });
    } else {
      ensureBackendConnection().write(getChatBuilderFactory().builder()
          .asPlayer(this).message(input).toServer());
    }
  }

  @Override
  @Deprecated
  public void sendResourcePack(String url) {
    sendResourcePackOffer(new VelocityResourcePackInfo.BuilderImpl(url).build());
  }

  @Override
  @Deprecated
  public void sendResourcePack(String url, byte[] hash) {
    sendResourcePackOffer(new VelocityResourcePackInfo.BuilderImpl(url).setHash(hash).build());
  }

  @Override
  public void sendResourcePackOffer(ResourcePackInfo packInfo) {
    if (this.getProtocolVersion().compareTo(ProtocolVersion.MINECRAFT_1_8) >= 0) {
      Preconditions.checkNotNull(packInfo, "packInfo");
      queueResourcePack(packInfo);
    }
  }

  /**
   * Queues a resource-pack for sending to the player and sends it immediately if the queue is
   * empty.
   */
  public void queueResourcePack(ResourcePackInfo info) {
    outstandingResourcePacks.add(info);
    if (outstandingResourcePacks.size() == 1) {
      tickResourcePackQueue();
    }
  }

  private void tickResourcePackQueue() {
    ResourcePackInfo queued = outstandingResourcePacks.peek();

    if (queued != null) {
      // Check if the player declined a resource pack once already
      if (previousResourceResponse != null && !previousResourceResponse) {
        // If that happened we can flush the queue right away.
        // Unless its 1.17+ and forced it will come back denied anyway
        while (!outstandingResourcePacks.isEmpty()) {
          queued = outstandingResourcePacks.peek();
          if (queued.getShouldForce() && getProtocolVersion()
              .compareTo(ProtocolVersion.MINECRAFT_1_17) >= 0) {
            break;
          }
          onResourcePackResponse(PlayerResourcePackStatusEvent.Status.DECLINED);
          queued = null;
        }
        if (queued == null) {
          // Exit as the queue was cleared
          return;
        }
      }

      ResourcePackRequest request = new ResourcePackRequest();
      request.setUrl(queued.getUrl());
      if (queued.getHash() != null) {
        request.setHash(ByteBufUtil.hexDump(queued.getHash()));
      } else {
        request.setHash("");
      }
      request.setRequired(queued.getShouldForce());
      request.setPrompt(queued.getPrompt());

      connection.write(request);
    }
  }

  @Override
  public @Nullable ResourcePackInfo getAppliedResourcePack() {
    return appliedResourcePack;
  }

  @Override
  public @Nullable ResourcePackInfo getPendingResourcePack() {
    return pendingResourcePack;
  }

  /**
   * Processes a client response to a sent resource-pack.
   */
  public boolean onResourcePackResponse(PlayerResourcePackStatusEvent.Status status) {
    final boolean peek = status == PlayerResourcePackStatusEvent.Status.ACCEPTED;
    final ResourcePackInfo queued = peek
        ? outstandingResourcePacks.peek() : outstandingResourcePacks.poll();

    server.getEventManager().fire(new PlayerResourcePackStatusEvent(this, status, queued))
        .thenAcceptAsync(event -> {
          if (event.getStatus() == PlayerResourcePackStatusEvent.Status.DECLINED
              && event.getPackInfo() != null && event.getPackInfo().getShouldForce()
              && (!event.isOverwriteKick() || event.getPlayer()
              .getProtocolVersion().compareTo(ProtocolVersion.MINECRAFT_1_17) >= 0)
          ) {
            event.getPlayer().disconnect(Component
                .translatable("multiplayer.requiredTexturePrompt.disconnect"));
          }
        });

    switch (status) {
      case ACCEPTED:
        previousResourceResponse = true;
        pendingResourcePack = queued;
        break;
      case DECLINED:
        previousResourceResponse = false;
        break;
      case SUCCESSFUL:
        appliedResourcePack = queued;
        pendingResourcePack = null;
        break;
      case FAILED_DOWNLOAD:
        pendingResourcePack = null;
        break;
      default:
        break;
    }

    if (!peek) {
      connection.eventLoop().execute(this::tickResourcePackQueue);
    }

    return queued != null
        && queued.getOriginalOrigin() != ResourcePackInfo.Origin.DOWNSTREAM_SERVER;
  }

  /**
   * Sends a {@link KeepAlive} packet to the player with a random ID. The response will be ignored
   * by Velocity as it will not match the ID last sent by the server.
   */
  public void sendKeepAlive() {
    if (connection.getState() == StateRegistry.PLAY) {
      KeepAlive keepAlive = new KeepAlive();
      keepAlive.setRandomId(ThreadLocalRandom.current().nextLong());
      connection.write(keepAlive);
    }
  }

  /**
   * Gets the current "phase" of the connection, mostly used for tracking modded negotiation for
   * legacy forge servers and provides methods for performing phase specific actions.
   *
   * @return The {@link ClientConnectionPhase}
   */
  public ClientConnectionPhase getPhase() {
    return connectionPhase;
  }

  /**
   * Sets the current "phase" of the connection. See {@link #getPhase()}
   *
   * @param connectionPhase The {@link ClientConnectionPhase}
   */
  public void setPhase(ClientConnectionPhase connectionPhase) {
    this.connectionPhase = connectionPhase;
  }

  /**
   * Return all the plugin message channels "known" to the client.
   *
   * @return the channels
   */
  public Collection<String> getKnownChannels() {
    return knownChannels;
  }

  @Override
  public @Nullable IdentifiedKey getIdentifiedKey() {
    return playerKey;
  }

  private class IdentityImpl implements Identity {

    @Override
    public @NonNull UUID uuid() {
      return ConnectedPlayer.this.getUniqueId();
    }
  }

  private class ConnectionRequestBuilderImpl implements ConnectionRequestBuilder {

    private final RegisteredServer toConnect;
    private final @Nullable VelocityRegisteredServer previousServer;

    ConnectionRequestBuilderImpl(RegisteredServer toConnect,
        @Nullable VelocityServerConnection previousConnection) {
      this.toConnect = Preconditions.checkNotNull(toConnect, "info");
      this.previousServer = previousConnection == null ? null : previousConnection.getServer();
    }

    @Override
    public RegisteredServer getServer() {
      return toConnect;
    }

    private Optional<ConnectionRequestBuilder.Status> checkServer(RegisteredServer server) {
      Preconditions.checkArgument(server instanceof VelocityRegisteredServer,
          "Not a valid Velocity server.");
      if (connectionInFlight != null || (connectedServer != null
          && !connectedServer.hasCompletedJoin())) {
        return Optional.of(ConnectionRequestBuilder.Status.CONNECTION_IN_PROGRESS);
      }
      if (connectedServer != null
          && connectedServer.getServer().getServerInfo().equals(server.getServerInfo())) {
        return Optional.of(ALREADY_CONNECTED);
      }
      return Optional.empty();
    }

    private CompletableFuture<Optional<Status>> getInitialStatus() {
      return CompletableFuture.supplyAsync(() -> checkServer(toConnect), connection.eventLoop());
    }

    private CompletableFuture<Impl> internalConnect() {
      return this.getInitialStatus()
          .thenCompose(initialCheck -> {
            if (initialCheck.isPresent()) {
              return completedFuture(plainResult(initialCheck.get(), toConnect));
            }

            ServerPreConnectEvent event = new ServerPreConnectEvent(ConnectedPlayer.this,
                toConnect, previousServer);
            return server.getEventManager().fire(event)
                .thenComposeAsync(newEvent -> {
                  Optional<RegisteredServer> newDest = newEvent.getResult().getServer();
                  if (!newDest.isPresent()) {
                    return completedFuture(
                        plainResult(ConnectionRequestBuilder.Status.CONNECTION_CANCELLED, toConnect)
                    );
                  }

                  RegisteredServer realDestination = newDest.get();
                  Optional<ConnectionRequestBuilder.Status> check = checkServer(realDestination);
                  if (check.isPresent()) {
                    return completedFuture(plainResult(check.get(), realDestination));
                  }

                  VelocityRegisteredServer vrs = (VelocityRegisteredServer) realDestination;
                  VelocityServerConnection con = new VelocityServerConnection(vrs,
                      previousServer, ConnectedPlayer.this, server);
                  connectionInFlight = con;
                  return con.connect().whenCompleteAsync(
                      (result, exception) -> this.resetIfInFlightIs(con), connection.eventLoop());
                }, connection.eventLoop());
          });
    }

    private void resetIfInFlightIs(VelocityServerConnection establishedConnection) {
      if (establishedConnection == connectionInFlight) {
        resetInFlightConnection();
      }
    }

    @Override
    public CompletableFuture<Result> connect() {
      return this.internalConnect()
          .whenCompleteAsync((status, throwable) -> {
            if (status != null && !status.isSuccessful()) {
              if (!status.isSafe()) {
                handleConnectionException(status.getAttemptedConnection(), throwable, false);
              }
            }
          }, connection.eventLoop())
          .thenApply(x -> x);
    }

    @Override
    public CompletableFuture<Boolean> connectWithIndication() {
      return internalConnect()
          .whenCompleteAsync((status, throwable) -> {
            if (throwable != null) {
              // TODO: The exception handling from this is not very good. Find a better way.
              handleConnectionException(status != null ? status.getAttemptedConnection()
                  : toConnect, throwable, true);
              return;
            }

            switch (status.getStatus()) {
              case ALREADY_CONNECTED:
                sendMessage(Identity.nil(), ConnectionMessages.ALREADY_CONNECTED);
                break;
              case CONNECTION_IN_PROGRESS:
                sendMessage(Identity.nil(), ConnectionMessages.IN_PROGRESS);
                break;
              case CONNECTION_CANCELLED:
                // Ignored; the plugin probably already handled this.
                break;
              case SERVER_DISCONNECTED:
                Component reason = status.getReasonComponent()
                    .orElse(ConnectionMessages.INTERNAL_SERVER_CONNECTION_ERROR);
                handleConnectionException(toConnect, Disconnect.create(reason,
                    getProtocolVersion()), status.isSafe());
                break;
              default:
                // The only remaining value is successful (no need to do anything!)
                break;
            }
          }, connection.eventLoop())
          .thenApply(Result::isSuccessful);
    }

    @Override
    public void fireAndForget() {
      connectWithIndication();
    }
  }
}<|MERGE_RESOLUTION|>--- conflicted
+++ resolved
@@ -690,13 +690,8 @@
     handleKickEvent(originalEvent, friendlyReason, kickedFromCurrent);
   }
 
-<<<<<<< HEAD
   public void handleKickEvent(KickedFromServerEvent originalEvent, Component friendlyReason,
                                boolean kickedFromCurrent) {
-=======
-  private void handleKickEvent(KickedFromServerEvent originalEvent, Component friendlyReason,
-      boolean kickedFromCurrent) {
->>>>>>> 8a048f05
     server.getEventManager().fire(originalEvent)
         .thenAcceptAsync(event -> {
           // There can't be any connection in flight now.
