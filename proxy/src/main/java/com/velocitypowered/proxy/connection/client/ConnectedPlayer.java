/*
 * Copyright (C) 2018-2023 Velocity Contributors
 *
 * This program is free software: you can redistribute it and/or modify
 * it under the terms of the GNU General Public License as published by
 * the Free Software Foundation, either version 3 of the License, or
 * (at your option) any later version.
 *
 * This program is distributed in the hope that it will be useful,
 * but WITHOUT ANY WARRANTY; without even the implied warranty of
 * MERCHANTABILITY or FITNESS FOR A PARTICULAR PURPOSE.  See the
 * GNU General Public License for more details.
 *
 * You should have received a copy of the GNU General Public License
 * along with this program.  If not, see <https://www.gnu.org/licenses/>.
 */

package com.velocitypowered.proxy.connection.client;

import static com.velocitypowered.api.proxy.ConnectionRequestBuilder.Status.ALREADY_CONNECTED;
import static com.velocitypowered.proxy.connection.util.ConnectionRequestResults.plainResult;
import static java.util.concurrent.CompletableFuture.completedFuture;

import com.google.common.base.Preconditions;
import com.google.gson.JsonObject;
import com.velocitypowered.api.event.connection.DisconnectEvent;
import com.velocitypowered.api.event.connection.DisconnectEvent.LoginStatus;
import com.velocitypowered.api.event.player.KickedFromServerEvent;
import com.velocitypowered.api.event.player.KickedFromServerEvent.DisconnectPlayer;
import com.velocitypowered.api.event.player.KickedFromServerEvent.Notify;
import com.velocitypowered.api.event.player.KickedFromServerEvent.RedirectPlayer;
import com.velocitypowered.api.event.player.KickedFromServerEvent.ServerKickResult;
import com.velocitypowered.api.event.player.PlayerModInfoEvent;
import com.velocitypowered.api.event.player.PlayerResourcePackStatusEvent;
import com.velocitypowered.api.event.player.PlayerSettingsChangedEvent;
import com.velocitypowered.api.event.player.ServerPreConnectEvent;
import com.velocitypowered.api.network.ProtocolVersion;
import com.velocitypowered.api.permission.PermissionFunction;
import com.velocitypowered.api.permission.PermissionProvider;
import com.velocitypowered.api.permission.Tristate;
import com.velocitypowered.api.proxy.ConnectionRequestBuilder;
import com.velocitypowered.api.proxy.Player;
import com.velocitypowered.api.proxy.ServerConnection;
import com.velocitypowered.api.proxy.crypto.IdentifiedKey;
import com.velocitypowered.api.proxy.crypto.KeyIdentifiable;
import com.velocitypowered.api.proxy.messages.ChannelIdentifier;
import com.velocitypowered.api.proxy.player.PlayerSettings;
import com.velocitypowered.api.proxy.player.ResourcePackInfo;
import com.velocitypowered.api.proxy.server.RegisteredServer;
import com.velocitypowered.api.util.GameProfile;
import com.velocitypowered.api.util.ModInfo;
import com.velocitypowered.proxy.VelocityServer;
import com.velocitypowered.proxy.connection.MinecraftConnection;
import com.velocitypowered.proxy.connection.MinecraftConnectionAssociation;
import com.velocitypowered.proxy.connection.backend.VelocityServerConnection;
import com.velocitypowered.proxy.connection.player.VelocityResourcePackInfo;
import com.velocitypowered.proxy.connection.util.ConnectionMessages;
import com.velocitypowered.proxy.connection.util.ConnectionRequestResults.Impl;
import com.velocitypowered.proxy.connection.util.VelocityInboundConnection;
import com.velocitypowered.proxy.protocol.ProtocolUtils;
import com.velocitypowered.proxy.protocol.StateRegistry;
import com.velocitypowered.proxy.protocol.netty.MinecraftEncoder;
import com.velocitypowered.proxy.protocol.packet.ClientSettings;
import com.velocitypowered.proxy.protocol.packet.Disconnect;
import com.velocitypowered.proxy.protocol.packet.HeaderAndFooter;
import com.velocitypowered.proxy.protocol.packet.KeepAlive;
import com.velocitypowered.proxy.protocol.packet.PluginMessage;
import com.velocitypowered.proxy.protocol.packet.ResourcePackRequest;
import com.velocitypowered.proxy.protocol.packet.chat.ChatQueue;
import com.velocitypowered.proxy.protocol.packet.chat.ChatType;
import com.velocitypowered.proxy.protocol.packet.chat.builder.ChatBuilderFactory;
import com.velocitypowered.proxy.protocol.packet.chat.legacy.LegacyChat;
import com.velocitypowered.proxy.protocol.packet.config.StartUpdate;
import com.velocitypowered.proxy.protocol.packet.title.GenericTitlePacket;
import com.velocitypowered.proxy.server.VelocityRegisteredServer;
import com.velocitypowered.proxy.tablist.InternalTabList;
import com.velocitypowered.proxy.tablist.KeyedVelocityTabList;
import com.velocitypowered.proxy.tablist.VelocityTabList;
import com.velocitypowered.proxy.tablist.VelocityTabListLegacy;
import com.velocitypowered.proxy.util.ClosestLocaleMatcher;
import com.velocitypowered.proxy.util.DurationUtils;
import com.velocitypowered.proxy.util.TranslatableMapper;
import io.netty.buffer.ByteBufUtil;
import io.netty.buffer.Unpooled;
import java.net.InetSocketAddress;
import java.util.ArrayDeque;
import java.util.Collections;
import java.util.List;
import java.util.Locale;
import java.util.Optional;
import java.util.Queue;
import java.util.UUID;
import java.util.concurrent.CompletableFuture;
import java.util.concurrent.CompletionException;
import java.util.concurrent.ThreadLocalRandom;
import net.kyori.adventure.audience.MessageType;
import net.kyori.adventure.bossbar.BossBar;
import net.kyori.adventure.identity.Identity;
import net.kyori.adventure.permission.PermissionChecker;
import net.kyori.adventure.platform.facet.FacetPointers;
import net.kyori.adventure.platform.facet.FacetPointers.Type;
import net.kyori.adventure.pointer.Pointers;
import net.kyori.adventure.text.Component;
import net.kyori.adventure.text.format.NamedTextColor;
import net.kyori.adventure.text.serializer.gson.GsonComponentSerializer;
import net.kyori.adventure.text.serializer.legacy.LegacyComponentSerializer;
import net.kyori.adventure.text.serializer.plain.PlainTextComponentSerializer;
import net.kyori.adventure.title.Title.Times;
import net.kyori.adventure.title.TitlePart;
import net.kyori.adventure.translation.GlobalTranslator;
import org.apache.logging.log4j.LogManager;
import org.apache.logging.log4j.Logger;
import org.checkerframework.checker.nullness.qual.MonotonicNonNull;
import org.checkerframework.checker.nullness.qual.NonNull;
import org.checkerframework.checker.nullness.qual.Nullable;
import org.jetbrains.annotations.NotNull;

/**
 * Represents a player that is connected to the proxy.
 */
public class ConnectedPlayer implements MinecraftConnectionAssociation, Player, KeyIdentifiable,
    VelocityInboundConnection {

  private static final int MAX_PLUGIN_CHANNELS = 1024;
  private static final PlainTextComponentSerializer PASS_THRU_TRANSLATE =
<<<<<<< HEAD
      PlainTextComponentSerializer.builder()
          .flattener(ComponentFlattener.basic().toBuilder()
              .mapper(KeybindComponent.class, c -> "")
              .mapper(TranslatableComponent.class, TranslatableComponent::key)
              .build())
          .build();
=======
      PlainTextComponentSerializer.builder().flattener(TranslatableMapper.FLATTENER).build();
>>>>>>> f884e049
  static final PermissionProvider DEFAULT_PERMISSIONS = s -> PermissionFunction.ALWAYS_UNDEFINED;

  private static final Logger logger = LogManager.getLogger(ConnectedPlayer.class);

  private final Identity identity = new IdentityImpl();
  /**
   * The actual Minecraft connection. This is actually a wrapper object around the Netty channel.
   */
  private final MinecraftConnection connection;
  private final @Nullable InetSocketAddress virtualHost;
  private GameProfile profile;
  private PermissionFunction permissionFunction;
  private int tryIndex = 0;
  private long ping = -1;
  private final boolean onlineMode;
  private @Nullable VelocityServerConnection connectedServer;
  private @Nullable VelocityServerConnection connectionInFlight;
  private @Nullable PlayerSettings settings;
  private @Nullable ModInfo modInfo;
  private Component playerListHeader = Component.empty();
  private Component playerListFooter = Component.empty();
  private final InternalTabList tabList;
  private final VelocityServer server;
  private ClientConnectionPhase connectionPhase;
  private final CompletableFuture<Void> teardownFuture = new CompletableFuture<>();
  private @MonotonicNonNull List<String> serversToTry = null;
  private @MonotonicNonNull Boolean previousResourceResponse;
  private final Queue<ResourcePackInfo> outstandingResourcePacks = new ArrayDeque<>();
  private @Nullable ResourcePackInfo pendingResourcePack;
  private @Nullable ResourcePackInfo appliedResourcePack;
  private final @NotNull Pointers pointers = Player.super.pointers().toBuilder()
      .withDynamic(Identity.UUID, this::getUniqueId)
      .withDynamic(Identity.NAME, this::getUsername)
      .withDynamic(Identity.DISPLAY_NAME, () -> Component.text(this.getUsername()))
      .withDynamic(Identity.LOCALE, this::getEffectiveLocale)
      .withStatic(PermissionChecker.POINTER, getPermissionChecker())
      .withStatic(FacetPointers.TYPE, Type.PLAYER)
      .build();
  private @Nullable String clientBrand;
  private @Nullable Locale effectiveLocale;
  private @Nullable IdentifiedKey playerKey;
  private @Nullable ClientSettings clientSettingsPacket;
  private final ChatQueue chatQueue;
  private final ChatBuilderFactory chatBuilderFactory;

  ConnectedPlayer(VelocityServer server, GameProfile profile, MinecraftConnection connection,
      @Nullable InetSocketAddress virtualHost, boolean onlineMode,
      @Nullable IdentifiedKey playerKey) {
    this.server = server;
    this.profile = profile;
    this.connection = connection;
    this.virtualHost = virtualHost;
    this.permissionFunction = PermissionFunction.ALWAYS_UNDEFINED;
    this.connectionPhase = connection.getType().getInitialClientPhase();
    this.onlineMode = onlineMode;

    if (connection.getProtocolVersion().compareTo(ProtocolVersion.MINECRAFT_1_19_3) >= 0) {
      this.tabList = new VelocityTabList(this);
    } else if (connection.getProtocolVersion().compareTo(ProtocolVersion.MINECRAFT_1_8) >= 0) {
      this.tabList = new KeyedVelocityTabList(this, server);
    } else {
      this.tabList = new VelocityTabListLegacy(this, server);
    }
    this.playerKey = playerKey;
    this.chatQueue = new ChatQueue(this);
    this.chatBuilderFactory = new ChatBuilderFactory(this.getProtocolVersion());
  }

  public ChatBuilderFactory getChatBuilderFactory() {
    return chatBuilderFactory;
  }

  public ChatQueue getChatQueue() {
    return chatQueue;
  }

  @Override
  public @NonNull Identity identity() {
    return this.identity;
  }

  @Override
  public String getUsername() {
    return profile.getName();
  }

  @Override
  public Locale getEffectiveLocale() {
    if (effectiveLocale == null && settings != null) {
      return settings.getLocale();
    }
    return effectiveLocale;
  }

  @Override
  public void setEffectiveLocale(Locale locale) {
    effectiveLocale = locale;
  }

  @Override
  public UUID getUniqueId() {
    return profile.getId();
  }

  @Override
  public Optional<ServerConnection> getCurrentServer() {
    return Optional.ofNullable(connectedServer);
  }

  /**
   * Makes sure the player is connected to a server and returns the server they are connected to.
   *
   * @return the server the player is connected to
   */
  public VelocityServerConnection ensureAndGetCurrentServer() {
    VelocityServerConnection con = this.connectedServer;
    if (con == null) {
      throw new IllegalStateException("Not connected to server!");
    }
    return con;
  }

  @Override
  public GameProfile getGameProfile() {
    return profile;
  }

  public MinecraftConnection getConnection() {
    return connection;
  }

  @Override
  public long getPing() {
    return this.ping;
  }

  void setPing(long ping) {
    this.ping = ping;
  }

  @Override
  public boolean isOnlineMode() {
    return onlineMode;
  }

  @Override
  public PlayerSettings getPlayerSettings() {
    return settings == null ? ClientSettingsWrapper.DEFAULT : this.settings;
  }

  public ClientSettings getClientSettingsPacket() {
    return clientSettingsPacket;
  }

  @Override
  public boolean hasSentPlayerSettings() {
    return settings != null;
  }

  public void setClientSettingsPacket(ClientSettings clientSettingsPacket) {
    this.clientSettingsPacket = clientSettingsPacket;
  }

  void setPlayerSettings(ClientSettings settings) {
    ClientSettingsWrapper cs = new ClientSettingsWrapper(settings);
    this.settings = cs;
    server.getEventManager().fireAndForget(new PlayerSettingsChangedEvent(this, cs));
  }

  @Override
  public Optional<ModInfo> getModInfo() {
    return Optional.ofNullable(modInfo);
  }

  public void setModInfo(ModInfo modInfo) {
    this.modInfo = modInfo;
    server.getEventManager().fireAndForget(new PlayerModInfoEvent(this, modInfo));
  }

  @Override
  public @NotNull Pointers pointers() {
    return this.pointers;
  }

  @Override
  public InetSocketAddress getRemoteAddress() {
    return (InetSocketAddress) connection.getRemoteAddress();
  }

  @Override
  public Optional<InetSocketAddress> getVirtualHost() {
    return Optional.ofNullable(virtualHost);
  }

  void setPermissionFunction(PermissionFunction permissionFunction) {
    this.permissionFunction = permissionFunction;
  }

  @Override
  public boolean isActive() {
    return connection.getChannel().isActive();
  }

  @Override
  public ProtocolVersion getProtocolVersion() {
    return connection.getProtocolVersion();
  }

  /**
   * Translates the message in the user's locale.
   *
   * @param message the message to translate
   * @return the translated message
   */
  public Component translateMessage(Component message) {
    Locale locale = ClosestLocaleMatcher.INSTANCE
        .lookupClosest(getEffectiveLocale() == null ? Locale.getDefault() : getEffectiveLocale());
    return GlobalTranslator.render(message, locale);
  }

  @Override
  public void sendMessage(@NonNull Identity identity, @NonNull Component message) {
    Component translated = translateMessage(message);

    connection.write(getChatBuilderFactory().builder()
        .component(translated).forIdentity(identity).toClient());
  }

  @Override
  public void sendMessage(@NonNull Identity identity, @NonNull Component message,
      @NonNull MessageType type) {
    Preconditions.checkNotNull(message, "message");
    Preconditions.checkNotNull(type, "type");

    Component translated = translateMessage(message);

    connection.write(getChatBuilderFactory().builder()
        .component(translated).forIdentity(identity)
        .setType(type == MessageType.CHAT ? ChatType.CHAT : ChatType.SYSTEM)
        .toClient());
  }

  @Override
  public void sendActionBar(net.kyori.adventure.text.@NonNull Component message) {
    Component translated = translateMessage(message);

    ProtocolVersion playerVersion = getProtocolVersion();
    if (playerVersion.compareTo(ProtocolVersion.MINECRAFT_1_11) >= 0) {
      // Use the title packet instead.
      GenericTitlePacket pkt = GenericTitlePacket.constructTitlePacket(
          GenericTitlePacket.ActionType.SET_ACTION_BAR, playerVersion);
      pkt.setComponent(ProtocolUtils.getJsonChatSerializer(playerVersion)
          .serialize(translated));
      connection.write(pkt);
    } else {
      // Due to issues with action bar packets, we'll need to convert the text message into a
      // legacy message and then inject the legacy text into a component... yuck!
      JsonObject object = new JsonObject();
      object.addProperty("text", LegacyComponentSerializer.legacySection()
          .serialize(translated));
      LegacyChat legacyChat = new LegacyChat();
      legacyChat.setMessage(object.toString());
      legacyChat.setType(LegacyChat.GAME_INFO_TYPE);
      connection.write(legacyChat);
    }
  }

  @Override
  public Component getPlayerListHeader() {
    return this.playerListHeader;
  }

  @Override
  public Component getPlayerListFooter() {
    return this.playerListFooter;
  }

  @Override
  public void sendPlayerListHeader(@NonNull final Component header) {
    this.sendPlayerListHeaderAndFooter(header, this.playerListFooter);
  }

  @Override
  public void sendPlayerListFooter(@NonNull final Component footer) {
    this.sendPlayerListHeaderAndFooter(this.playerListHeader, footer);
  }

  @Override
  public void sendPlayerListHeaderAndFooter(final Component header, final Component footer) {
    Component translatedHeader = translateMessage(header);
    Component translatedFooter = translateMessage(footer);
    this.playerListHeader = translatedHeader;
    this.playerListFooter = translatedFooter;
    if (this.getProtocolVersion().compareTo(ProtocolVersion.MINECRAFT_1_8) >= 0) {
      this.connection.write(HeaderAndFooter.create(header, footer, this.getProtocolVersion()));
    }
  }

  @Override
  public void showTitle(net.kyori.adventure.title.@NonNull Title title) {
    if (this.getProtocolVersion().compareTo(ProtocolVersion.MINECRAFT_1_8) >= 0) {
      GsonComponentSerializer serializer = ProtocolUtils.getJsonChatSerializer(this
          .getProtocolVersion());
      GenericTitlePacket timesPkt = GenericTitlePacket.constructTitlePacket(
          GenericTitlePacket.ActionType.SET_TIMES, this.getProtocolVersion());
      net.kyori.adventure.title.Title.Times times = title.times();
      if (times != null) {
        timesPkt.setFadeIn((int) DurationUtils.toTicks(times.fadeIn()));
        timesPkt.setStay((int) DurationUtils.toTicks(times.stay()));
        timesPkt.setFadeOut((int) DurationUtils.toTicks(times.fadeOut()));
      }
      connection.delayedWrite(timesPkt);

      GenericTitlePacket subtitlePkt = GenericTitlePacket.constructTitlePacket(
          GenericTitlePacket.ActionType.SET_SUBTITLE, this.getProtocolVersion());
      subtitlePkt.setComponent(serializer.serialize(translateMessage(title.subtitle())));
      connection.delayedWrite(subtitlePkt);

      GenericTitlePacket titlePkt = GenericTitlePacket.constructTitlePacket(
          GenericTitlePacket.ActionType.SET_TITLE, this.getProtocolVersion());
      titlePkt.setComponent(serializer.serialize(translateMessage(title.title())));
      connection.delayedWrite(titlePkt);

      connection.flush();
    }
  }

  @Override
  public <T> void sendTitlePart(@NotNull TitlePart<T> part, @NotNull T value) {
    if (part == null) {
      throw new NullPointerException("part");
    }
    if (value == null) {
      throw new NullPointerException("value");
    }

    if (this.getProtocolVersion().compareTo(ProtocolVersion.MINECRAFT_1_8) < 0) {
      return;
    }

    GsonComponentSerializer serializer = ProtocolUtils.getJsonChatSerializer(this
        .getProtocolVersion());

    if (part == TitlePart.TITLE) {
      GenericTitlePacket titlePkt = GenericTitlePacket.constructTitlePacket(
          GenericTitlePacket.ActionType.SET_TITLE, this.getProtocolVersion());
      titlePkt.setComponent(serializer.serialize(translateMessage((Component) value)));
      connection.write(titlePkt);
    } else if (part == TitlePart.SUBTITLE) {
      GenericTitlePacket titlePkt = GenericTitlePacket.constructTitlePacket(
          GenericTitlePacket.ActionType.SET_SUBTITLE, this.getProtocolVersion());
      titlePkt.setComponent(serializer.serialize(translateMessage((Component) value)));
      connection.write(titlePkt);
    } else if (part == TitlePart.TIMES) {
      Times times = (Times) value;
      GenericTitlePacket timesPkt = GenericTitlePacket.constructTitlePacket(
          GenericTitlePacket.ActionType.SET_TIMES, this.getProtocolVersion());
      timesPkt.setFadeIn((int) DurationUtils.toTicks(times.fadeIn()));
      timesPkt.setStay((int) DurationUtils.toTicks(times.stay()));
      timesPkt.setFadeOut((int) DurationUtils.toTicks(times.fadeOut()));
      connection.write(timesPkt);
    } else {
      throw new IllegalArgumentException("Title part " + part + " is not valid");
    }
  }

  @Override
  public void clearTitle() {
    if (this.getProtocolVersion().compareTo(ProtocolVersion.MINECRAFT_1_8) >= 0) {
      connection.write(GenericTitlePacket.constructTitlePacket(
          GenericTitlePacket.ActionType.HIDE, this.getProtocolVersion()));
    }
  }

  @Override
  public void resetTitle() {
    if (this.getProtocolVersion().compareTo(ProtocolVersion.MINECRAFT_1_8) >= 0) {
      connection.write(GenericTitlePacket.constructTitlePacket(
          GenericTitlePacket.ActionType.RESET, this.getProtocolVersion()));
    }
  }

  @Override
  public void hideBossBar(@NonNull BossBar bar) {
    if (this.getProtocolVersion().compareTo(ProtocolVersion.MINECRAFT_1_9) >= 0) {
      this.server.getBossBarManager().removeBossBar(this, bar);
    }
  }

  @Override
  public void showBossBar(@NonNull BossBar bar) {
    if (this.getProtocolVersion().compareTo(ProtocolVersion.MINECRAFT_1_9) >= 0) {
      this.server.getBossBarManager().addBossBar(this, bar);
    }
  }

  @Override
  public ConnectionRequestBuilder createConnectionRequest(RegisteredServer server) {
    return new ConnectionRequestBuilderImpl(server, this.connectedServer);
  }

  private ConnectionRequestBuilder createConnectionRequest(RegisteredServer server,
      @Nullable VelocityServerConnection previousConnection) {
    return new ConnectionRequestBuilderImpl(server, previousConnection);
  }

  @Override
  public List<GameProfile.Property> getGameProfileProperties() {
    return this.profile.getProperties();
  }

  @Override
  public void setGameProfileProperties(List<GameProfile.Property> properties) {
    this.profile = profile.withProperties(Preconditions.checkNotNull(properties));
  }

  @Override
  public void clearPlayerListHeaderAndFooter() {
    clearPlayerListHeaderAndFooterSilent();
    if (this.getProtocolVersion().compareTo(ProtocolVersion.MINECRAFT_1_8) >= 0) {
      this.connection.write(HeaderAndFooter.reset());
    }
  }

  public void clearPlayerListHeaderAndFooterSilent() {
    this.playerListHeader = Component.empty();
    this.playerListFooter = Component.empty();
  }

  @Override
  public InternalTabList getTabList() {
    return tabList;
  }

  @Override
  public void disconnect(Component reason) {
    if (connection.eventLoop().inEventLoop()) {
      disconnect0(reason, false);
    } else {
      connection.eventLoop().execute(() -> disconnect0(reason, false));
    }
  }

  /**
   * Disconnects the player from the proxy.
   *
   * @param reason      the reason for disconnecting the player
   * @param duringLogin whether the disconnect happened during login
   */
  public void disconnect0(Component reason, boolean duringLogin) {
    Component translated = this.translateMessage(reason);

    if (server.getConfiguration().isLogPlayerConnections()) {
      logger.info("{} has disconnected: {}", this,
          LegacyComponentSerializer.legacySection().serialize(translated));
    }
    connection.closeWith(Disconnect.create(translated, this.getProtocolVersion()));
  }

  public @Nullable VelocityServerConnection getConnectedServer() {
    return connectedServer;
  }

  public @Nullable VelocityServerConnection getConnectionInFlight() {
    return connectionInFlight;
  }

  public void resetInFlightConnection() {
    connectionInFlight = null;
  }

  /**
   * Handles unexpected disconnects.
   *
   * @param server    the server we disconnected from
   * @param throwable the exception
   * @param safe      whether or not we can safely reconnect to a new server
   */
  public void handleConnectionException(RegisteredServer server, Throwable throwable,
      boolean safe) {
    if (!isActive()) {
      // If the connection is no longer active, it makes no sense to try and recover it.
      return;
    }

    if (throwable == null) {
      throw new NullPointerException("throwable");
    }

    Throwable wrapped = throwable;
    if (throwable instanceof CompletionException) {
      Throwable cause = throwable.getCause();
      if (cause != null) {
        wrapped = cause;
      }
    }

    Component friendlyError;
    if (connectedServer != null && connectedServer.getServerInfo().equals(server.getServerInfo())) {
      friendlyError = Component.translatable("velocity.error.connected-server-error",
          Component.text(server.getServerInfo().getName()));
    } else {
      logger.error("{}: unable to connect to server {}", this, server.getServerInfo().getName(),
          wrapped);
      friendlyError = Component.translatable("velocity.error.connecting-server-error",
          Component.text(server.getServerInfo().getName()));
    }
    handleConnectionException(server, null, friendlyError.color(NamedTextColor.RED), safe);
  }

  /**
   * Handles unexpected disconnects.
   *
   * @param server     the server we disconnected from
   * @param disconnect the disconnect packet
   * @param safe       whether or not we can safely reconnect to a new server
   */
  public void handleConnectionException(RegisteredServer server, Disconnect disconnect,
      boolean safe) {
    if (!isActive()) {
      // If the connection is no longer active, it makes no sense to try and recover it.
      return;
    }

    Component disconnectReason = GsonComponentSerializer.gson().deserialize(disconnect.getReason());
    String plainTextReason = PASS_THRU_TRANSLATE.serialize(disconnectReason);
    if (connectedServer != null && connectedServer.getServerInfo().equals(server.getServerInfo())) {
      logger.info("{}: kicked from server {}: {}", this, server.getServerInfo().getName(),
          plainTextReason);
      handleConnectionException(server, disconnectReason,
          Component.translatable("velocity.error.moved-to-new-server", NamedTextColor.RED,
              Component.text(server.getServerInfo().getName()),
              disconnectReason), safe);
    } else {
      logger.error("{}: disconnected while connecting to {}: {}", this,
          server.getServerInfo().getName(), plainTextReason);
      handleConnectionException(server, disconnectReason,
          Component.translatable("velocity.error.cant-connect", NamedTextColor.RED,
              Component.text(server.getServerInfo().getName()),
              disconnectReason), safe);
    }
  }

  private void handleConnectionException(RegisteredServer rs,
      @Nullable Component kickReason, Component friendlyReason, boolean safe) {
    if (!isActive()) {
      // If the connection is no longer active, it makes no sense to try and recover it.
      return;
    }

    if (!safe) {
      // /!\ IT IS UNSAFE TO CONTINUE /!\
      //
      // This is usually triggered by a failed Forge handshake.
      disconnect(friendlyReason);
      return;
    }

    boolean kickedFromCurrent = connectedServer == null || connectedServer.getServer().equals(rs);
    ServerKickResult result;
    if (kickedFromCurrent) {
      Optional<RegisteredServer> next = getNextServerToTry(rs);
      result = next.map(RedirectPlayer::create)
          .orElseGet(() -> DisconnectPlayer.create(friendlyReason));
    } else {
      // If we were kicked by going to another server, the connection should not be in flight
      if (connectionInFlight != null && connectionInFlight.getServer().equals(rs)) {
        resetInFlightConnection();
      }
      result = Notify.create(friendlyReason);
    }
    KickedFromServerEvent originalEvent = new KickedFromServerEvent(this, rs, kickReason,
        !kickedFromCurrent, result);
    handleKickEvent(originalEvent, friendlyReason, kickedFromCurrent);
  }

  private void handleKickEvent(KickedFromServerEvent originalEvent, Component friendlyReason,
                               boolean kickedFromCurrent) {
    server.getEventManager().fire(originalEvent)
        .thenAcceptAsync(event -> {
          // There can't be any connection in flight now.
          connectionInFlight = null;

          // Make sure we clear the current connected server as the connection is invalid.
          VelocityServerConnection previousConnection = connectedServer;
          if (kickedFromCurrent) {
            connectedServer = null;
          }

          if (!isActive()) {
            // If the connection is no longer active, it makes no sense to try and recover it.
            return;
          }

          if (event.getResult() instanceof DisconnectPlayer) {
            DisconnectPlayer res = (DisconnectPlayer) event.getResult();
            disconnect(res.getReasonComponent());
          } else if (event.getResult() instanceof RedirectPlayer) {
            RedirectPlayer res = (RedirectPlayer) event.getResult();
            createConnectionRequest(res.getServer(), previousConnection)
                .connect()
                .whenCompleteAsync((status, throwable) -> {
                  if (throwable != null) {
                    handleConnectionException(status != null ? status.getAttemptedConnection()
                        : res.getServer(), throwable, true);
                    return;
                  }

                  switch (status.getStatus()) {
                    // Impossible/nonsensical cases
                    case ALREADY_CONNECTED:
                      logger.error("{}: already connected to {}",
                          this,
                          status.getAttemptedConnection().getServerInfo().getName()
                      );
                      break;
                    case CONNECTION_IN_PROGRESS:
                      // Fatal case
                    case CONNECTION_CANCELLED:
                      Component fallbackMsg = res.getMessageComponent();
                      if (fallbackMsg == null) {
                        fallbackMsg = friendlyReason;
                      }
                      disconnect(status.getReasonComponent().orElse(fallbackMsg));
                      break;
                    case SERVER_DISCONNECTED:
                      Component reason = status.getReasonComponent()
                          .orElse(ConnectionMessages.INTERNAL_SERVER_CONNECTION_ERROR);
                      handleConnectionException(res.getServer(), Disconnect.create(reason,
                          getProtocolVersion()), ((Impl) status).isSafe());
                      break;
                    case SUCCESS:
                      Component requestedMessage = res.getMessageComponent();
                      if (requestedMessage == null) {
                        requestedMessage = friendlyReason;
                      }
                      if (requestedMessage != Component.empty()) {
                        sendMessage(requestedMessage);
                      }
                      break;
                    default:
                      // The only remaining value is successful (no need to do anything!)
                      break;
                  }
                }, connection.eventLoop());
          } else if (event.getResult() instanceof Notify) {
            Notify res = (Notify) event.getResult();
            if (event.kickedDuringServerConnect() && previousConnection != null) {
              sendMessage(Identity.nil(), res.getMessageComponent());
            } else {
              disconnect(res.getMessageComponent());
            }
          } else {
            // In case someone gets creative, assume we want to disconnect the player.
            disconnect(friendlyReason);
          }
        }, connection.eventLoop());
  }

  /**
   * Finds another server to attempt to log into, if we were unexpectedly disconnected from the
   * server.
   *
   * @return the next server to try
   */
  public Optional<RegisteredServer> getNextServerToTry() {
    return this.getNextServerToTry(null);
  }

  /**
   * Finds another server to attempt to log into, if we were unexpectedly disconnected from the
   * server.
   *
   * @param current the "current" server that the player is on, useful as an override
   * @return the next server to try
   */
  private Optional<RegisteredServer> getNextServerToTry(@Nullable RegisteredServer current) {
    if (serversToTry == null) {
      String virtualHostStr = getVirtualHost().map(InetSocketAddress::getHostString)
          .orElse("")
          .toLowerCase(Locale.ROOT);
      serversToTry = server.getConfiguration().getForcedHosts().getOrDefault(virtualHostStr,
          Collections.emptyList());
    }

    if (serversToTry.isEmpty()) {
      List<String> connOrder = server.getConfiguration().getAttemptConnectionOrder();
      if (connOrder.isEmpty()) {
        return Optional.empty();
      } else {
        serversToTry = connOrder;
      }
    }

    for (int i = tryIndex; i < serversToTry.size(); i++) {
      String toTryName = serversToTry.get(i);
      if ((connectedServer != null && hasSameName(connectedServer.getServer(), toTryName))
          || (connectionInFlight != null && hasSameName(connectionInFlight.getServer(), toTryName))
          || (current != null && hasSameName(current, toTryName))) {
        continue;
      }

      tryIndex = i;
      return server.getServer(toTryName);
    }
    return Optional.empty();
  }

  private static boolean hasSameName(RegisteredServer server, String name) {
    return server.getServerInfo().getName().equalsIgnoreCase(name);
  }

  /**
   * Sets the player's new connected server and clears the in-flight connection.
   *
   * @param serverConnection the new server connection
   */
  public void setConnectedServer(@Nullable VelocityServerConnection serverConnection) {
    this.connectedServer = serverConnection;
    this.tryIndex = 0; // reset since we got connected to a server

    if (serverConnection == connectionInFlight) {
      connectionInFlight = null;
    }
  }

  public void sendLegacyForgeHandshakeResetPacket() {
    connectionPhase.resetConnectionPhase(this);
  }

  private MinecraftConnection ensureBackendConnection() {
    VelocityServerConnection sc = this.connectedServer;
    if (sc == null) {
      throw new IllegalStateException("No backend connection");
    }

    MinecraftConnection mc = sc.getConnection();
    if (mc == null) {
      throw new IllegalStateException("Backend connection is not connected to a server");
    }

    return mc;
  }

  void teardown() {
    if (connectionInFlight != null) {
      connectionInFlight.disconnect();
    }
    if (connectedServer != null) {
      connectedServer.disconnect();
    }

    Optional<Player> connectedPlayer = server.getPlayer(this.getUniqueId());
    server.unregisterConnection(this);

    DisconnectEvent.LoginStatus status;
    if (connectedPlayer.isPresent()) {
      if (!connectedPlayer.get().getCurrentServer().isPresent()) {
        status = LoginStatus.PRE_SERVER_JOIN;
      } else {
        status = connectedPlayer.get() == this ? LoginStatus.SUCCESSFUL_LOGIN
            : LoginStatus.CONFLICTING_LOGIN;
      }
    } else {
      status = connection.isKnownDisconnect() ? LoginStatus.CANCELLED_BY_PROXY :
          LoginStatus.CANCELLED_BY_USER;
    }

    DisconnectEvent event = new DisconnectEvent(this, status);
    server.getEventManager().fire(event).whenComplete((val, ex) -> {
      if (ex == null) {
        this.teardownFuture.complete(null);
      } else {
        this.teardownFuture.completeExceptionally(ex);
      }
    });
  }

  public CompletableFuture<Void> getTeardownFuture() {
    return teardownFuture;
  }

  @Override
  public String toString() {
    boolean isPlayerAddressLoggingEnabled = server.getConfiguration()
        .isPlayerAddressLoggingEnabled();
    String playerIp =
        isPlayerAddressLoggingEnabled ? getRemoteAddress().toString() : "<ip address withheld>";
    return "[connected player] " + profile.getName() + " (" + playerIp + ")";
  }

  @Override
  public Tristate getPermissionValue(String permission) {
    return permissionFunction.getPermissionValue(permission);
  }

  @Override
  public boolean sendPluginMessage(ChannelIdentifier identifier, byte[] data) {
    Preconditions.checkNotNull(identifier, "identifier");
    Preconditions.checkNotNull(data, "data");
    PluginMessage message = new PluginMessage(identifier.getId(), Unpooled.wrappedBuffer(data));
    connection.write(message);
    return true;
  }

  @Override
  public String getClientBrand() {
    return clientBrand;
  }

  void setClientBrand(String clientBrand) {
    this.clientBrand = clientBrand;
  }

  @Override
  public void spoofChatInput(String input) {
    Preconditions.checkArgument(input.length() <= LegacyChat.MAX_SERVERBOUND_MESSAGE_LENGTH,
        "input cannot be greater than " + LegacyChat.MAX_SERVERBOUND_MESSAGE_LENGTH
            + " characters in length");
    if (getProtocolVersion().compareTo(ProtocolVersion.MINECRAFT_1_19) >= 0) {
      this.chatQueue.hijack(getChatBuilderFactory().builder().asPlayer(this).message(input),
          (instant, item) -> {
            item.setTimestamp(instant);
            return item.toServer();
          });
    } else {
      ensureBackendConnection().write(getChatBuilderFactory().builder()
          .asPlayer(this).message(input).toServer());
    }
  }

  @Override
  @Deprecated
  public void sendResourcePack(String url) {
    sendResourcePackOffer(new VelocityResourcePackInfo.BuilderImpl(url).build());
  }

  @Override
  @Deprecated
  public void sendResourcePack(String url, byte[] hash) {
    sendResourcePackOffer(new VelocityResourcePackInfo.BuilderImpl(url).setHash(hash).build());
  }

  @Override
  public void sendResourcePackOffer(ResourcePackInfo packInfo) {
    if (this.getProtocolVersion().compareTo(ProtocolVersion.MINECRAFT_1_8) >= 0) {
      Preconditions.checkNotNull(packInfo, "packInfo");
      queueResourcePack(packInfo);
    }
  }

  /**
   * Queues a resource-pack for sending to the player and sends it immediately if the queue is
   * empty.
   */
  public void queueResourcePack(ResourcePackInfo info) {
    outstandingResourcePacks.add(info);
    if (outstandingResourcePacks.size() == 1) {
      tickResourcePackQueue();
    }
  }

  private void tickResourcePackQueue() {
    ResourcePackInfo queued = outstandingResourcePacks.peek();

    if (queued != null) {
      // Check if the player declined a resource pack once already
      if (previousResourceResponse != null && !previousResourceResponse) {
        // If that happened we can flush the queue right away.
        // Unless its 1.17+ and forced it will come back denied anyway
        while (!outstandingResourcePacks.isEmpty()) {
          queued = outstandingResourcePacks.peek();
          if (queued.getShouldForce() && getProtocolVersion()
              .compareTo(ProtocolVersion.MINECRAFT_1_17) >= 0) {
            break;
          }
          onResourcePackResponse(PlayerResourcePackStatusEvent.Status.DECLINED);
          queued = null;
        }
        if (queued == null) {
          // Exit as the queue was cleared
          return;
        }
      }

      ResourcePackRequest request = new ResourcePackRequest();
      request.setUrl(queued.getUrl());
      if (queued.getHash() != null) {
        request.setHash(ByteBufUtil.hexDump(queued.getHash()));
      } else {
        request.setHash("");
      }
      request.setRequired(queued.getShouldForce());
      request.setPrompt(queued.getPrompt());

      connection.write(request);
    }
  }

  @Override
  public @Nullable ResourcePackInfo getAppliedResourcePack() {
    return appliedResourcePack;
  }

  @Override
  public @Nullable ResourcePackInfo getPendingResourcePack() {
    return pendingResourcePack;
  }

  /**
   * Clears the applied resource pack field.
   */
  public void clearAppliedResourcePack() {
    appliedResourcePack = null;
  }

  /**
   * Processes a client response to a sent resource-pack.
   */
  public boolean onResourcePackResponse(PlayerResourcePackStatusEvent.Status status) {
    final boolean peek = status == PlayerResourcePackStatusEvent.Status.ACCEPTED;
    final ResourcePackInfo queued = peek
        ? outstandingResourcePacks.peek() : outstandingResourcePacks.poll();

    server.getEventManager().fire(new PlayerResourcePackStatusEvent(this, status, queued))
        .thenAcceptAsync(event -> {
          if (event.getStatus() == PlayerResourcePackStatusEvent.Status.DECLINED
              && event.getPackInfo() != null && event.getPackInfo().getShouldForce()
              && (!event.isOverwriteKick() || event.getPlayer()
              .getProtocolVersion().compareTo(ProtocolVersion.MINECRAFT_1_17) >= 0)
          ) {
            event.getPlayer().disconnect(Component
                .translatable("multiplayer.requiredTexturePrompt.disconnect"));
          }
        });

    switch (status) {
      case ACCEPTED:
        previousResourceResponse = true;
        pendingResourcePack = queued;
        break;
      case DECLINED:
        previousResourceResponse = false;
        break;
      case SUCCESSFUL:
        appliedResourcePack = queued;
        pendingResourcePack = null;
        break;
      case FAILED_DOWNLOAD:
        pendingResourcePack = null;
        break;
      default:
        break;
    }

    if (!peek) {
      connection.eventLoop().execute(this::tickResourcePackQueue);
    }

    return queued != null
        && queued.getOriginalOrigin() != ResourcePackInfo.Origin.DOWNSTREAM_SERVER;
  }

  /**
   * Gives an indication about the previous resource pack responses.
   */
  public @Nullable Boolean getPreviousResourceResponse() {
    return previousResourceResponse;
  }

  /**
   * Sends a {@link KeepAlive} packet to the player with a random ID. The response will be ignored
   * by Velocity as it will not match the ID last sent by the server.
   */
  public void sendKeepAlive() {
    if (connection.getState() == StateRegistry.PLAY
            || connection.getState() == StateRegistry.CONFIG) {
      KeepAlive keepAlive = new KeepAlive();
      keepAlive.setRandomId(ThreadLocalRandom.current().nextLong());
      connection.write(keepAlive);
    }
  }

  /**
   * Switches the connection to the client into config state.
   */
  public void switchToConfigState() {
    CompletableFuture.runAsync(() -> {
      connection.write(new StartUpdate());
      connection.getChannel().pipeline()
              .get(MinecraftEncoder.class).setState(StateRegistry.CONFIG);
      // Make sure we don't send any play packets to the player after update start
      connection.addPlayPacketQueueHandler();
    }, connection.eventLoop()).exceptionally((ex) -> {
      logger.error("Error switching player connection to config state:", ex);
      return null;
    });
  }

  /**
   * Gets the current "phase" of the connection, mostly used for tracking modded negotiation for
   * legacy forge servers and provides methods for performing phase specific actions.
   *
   * @return The {@link ClientConnectionPhase}
   */
  public ClientConnectionPhase getPhase() {
    return connectionPhase;
  }

  /**
   * Sets the current "phase" of the connection. See {@link #getPhase()}
   *
   * @param connectionPhase The {@link ClientConnectionPhase}
   */
  public void setPhase(ClientConnectionPhase connectionPhase) {
    this.connectionPhase = connectionPhase;
  }

  @Override
  public @Nullable IdentifiedKey getIdentifiedKey() {
    return playerKey;
  }

  private class IdentityImpl implements Identity {

    @Override
    public @NonNull UUID uuid() {
      return ConnectedPlayer.this.getUniqueId();
    }
  }

  private class ConnectionRequestBuilderImpl implements ConnectionRequestBuilder {

    private final RegisteredServer toConnect;
    private final @Nullable VelocityRegisteredServer previousServer;

    ConnectionRequestBuilderImpl(RegisteredServer toConnect,
        @Nullable VelocityServerConnection previousConnection) {
      this.toConnect = Preconditions.checkNotNull(toConnect, "info");
      this.previousServer = previousConnection == null ? null : previousConnection.getServer();
    }

    @Override
    public RegisteredServer getServer() {
      return toConnect;
    }

    private Optional<ConnectionRequestBuilder.Status> checkServer(RegisteredServer server) {
      Preconditions.checkArgument(server instanceof VelocityRegisteredServer,
          "Not a valid Velocity server.");
      if (connectionInFlight != null || (connectedServer != null
          && !connectedServer.hasCompletedJoin())) {
        return Optional.of(ConnectionRequestBuilder.Status.CONNECTION_IN_PROGRESS);
      }
      if (connectedServer != null
          && connectedServer.getServer().getServerInfo().equals(server.getServerInfo())) {
        return Optional.of(ALREADY_CONNECTED);
      }
      return Optional.empty();
    }

    private CompletableFuture<Optional<Status>> getInitialStatus() {
      return CompletableFuture.supplyAsync(() -> checkServer(toConnect), connection.eventLoop());
    }

    private CompletableFuture<Impl> internalConnect() {
      return this.getInitialStatus()
          .thenCompose(initialCheck -> {
            if (initialCheck.isPresent()) {
              return completedFuture(plainResult(initialCheck.get(), toConnect));
            }

            ServerPreConnectEvent event = new ServerPreConnectEvent(ConnectedPlayer.this,
                toConnect, previousServer);
            return server.getEventManager().fire(event)
                .thenComposeAsync(newEvent -> {
                  Optional<RegisteredServer> newDest = newEvent.getResult().getServer();
                  if (!newDest.isPresent()) {
                    return completedFuture(
                        plainResult(ConnectionRequestBuilder.Status.CONNECTION_CANCELLED, toConnect)
                    );
                  }

                  RegisteredServer realDestination = newDest.get();
                  Optional<ConnectionRequestBuilder.Status> check = checkServer(realDestination);
                  if (check.isPresent()) {
                    return completedFuture(plainResult(check.get(), realDestination));
                  }

                  VelocityRegisteredServer vrs = (VelocityRegisteredServer) realDestination;
                  VelocityServerConnection con = new VelocityServerConnection(vrs,
                      previousServer, ConnectedPlayer.this, server);
                  connectionInFlight = con;
                  return con.connect().whenCompleteAsync(
                      (result, exception) -> this.resetIfInFlightIs(con), connection.eventLoop());
                }, connection.eventLoop());
          });
    }

    private void resetIfInFlightIs(VelocityServerConnection establishedConnection) {
      if (establishedConnection == connectionInFlight) {
        resetInFlightConnection();
      }
    }

    @Override
    public CompletableFuture<Result> connect() {
      return this.internalConnect()
          .whenCompleteAsync((status, throwable) -> {
            if (status != null && !status.isSuccessful()) {
              if (!status.isSafe()) {
                handleConnectionException(status.getAttemptedConnection(), throwable, false);
              }
            }
          }, connection.eventLoop())
          .thenApply(x -> x);
    }

    @Override
    public CompletableFuture<Boolean> connectWithIndication() {
      return internalConnect()
          .whenCompleteAsync((status, throwable) -> {
            if (throwable != null) {
              // TODO: The exception handling from this is not very good. Find a better way.
              handleConnectionException(status != null ? status.getAttemptedConnection()
                  : toConnect, throwable, true);
              return;
            }

            switch (status.getStatus()) {
              case ALREADY_CONNECTED:
                sendMessage(Identity.nil(), ConnectionMessages.ALREADY_CONNECTED);
                break;
              case CONNECTION_IN_PROGRESS:
                sendMessage(Identity.nil(), ConnectionMessages.IN_PROGRESS);
                break;
              case CONNECTION_CANCELLED:
                // Ignored; the plugin probably already handled this.
                break;
              case SERVER_DISCONNECTED:
                Component reason = status.getReasonComponent()
                    .orElse(ConnectionMessages.INTERNAL_SERVER_CONNECTION_ERROR);
                handleConnectionException(toConnect, Disconnect.create(reason,
                    getProtocolVersion()), status.isSafe());
                break;
              default:
                // The only remaining value is successful (no need to do anything!)
                break;
            }
          }, connection.eventLoop())
          .thenApply(Result::isSuccessful);
    }

    @Override
    public void fireAndForget() {
      connectWithIndication();
    }
  }
}<|MERGE_RESOLUTION|>--- conflicted
+++ resolved
@@ -123,16 +123,7 @@
 
   private static final int MAX_PLUGIN_CHANNELS = 1024;
   private static final PlainTextComponentSerializer PASS_THRU_TRANSLATE =
-<<<<<<< HEAD
-      PlainTextComponentSerializer.builder()
-          .flattener(ComponentFlattener.basic().toBuilder()
-              .mapper(KeybindComponent.class, c -> "")
-              .mapper(TranslatableComponent.class, TranslatableComponent::key)
-              .build())
-          .build();
-=======
       PlainTextComponentSerializer.builder().flattener(TranslatableMapper.FLATTENER).build();
->>>>>>> f884e049
   static final PermissionProvider DEFAULT_PERMISSIONS = s -> PermissionFunction.ALWAYS_UNDEFINED;
 
   private static final Logger logger = LogManager.getLogger(ConnectedPlayer.class);
