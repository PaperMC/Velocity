/*
 * Copyright (C) 2018-2023 Velocity Contributors
 *
 * This program is free software: you can redistribute it and/or modify
 * it under the terms of the GNU General Public License as published by
 * the Free Software Foundation, either version 3 of the License, or
 * (at your option) any later version.
 *
 * This program is distributed in the hope that it will be useful,
 * but WITHOUT ANY WARRANTY; without even the implied warranty of
 * MERCHANTABILITY or FITNESS FOR A PARTICULAR PURPOSE.  See the
 * GNU General Public License for more details.
 *
 * You should have received a copy of the GNU General Public License
 * along with this program.  If not, see <https://www.gnu.org/licenses/>.
 */

package com.velocitypowered.proxy.connection.client;

import static com.velocitypowered.api.proxy.ConnectionRequestBuilder.Status.ALREADY_CONNECTED;
import static com.velocitypowered.proxy.connection.util.ConnectionRequestResults.plainResult;
import static java.util.concurrent.CompletableFuture.completedFuture;

import com.google.common.base.Preconditions;
import com.google.gson.JsonObject;
import com.velocitypowered.api.event.connection.DisconnectEvent;
import com.velocitypowered.api.event.connection.DisconnectEvent.LoginStatus;
import com.velocitypowered.api.event.player.KickedFromServerEvent;
import com.velocitypowered.api.event.player.KickedFromServerEvent.DisconnectPlayer;
import com.velocitypowered.api.event.player.KickedFromServerEvent.Notify;
import com.velocitypowered.api.event.player.KickedFromServerEvent.RedirectPlayer;
import com.velocitypowered.api.event.player.KickedFromServerEvent.ServerKickResult;
import com.velocitypowered.api.event.player.PlayerModInfoEvent;
import com.velocitypowered.api.event.player.PlayerSettingsChangedEvent;
import com.velocitypowered.api.event.player.ServerPreConnectEvent;
import com.velocitypowered.api.network.ProtocolState;
import com.velocitypowered.api.network.ProtocolVersion;
import com.velocitypowered.api.permission.PermissionFunction;
import com.velocitypowered.api.permission.PermissionProvider;
import com.velocitypowered.api.permission.Tristate;
import com.velocitypowered.api.proxy.ConnectionRequestBuilder;
import com.velocitypowered.api.proxy.Player;
import com.velocitypowered.api.proxy.ServerConnection;
import com.velocitypowered.api.proxy.crypto.IdentifiedKey;
import com.velocitypowered.api.proxy.crypto.KeyIdentifiable;
import com.velocitypowered.api.proxy.messages.ChannelIdentifier;
import com.velocitypowered.api.proxy.player.PlayerSettings;
import com.velocitypowered.api.proxy.player.ResourcePackInfo;
import com.velocitypowered.api.proxy.server.RegisteredServer;
import com.velocitypowered.api.util.GameProfile;
import com.velocitypowered.api.util.ModInfo;
import com.velocitypowered.proxy.VelocityServer;
import com.velocitypowered.proxy.adventure.VelocityBossBarImplementation;
import com.velocitypowered.proxy.connection.MinecraftConnection;
import com.velocitypowered.proxy.connection.MinecraftConnectionAssociation;
import com.velocitypowered.proxy.connection.backend.VelocityServerConnection;
import com.velocitypowered.proxy.connection.player.VelocityResourcePackInfo;
import com.velocitypowered.proxy.connection.player.resourcepack.ResourcePackHandler;
import com.velocitypowered.proxy.connection.util.ConnectionMessages;
import com.velocitypowered.proxy.connection.util.ConnectionRequestResults.Impl;
import com.velocitypowered.proxy.connection.util.VelocityInboundConnection;
import com.velocitypowered.proxy.protocol.StateRegistry;
import com.velocitypowered.proxy.protocol.netty.MinecraftEncoder;
import com.velocitypowered.proxy.protocol.packet.ClientSettingsPacket;
import com.velocitypowered.proxy.protocol.packet.DisconnectPacket;
import com.velocitypowered.proxy.protocol.packet.HeaderAndFooterPacket;
import com.velocitypowered.proxy.protocol.packet.KeepAlivePacket;
import com.velocitypowered.proxy.protocol.packet.PluginMessagePacket;
import com.velocitypowered.proxy.protocol.packet.RemoveResourcePackPacket;
import com.velocitypowered.proxy.protocol.packet.chat.ChatQueue;
import com.velocitypowered.proxy.protocol.packet.chat.ChatType;
import com.velocitypowered.proxy.protocol.packet.chat.ComponentHolder;
import com.velocitypowered.proxy.protocol.packet.chat.PlayerChatCompletionPacket;
import com.velocitypowered.proxy.protocol.packet.chat.builder.ChatBuilderFactory;
import com.velocitypowered.proxy.protocol.packet.chat.legacy.LegacyChatPacket;
import com.velocitypowered.proxy.protocol.packet.config.StartUpdatePacket;
import com.velocitypowered.proxy.protocol.packet.title.GenericTitlePacket;
import com.velocitypowered.proxy.server.VelocityRegisteredServer;
import com.velocitypowered.proxy.tablist.InternalTabList;
import com.velocitypowered.proxy.tablist.KeyedVelocityTabList;
import com.velocitypowered.proxy.tablist.VelocityTabList;
import com.velocitypowered.proxy.tablist.VelocityTabListLegacy;
import com.velocitypowered.proxy.util.ClosestLocaleMatcher;
import com.velocitypowered.proxy.util.DurationUtils;
import com.velocitypowered.proxy.util.TranslatableMapper;
import io.netty.buffer.Unpooled;
import java.net.InetSocketAddress;
import java.util.Collection;
import java.util.Collections;
import java.util.HashSet;
import java.util.List;
import java.util.Locale;
import java.util.Optional;
import java.util.Set;
import java.util.UUID;
import java.util.concurrent.CompletableFuture;
import java.util.concurrent.CompletionException;
import java.util.concurrent.ThreadLocalRandom;
import net.kyori.adventure.audience.MessageType;
import net.kyori.adventure.bossbar.BossBar;
import net.kyori.adventure.identity.Identity;
import net.kyori.adventure.permission.PermissionChecker;
import net.kyori.adventure.platform.facet.FacetPointers;
import net.kyori.adventure.platform.facet.FacetPointers.Type;
import net.kyori.adventure.pointer.Pointers;
import net.kyori.adventure.resource.ResourcePackInfoLike;
import net.kyori.adventure.resource.ResourcePackRequest;
import net.kyori.adventure.resource.ResourcePackRequestLike;
import net.kyori.adventure.text.Component;
import net.kyori.adventure.text.format.NamedTextColor;
import net.kyori.adventure.text.logger.slf4j.ComponentLogger;
import net.kyori.adventure.text.serializer.legacy.LegacyComponentSerializer;
import net.kyori.adventure.text.serializer.plain.PlainTextComponentSerializer;
import net.kyori.adventure.title.Title.Times;
import net.kyori.adventure.title.TitlePart;
import net.kyori.adventure.translation.GlobalTranslator;
import org.checkerframework.checker.nullness.qual.MonotonicNonNull;
import org.checkerframework.checker.nullness.qual.NonNull;
import org.checkerframework.checker.nullness.qual.Nullable;
import org.jetbrains.annotations.NotNull;

/**
 * Represents a player that is connected to the proxy.
 */
public class ConnectedPlayer implements MinecraftConnectionAssociation, Player, KeyIdentifiable,
    VelocityInboundConnection {

  private static final PlainTextComponentSerializer PASS_THRU_TRANSLATE =
      PlainTextComponentSerializer.builder().flattener(TranslatableMapper.FLATTENER).build();
  static final PermissionProvider DEFAULT_PERMISSIONS = s -> PermissionFunction.ALWAYS_UNDEFINED;

  private static final ComponentLogger logger = ComponentLogger.logger(ConnectedPlayer.class);

  private final Identity identity = new IdentityImpl();
  /**
   * The actual Minecraft connection. This is actually a wrapper object around the Netty channel.
   */
  private final MinecraftConnection connection;
  private final @Nullable InetSocketAddress virtualHost;
  private GameProfile profile;
  private PermissionFunction permissionFunction;
  private int tryIndex = 0;
  private long ping = -1;
  private final boolean onlineMode;
  private @Nullable VelocityServerConnection connectedServer;
  private @Nullable VelocityServerConnection connectionInFlight;
  private @Nullable PlayerSettings settings;
  private @Nullable ModInfo modInfo;
  private final Set<VelocityBossBarImplementation> bossBars = new HashSet<>();
  private Component playerListHeader = Component.empty();
  private Component playerListFooter = Component.empty();
  private final InternalTabList tabList;
  private final VelocityServer server;
  private ClientConnectionPhase connectionPhase;
  private final CompletableFuture<Void> teardownFuture = new CompletableFuture<>();
  private @MonotonicNonNull List<String> serversToTry = null;
  private final ResourcePackHandler resourcePackHandler;
  private final BundleDelimiterHandler bundleHandler = new BundleDelimiterHandler(this);

  private final @NotNull Pointers pointers =
      Player.super.pointers().toBuilder()
          .withDynamic(Identity.UUID, this::getUniqueId)
          .withDynamic(Identity.NAME, this::getUsername)
          .withDynamic(Identity.DISPLAY_NAME, () -> Component.text(this.getUsername()))
          .withDynamic(Identity.LOCALE, this::getEffectiveLocale)
          .withStatic(PermissionChecker.POINTER, getPermissionChecker())
          .withStatic(FacetPointers.TYPE, Type.PLAYER).build();
  private @Nullable String clientBrand;
  private @Nullable Locale effectiveLocale;
  private final @Nullable IdentifiedKey playerKey;
  private @Nullable ClientSettingsPacket clientSettingsPacket;
  private final ChatQueue chatQueue;
  private final ChatBuilderFactory chatBuilderFactory;

  ConnectedPlayer(VelocityServer server, GameProfile profile, MinecraftConnection connection,
                  @Nullable InetSocketAddress virtualHost, boolean onlineMode,
                  @Nullable IdentifiedKey playerKey) {
    this.server = server;
    this.profile = profile;
    this.connection = connection;
    this.virtualHost = virtualHost;
    this.permissionFunction = PermissionFunction.ALWAYS_UNDEFINED;
    this.connectionPhase = connection.getType().getInitialClientPhase();
    this.onlineMode = onlineMode;

    if (connection.getProtocolVersion().noLessThan(ProtocolVersion.MINECRAFT_1_19_3)) {
      this.tabList = new VelocityTabList(this);
    } else if (connection.getProtocolVersion().noLessThan(ProtocolVersion.MINECRAFT_1_8)) {
      this.tabList = new KeyedVelocityTabList(this, server);
    } else {
      this.tabList = new VelocityTabListLegacy(this, server);
    }
    this.playerKey = playerKey;
    this.chatQueue = new ChatQueue(this);
    this.chatBuilderFactory = new ChatBuilderFactory(this.getProtocolVersion());
    this.resourcePackHandler = ResourcePackHandler.create(this, server);
  }

  /**
   * Used for cleaning up resources during a disconnection.
   */
  public void disconnected() {
    for (final VelocityBossBarImplementation bar : this.bossBars) {
      bar.viewerDisconnected(this);
    }
  }

  public ChatBuilderFactory getChatBuilderFactory() {
    return chatBuilderFactory;
  }

  public ChatQueue getChatQueue() {
    return chatQueue;
  }

  public BundleDelimiterHandler getBundleHandler() {
    return this.bundleHandler;
  }

  @Override
  public @NonNull Identity identity() {
    return this.identity;
  }

  @Override
  public String getUsername() {
    return profile.getName();
  }

  @Override
  public Locale getEffectiveLocale() {
    if (effectiveLocale == null && settings != null) {
      return settings.getLocale();
    }
    return effectiveLocale;
  }

  @Override
  public void setEffectiveLocale(final @Nullable Locale locale) {
    effectiveLocale = locale;
  }

  @Override
  public UUID getUniqueId() {
    return profile.getId();
  }

  @Override
  public Optional<ServerConnection> getCurrentServer() {
    return Optional.ofNullable(connectedServer);
  }

  /**
   * Makes sure the player is connected to a server and returns the server they are connected to.
   *
   * @return the server the player is connected to
   */
  public VelocityServerConnection ensureAndGetCurrentServer() {
    VelocityServerConnection con = this.connectedServer;
    if (con == null) {
      throw new IllegalStateException("Not connected to server!");
    }
    return con;
  }

  @Override
  public GameProfile getGameProfile() {
    return profile;
  }

  public MinecraftConnection getConnection() {
    return connection;
  }

  @Override
  public long getPing() {
    return this.ping;
  }

  void setPing(long ping) {
    this.ping = ping;
  }

  @Override
  public boolean isOnlineMode() {
    return onlineMode;
  }

  @Override
  public PlayerSettings getPlayerSettings() {
    return settings == null ? ClientSettingsWrapper.DEFAULT : this.settings;
  }

  @Nullable
  public ClientSettingsPacket getClientSettingsPacket() {
    return clientSettingsPacket;
  }

  @Override
  public boolean hasSentPlayerSettings() {
    return settings != null;
  }

  /**
   * Sets player settings.
   *
   * @param clientSettingsPacket the player settings packet
   */
  public void setClientSettings(final ClientSettingsPacket clientSettingsPacket) {
    this.clientSettingsPacket = clientSettingsPacket;
    final ClientSettingsWrapper cs = new ClientSettingsWrapper(clientSettingsPacket);
    this.settings = cs;
    server.getEventManager().fireAndForget(new PlayerSettingsChangedEvent(this, cs));
  }

  @Override
  public Optional<ModInfo> getModInfo() {
    return Optional.ofNullable(modInfo);
  }

  public void setModInfo(ModInfo modInfo) {
    this.modInfo = modInfo;
    server.getEventManager().fireAndForget(new PlayerModInfoEvent(this, modInfo));
  }

  @Override
  public @NotNull Pointers pointers() {
    return this.pointers;
  }

  @Override
  public InetSocketAddress getRemoteAddress() {
    return (InetSocketAddress) connection.getRemoteAddress();
  }

  @Override
  public Optional<InetSocketAddress> getVirtualHost() {
    return Optional.ofNullable(virtualHost);
  }

  void setPermissionFunction(PermissionFunction permissionFunction) {
    this.permissionFunction = permissionFunction;
  }

  @Override
  public boolean isActive() {
    return connection.getChannel().isActive();
  }

  @Override
  public ProtocolVersion getProtocolVersion() {
    return connection.getProtocolVersion();
  }

  /**
   * Translates the message in the user's locale.
   *
   * @param message the message to translate
   * @return the translated message
   */
  public Component translateMessage(Component message) {
    Locale locale = ClosestLocaleMatcher.INSTANCE
        .lookupClosest(getEffectiveLocale() == null ? Locale.getDefault() : getEffectiveLocale());
    return GlobalTranslator.render(message, locale);
  }

  @Override
  public void sendMessage(@NonNull Identity identity, @NonNull Component message) {
    final Component translated = translateMessage(message);

    connection.write(getChatBuilderFactory().builder()
        .component(translated).forIdentity(identity).toClient());
  }

  @Override
  public void sendMessage(@NonNull Identity identity, @NonNull Component message,
                          @NonNull MessageType type) {
    Preconditions.checkNotNull(message, "message");
    Preconditions.checkNotNull(type, "type");

    Component translated = translateMessage(message);

    connection.write(getChatBuilderFactory().builder()
        .component(translated).forIdentity(identity)
        .setType(type == MessageType.CHAT ? ChatType.CHAT : ChatType.SYSTEM)
        .toClient());
  }

  @Override
  public void sendActionBar(net.kyori.adventure.text.@NonNull Component message) {
    Component translated = translateMessage(message);

    ProtocolVersion playerVersion = getProtocolVersion();
    if (playerVersion.noLessThan(ProtocolVersion.MINECRAFT_1_11)) {
      // Use the title packet instead.
      GenericTitlePacket pkt = GenericTitlePacket.constructTitlePacket(
          GenericTitlePacket.ActionType.SET_ACTION_BAR, playerVersion);
      pkt.setComponent(new ComponentHolder(playerVersion, translated));
      connection.write(pkt);
    } else {
      // Due to issues with action bar packets, we'll need to convert the text message into a
      // legacy message and then inject the legacy text into a component... yuck!
      JsonObject object = new JsonObject();
      object.addProperty("text", LegacyComponentSerializer.legacySection()
          .serialize(translated));
      LegacyChatPacket legacyChat = new LegacyChatPacket();
      legacyChat.setMessage(object.toString());
      legacyChat.setType(LegacyChatPacket.GAME_INFO_TYPE);
      connection.write(legacyChat);
    }
  }

  @Override
  public Component getPlayerListHeader() {
    return this.playerListHeader;
  }

  @Override
  public Component getPlayerListFooter() {
    return this.playerListFooter;
  }

  @Override
  public void sendPlayerListHeader(@NonNull final Component header) {
    this.sendPlayerListHeaderAndFooter(header, this.playerListFooter);
  }

  @Override
  public void sendPlayerListFooter(@NonNull final Component footer) {
    this.sendPlayerListHeaderAndFooter(this.playerListHeader, footer);
  }

  @Override
  public void sendPlayerListHeaderAndFooter(final @NotNull Component header,
                                            final @NotNull Component footer) {
    Component translatedHeader = translateMessage(header);
    Component translatedFooter = translateMessage(footer);
    this.playerListHeader = translatedHeader;
    this.playerListFooter = translatedFooter;
    if (this.getProtocolVersion().noLessThan(ProtocolVersion.MINECRAFT_1_8)) {
      this.connection.write(HeaderAndFooterPacket.create(
          translatedHeader, translatedFooter, this.getProtocolVersion()));
    }
  }

  @Override
  public void showTitle(net.kyori.adventure.title.@NonNull Title title) {
    if (this.getProtocolVersion().noLessThan(ProtocolVersion.MINECRAFT_1_8)) {
      GenericTitlePacket timesPkt = GenericTitlePacket.constructTitlePacket(
          GenericTitlePacket.ActionType.SET_TIMES, this.getProtocolVersion());
      net.kyori.adventure.title.Title.Times times = title.times();
      if (times != null) {
        timesPkt.setFadeIn((int) DurationUtils.toTicks(times.fadeIn()));
        timesPkt.setStay((int) DurationUtils.toTicks(times.stay()));
        timesPkt.setFadeOut((int) DurationUtils.toTicks(times.fadeOut()));
      }
      connection.delayedWrite(timesPkt);

      GenericTitlePacket subtitlePkt = GenericTitlePacket.constructTitlePacket(
          GenericTitlePacket.ActionType.SET_SUBTITLE, this.getProtocolVersion());
      subtitlePkt.setComponent(new ComponentHolder(
          this.getProtocolVersion(), translateMessage(title.subtitle())));
      connection.delayedWrite(subtitlePkt);

      GenericTitlePacket titlePkt = GenericTitlePacket.constructTitlePacket(
          GenericTitlePacket.ActionType.SET_TITLE, this.getProtocolVersion());
      titlePkt.setComponent(new ComponentHolder(
          this.getProtocolVersion(), translateMessage(title.title())));
      connection.delayedWrite(titlePkt);

      connection.flush();
    }
  }

  @SuppressWarnings("ConstantValue")
  @Override
  public <T> void sendTitlePart(@NotNull TitlePart<T> part, @NotNull T value) {
    if (part == null) {
      throw new NullPointerException("part");
    }
    if (value == null) {
      throw new NullPointerException("value");
    }

    if (this.getProtocolVersion().lessThan(ProtocolVersion.MINECRAFT_1_8)) {
      return;
    }

    if (part == TitlePart.TITLE) {
      GenericTitlePacket titlePkt = GenericTitlePacket.constructTitlePacket(
          GenericTitlePacket.ActionType.SET_TITLE, this.getProtocolVersion());
      titlePkt.setComponent(new ComponentHolder(
          this.getProtocolVersion(), translateMessage((Component) value)));
      connection.write(titlePkt);
    } else if (part == TitlePart.SUBTITLE) {
      GenericTitlePacket titlePkt = GenericTitlePacket.constructTitlePacket(
          GenericTitlePacket.ActionType.SET_SUBTITLE, this.getProtocolVersion());
      titlePkt.setComponent(new ComponentHolder(
          this.getProtocolVersion(), translateMessage((Component) value)));
      connection.write(titlePkt);
    } else if (part == TitlePart.TIMES) {
      Times times = (Times) value;
      GenericTitlePacket timesPkt = GenericTitlePacket.constructTitlePacket(
          GenericTitlePacket.ActionType.SET_TIMES, this.getProtocolVersion());
      timesPkt.setFadeIn((int) DurationUtils.toTicks(times.fadeIn()));
      timesPkt.setStay((int) DurationUtils.toTicks(times.stay()));
      timesPkt.setFadeOut((int) DurationUtils.toTicks(times.fadeOut()));
      connection.write(timesPkt);
    } else {
      throw new IllegalArgumentException("Title part " + part + " is not valid");
    }
  }

  @Override
  public void clearTitle() {
    if (this.getProtocolVersion().noLessThan(ProtocolVersion.MINECRAFT_1_8)) {
      connection.write(GenericTitlePacket.constructTitlePacket(
          GenericTitlePacket.ActionType.HIDE, this.getProtocolVersion()));
    }
  }

  @Override
  public void resetTitle() {
    if (this.getProtocolVersion().noLessThan(ProtocolVersion.MINECRAFT_1_8)) {
      connection.write(GenericTitlePacket.constructTitlePacket(
          GenericTitlePacket.ActionType.RESET, this.getProtocolVersion()));
    }
  }

  @Override
  public void hideBossBar(@NonNull BossBar bar) {
    if (this.getProtocolVersion().noLessThan(ProtocolVersion.MINECRAFT_1_9)) {
      final VelocityBossBarImplementation impl = VelocityBossBarImplementation.get(bar);
      if (impl.viewerRemove(this)) {
        this.bossBars.remove(impl);
      }
    }
  }

  @Override
  public void showBossBar(@NonNull BossBar bar) {
    if (this.getProtocolVersion().noLessThan(ProtocolVersion.MINECRAFT_1_9)) {
      final VelocityBossBarImplementation impl = VelocityBossBarImplementation.get(bar);
      if (impl.viewerAdd(this)) {
        this.bossBars.add(impl);
      }
    }
  }

  @Override
  public ConnectionRequestBuilder createConnectionRequest(RegisteredServer server) {
    return new ConnectionRequestBuilderImpl(server, this.connectedServer);
  }

  private ConnectionRequestBuilder createConnectionRequest(RegisteredServer server,
      @Nullable VelocityServerConnection previousConnection) {
    return new ConnectionRequestBuilderImpl(server, previousConnection);
  }

  @Override
  public List<GameProfile.Property> getGameProfileProperties() {
    return this.profile.getProperties();
  }

  @Override
  public void setGameProfileProperties(List<GameProfile.Property> properties) {
    this.profile = profile.withProperties(Preconditions.checkNotNull(properties));
  }

  @Override
  public void clearPlayerListHeaderAndFooter() {
    clearPlayerListHeaderAndFooterSilent();
    if (this.getProtocolVersion().noLessThan(ProtocolVersion.MINECRAFT_1_8)) {
      this.connection.write(HeaderAndFooterPacket.reset(this.getProtocolVersion()));
    }
  }

  public void clearPlayerListHeaderAndFooterSilent() {
    this.playerListHeader = Component.empty();
    this.playerListFooter = Component.empty();
  }

  @Override
  public InternalTabList getTabList() {
    return tabList;
  }

  @Override
  public void disconnect(Component reason) {
    if (connection.eventLoop().inEventLoop()) {
      disconnect0(reason, false);
    } else {
      connection.eventLoop().execute(() -> disconnect0(reason, false));
    }
  }

  /**
   * Disconnects the player from the proxy.
   *
   * @param reason      the reason for disconnecting the player
   * @param duringLogin whether the disconnect happened during login
   */
  public void disconnect0(Component reason, boolean duringLogin) {
    Component translated = this.translateMessage(reason);

    if (server.getConfiguration().isLogPlayerConnections()) {
      logger.info(Component.text(this + " has disconnected: ").append(translated));
    }
    connection.closeWith(DisconnectPacket.create(translated,
            this.getProtocolVersion(), duringLogin));
  }

  public @Nullable VelocityServerConnection getConnectedServer() {
    return connectedServer;
  }

  public @Nullable VelocityServerConnection getConnectionInFlight() {
    return connectionInFlight;
  }

  public void resetInFlightConnection() {
    connectionInFlight = null;
  }

  /**
   * Handles unexpected disconnects.
   *
   * @param server    the server we disconnected from
   * @param throwable the exception
   * @param safe      whether or not we can safely reconnect to a new server
   */
  public void handleConnectionException(RegisteredServer server, Throwable throwable,
                                        boolean safe) {
    if (!isActive()) {
      // If the connection is no longer active, it makes no sense to try and recover it.
      return;
    }

    if (throwable == null) {
      throw new NullPointerException("throwable");
    }

    Throwable wrapped = throwable;
    if (throwable instanceof CompletionException) {
      Throwable cause = throwable.getCause();
      if (cause != null) {
        wrapped = cause;
      }
    }

    Component friendlyError;
    if (connectedServer != null && connectedServer.getServerInfo().equals(server.getServerInfo())) {
      friendlyError = Component.translatable("velocity.error.connected-server-error",
          Component.text(server.getServerInfo().getName()));
    } else {
      logger.error("{}: unable to connect to server {}", this, server.getServerInfo().getName(),
          wrapped);
      friendlyError = Component.translatable("velocity.error.connecting-server-error",
          Component.text(server.getServerInfo().getName()));
    }
    handleConnectionException(server, null, friendlyError.color(NamedTextColor.RED), safe);
  }

  /**
   * Handles unexpected disconnects.
   *
   * @param server     the server we disconnected from
   * @param disconnect the disconnect packet
   * @param safe       whether or not we can safely reconnect to a new server
   */
  public void handleConnectionException(RegisteredServer server, DisconnectPacket disconnect,
                                        boolean safe) {
    if (!isActive()) {
      // If the connection is no longer active, it makes no sense to try and recover it.
      return;
    }

    Component disconnectReason = disconnect.getReason().getComponent();
    String plainTextReason = PASS_THRU_TRANSLATE.serialize(disconnectReason);
    if (connectedServer != null && connectedServer.getServerInfo().equals(server.getServerInfo())) {
      logger.info("{}: kicked from server {}: {}", this, server.getServerInfo().getName(),
          plainTextReason);
      handleConnectionException(server, disconnectReason,
          Component.translatable("velocity.error.moved-to-new-server", NamedTextColor.RED,
              Component.text(server.getServerInfo().getName()),
              disconnectReason), safe);
    } else {
      logger.error("{}: disconnected while connecting to {}: {}", this,
          server.getServerInfo().getName(), plainTextReason);
      handleConnectionException(server, disconnectReason,
          Component.translatable("velocity.error.cant-connect", NamedTextColor.RED,
              Component.text(server.getServerInfo().getName()),
              disconnectReason), safe);
    }
  }

  private void handleConnectionException(RegisteredServer rs,
                                         @Nullable Component kickReason, Component friendlyReason,
                                         boolean safe) {
    if (!isActive()) {
      // If the connection is no longer active, it makes no sense to try and recover it.
      return;
    }

    if (!safe) {
      // /!\ IT IS UNSAFE TO CONTINUE /!\
      //
      // This is usually triggered by a failed Forge handshake.
      disconnect(friendlyReason);
      return;
    }

    boolean kickedFromCurrent = connectedServer == null || connectedServer.getServer().equals(rs);
    ServerKickResult result;
    if (kickedFromCurrent) {
      Optional<RegisteredServer> next = getNextServerToTry(rs);
      result =
          next.map(RedirectPlayer::create).orElseGet(() -> DisconnectPlayer.create(friendlyReason));
    } else {
      // If we were kicked by going to another server, the connection should not be in flight
      if (connectionInFlight != null && connectionInFlight.getServer().equals(rs)) {
        resetInFlightConnection();
      }
      result = Notify.create(friendlyReason);
    }
    KickedFromServerEvent originalEvent = new KickedFromServerEvent(this, rs, kickReason,
        !kickedFromCurrent, result);
    handleKickEvent(originalEvent, friendlyReason, kickedFromCurrent);
  }

  private void handleKickEvent(KickedFromServerEvent originalEvent, Component friendlyReason,
                               boolean kickedFromCurrent) {
    server.getEventManager().fire(originalEvent).thenAcceptAsync(event -> {
      // There can't be any connection in flight now.
      connectionInFlight = null;

      // Make sure we clear the current connected server as the connection is invalid.
      VelocityServerConnection previousConnection = connectedServer;
      if (kickedFromCurrent) {
        connectedServer = null;
      }

      if (!isActive()) {
        // If the connection is no longer active, it makes no sense to try and recover it.
        return;
      }

      if (event.getResult() instanceof final DisconnectPlayer res) {
        disconnect(res.getReasonComponent());
      } else if (event.getResult() instanceof final RedirectPlayer res) {
        createConnectionRequest(res.getServer(), previousConnection).connect()
            .whenCompleteAsync((status, throwable) -> {
              if (throwable != null) {
                handleConnectionException(
                    status != null ? status.getAttemptedConnection() : res.getServer(), throwable,
                    true);
                return;
              }

              switch (status.getStatus()) {
                // Impossible/nonsensical cases
                case ALREADY_CONNECTED:
                  logger.error("{}: already connected to {}", this,
                      status.getAttemptedConnection().getServerInfo().getName());
                  break;
                case CONNECTION_IN_PROGRESS:
                  // Fatal case
                case CONNECTION_CANCELLED:
                  Component fallbackMsg = res.getMessageComponent();
                  if (fallbackMsg == null) {
                    fallbackMsg = friendlyReason;
                  }
                  disconnect(status.getReasonComponent().orElse(fallbackMsg));
                  break;
                case SERVER_DISCONNECTED:
                  Component reason = status.getReasonComponent()
                      .orElse(ConnectionMessages.INTERNAL_SERVER_CONNECTION_ERROR);
                  handleConnectionException(res.getServer(),
                      DisconnectPacket.create(reason, getProtocolVersion(), false),
                      ((Impl) status).isSafe());
                  break;
                case SUCCESS:
                  Component requestedMessage = res.getMessageComponent();
                  if (requestedMessage == null) {
                    requestedMessage = friendlyReason;
                  }
                  if (requestedMessage != Component.empty()) {
                    sendMessage(requestedMessage);
                  }
                  break;
                default:
                  // The only remaining value is successful (no need to do anything!)
                  break;
              }
            }, connection.eventLoop());
      } else if (event.getResult() instanceof final Notify res) {
        if (event.kickedDuringServerConnect() && previousConnection != null) {
          sendMessage(Identity.nil(), res.getMessageComponent());
        } else {
          disconnect(res.getMessageComponent());
        }
      } else {
        // In case someone gets creative, assume we want to disconnect the player.
        disconnect(friendlyReason);
      }
    }, connection.eventLoop());
  }

  /**
   * Finds another server to attempt to log into, if we were unexpectedly disconnected from the
   * server.
   *
   * @return the next server to try
   */
  public Optional<RegisteredServer> getNextServerToTry() {
    return this.getNextServerToTry(null);
  }

  /**
   * Finds another server to attempt to log into, if we were unexpectedly disconnected from the
   * server.
   *
   * @param current the "current" server that the player is on, useful as an override
   * @return the next server to try
   */
  private Optional<RegisteredServer> getNextServerToTry(@Nullable RegisteredServer current) {
    if (serversToTry == null) {
      String virtualHostStr = getVirtualHost().map(InetSocketAddress::getHostString)
          .orElse("")
          .toLowerCase(Locale.ROOT);
      serversToTry = server.getConfiguration().getForcedHosts().getOrDefault(virtualHostStr,
          Collections.emptyList());
    }

    if (serversToTry.isEmpty()) {
      List<String> connOrder = server.getConfiguration().getAttemptConnectionOrder();
      if (connOrder.isEmpty()) {
        return Optional.empty();
      } else {
        serversToTry = connOrder;
      }
    }

    for (int i = tryIndex; i < serversToTry.size(); i++) {
      String toTryName = serversToTry.get(i);
      if ((connectedServer != null && hasSameName(connectedServer.getServer(), toTryName))
          || (connectionInFlight != null && hasSameName(connectionInFlight.getServer(), toTryName))
          || (current != null && hasSameName(current, toTryName))) {
        continue;
      }

      tryIndex = i;
      return server.getServer(toTryName);
    }
    return Optional.empty();
  }

  private static boolean hasSameName(RegisteredServer server, String name) {
    return server.getServerInfo().getName().equalsIgnoreCase(name);
  }

  /**
   * Sets the player's new connected server and clears the in-flight connection.
   *
   * @param serverConnection the new server connection
   */
  public void setConnectedServer(@Nullable VelocityServerConnection serverConnection) {
    this.connectedServer = serverConnection;
    this.tryIndex = 0; // reset since we got connected to a server

    if (serverConnection == connectionInFlight) {
      connectionInFlight = null;
    }
  }

  public void sendLegacyForgeHandshakeResetPacket() {
    connectionPhase.resetConnectionPhase(this);
  }

  private MinecraftConnection ensureBackendConnection() {
    VelocityServerConnection sc = this.connectedServer;
    if (sc == null) {
      throw new IllegalStateException("No backend connection");
    }

    MinecraftConnection mc = sc.getConnection();
    if (mc == null) {
      throw new IllegalStateException("Backend connection is not connected to a server");
    }

    return mc;
  }

  void teardown() {
    if (connectionInFlight != null) {
      connectionInFlight.disconnect();
    }
    if (connectedServer != null) {
      connectedServer.disconnect();
    }

    Optional<Player> connectedPlayer = server.getPlayer(this.getUniqueId());
    server.unregisterConnection(this);

    DisconnectEvent.LoginStatus status;
    if (connectedPlayer.isPresent()) {
      if (connectedPlayer.get().getCurrentServer().isEmpty()) {
        status = LoginStatus.PRE_SERVER_JOIN;
      } else {
        status = connectedPlayer.get() == this ? LoginStatus.SUCCESSFUL_LOGIN
            : LoginStatus.CONFLICTING_LOGIN;
      }
    } else {
      status = connection.isKnownDisconnect() ? LoginStatus.CANCELLED_BY_PROXY :
          LoginStatus.CANCELLED_BY_USER;
    }

    DisconnectEvent event = new DisconnectEvent(this, status);
    server.getEventManager().fire(event).whenComplete((val, ex) -> {
      if (ex == null) {
        this.teardownFuture.complete(null);
      } else {
        this.teardownFuture.completeExceptionally(ex);
      }
    });
  }

  public CompletableFuture<Void> getTeardownFuture() {
    return teardownFuture;
  }

  @Override
  public String toString() {
    final boolean isPlayerAddressLoggingEnabled = server.getConfiguration()
        .isPlayerAddressLoggingEnabled();
    final String playerIp =
        isPlayerAddressLoggingEnabled ? getRemoteAddress().toString() : "<ip address withheld>";
    return "[connected player] " + profile.getName() + " (" + playerIp + ")";
  }

  @Override
  public Tristate getPermissionValue(String permission) {
    return permissionFunction.getPermissionValue(permission);
  }

  @Override
  public boolean sendPluginMessage(ChannelIdentifier identifier, byte[] data) {
    Preconditions.checkNotNull(identifier, "identifier");
    Preconditions.checkNotNull(data, "data");
    PluginMessagePacket message = new PluginMessagePacket(identifier.getId(),
            Unpooled.wrappedBuffer(data));
    connection.write(message);
    return true;
  }

  @Override
  @Nullable
  public String getClientBrand() {
    return clientBrand;
  }

  void setClientBrand(final @Nullable String clientBrand) {
    this.clientBrand = clientBrand;
  }

  @Override
  public void addCustomChatCompletions(@NotNull Collection<String> completions) {
    Preconditions.checkNotNull(completions, "completions");
    this.sendCustomChatCompletionPacket(completions, PlayerChatCompletionPacket.Action.ADD);
  }

  @Override
  public void removeCustomChatCompletions(@NotNull Collection<String> completions) {
    Preconditions.checkNotNull(completions, "completions");
    this.sendCustomChatCompletionPacket(completions, PlayerChatCompletionPacket.Action.REMOVE);
  }

  @Override
  public void setCustomChatCompletions(@NotNull Collection<String> completions) {
    Preconditions.checkNotNull(completions, "completions");
    this.sendCustomChatCompletionPacket(completions, PlayerChatCompletionPacket.Action.SET);
  }

  private void sendCustomChatCompletionPacket(@NotNull Collection<String> completions,
                                              PlayerChatCompletionPacket.Action action) {
    if (connection.getProtocolVersion().noLessThan(ProtocolVersion.MINECRAFT_1_19_1)) {
      connection.write(new PlayerChatCompletionPacket(completions.toArray(new String[0]), action));
    }
  }

  @Override
  public void spoofChatInput(String input) {
    Preconditions.checkArgument(input.length() <= LegacyChatPacket.MAX_SERVERBOUND_MESSAGE_LENGTH,
        "input cannot be greater than " + LegacyChatPacket.MAX_SERVERBOUND_MESSAGE_LENGTH
            + " characters in length");
    if (getProtocolVersion().noLessThan(ProtocolVersion.MINECRAFT_1_19)) {
      this.chatQueue.hijack(getChatBuilderFactory().builder().asPlayer(this).message(input),
          (instant, item) -> {
            item.setTimestamp(instant);
            return item.toServer();
          });
    } else {
      ensureBackendConnection().write(getChatBuilderFactory().builder()
          .asPlayer(this).message(input).toServer());
    }
  }

  /**
   * Get the ResourcePackHandler corresponding to the player's version.
   *
   * @return the ResourcePackHandler of this player
   */
  public ResourcePackHandler resourcePackHandler() {
    return this.resourcePackHandler;
  }

  @Override
  @Deprecated
  public void sendResourcePack(String url) {
    sendResourcePackOffer(new VelocityResourcePackInfo.BuilderImpl(url).build());
  }

  @Override
  @Deprecated
  public void sendResourcePack(String url, byte[] hash) {
    sendResourcePackOffer(new VelocityResourcePackInfo.BuilderImpl(url).setHash(hash).build());
  }

  @Override
  public void sendResourcePackOffer(ResourcePackInfo packInfo) {
    this.resourcePackHandler.checkAlreadyAppliedPack(packInfo.getHash());
    if (this.getProtocolVersion().noLessThan(ProtocolVersion.MINECRAFT_1_8)) {
      Preconditions.checkNotNull(packInfo, "packInfo");
      this.resourcePackHandler.queueResourcePack(packInfo);
    }
  }

  @Override
  public void sendResourcePacks(@NotNull ResourcePackRequest request) {
    if (this.getProtocolVersion().noLessThan(ProtocolVersion.MINECRAFT_1_8)) {
      Preconditions.checkNotNull(request, "packRequest");
      this.resourcePackHandler.queueResourcePack(request);
    }
  }

  @Override
  public void clearResourcePacks() {
    if (this.getProtocolVersion().noLessThan(ProtocolVersion.MINECRAFT_1_20_3)) {
      connection.write(new RemoveResourcePackPacket());
      this.resourcePackHandler.clearAppliedResourcePacks();
    }
  }

  @Override
  public void removeResourcePacks(@NotNull UUID id, @NotNull UUID @NotNull ... others) {
    if (this.getProtocolVersion().noLessThan(ProtocolVersion.MINECRAFT_1_20_3)) {
      Preconditions.checkNotNull(id, "packUUID");
      if (this.resourcePackHandler.remove(id)) {
        connection.write(new RemoveResourcePackPacket(id));
      }
      for (final UUID other : others) {
        if (this.resourcePackHandler.remove(other)) {
          connection.write(new RemoveResourcePackPacket(other));
        }
      }
    }
  }

  @Override
  public void removeResourcePacks(@NotNull ResourcePackRequest request) {
    for (final net.kyori.adventure.resource.ResourcePackInfo resourcePackInfo : request.packs()) {
      removeResourcePacks(resourcePackInfo.id());
    }
  }

  @Override
  public void removeResourcePacks(@NotNull ResourcePackRequestLike request) {
    removeResourcePacks(request.asResourcePackRequest());
  }

  @Override
  @SuppressWarnings("checkstyle:linelength")
  public void removeResourcePacks(@NotNull ResourcePackInfoLike request, @NotNull ResourcePackInfoLike @NotNull ... others) {
    removeResourcePacks(request.asResourcePackInfo().id());
    for (final ResourcePackInfoLike other : others) {
      removeResourcePacks(other.asResourcePackInfo().id());
    }
  }

  @Override
  @Deprecated
  public @Nullable ResourcePackInfo getAppliedResourcePack() {
    return this.resourcePackHandler.getFirstAppliedPack();
  }

  @Override
  @Deprecated
  public @Nullable ResourcePackInfo getPendingResourcePack() {
    return this.resourcePackHandler.getFirstPendingPack();
  }

  @Override
  public Collection<ResourcePackInfo> getAppliedResourcePacks() {
    return this.resourcePackHandler.getAppliedResourcePacks();
  }

  @Override
  public Collection<ResourcePackInfo> getPendingResourcePacks() {
    return this.resourcePackHandler.getPendingResourcePacks();
  }

  /**
   * Sends a {@link KeepAlivePacket} packet to the player with a random ID.
   * The response will be ignored by Velocity as it will not match
   * the ID last sent by the server.
   */
  public void sendKeepAlive() {
    if (connection.getState() == StateRegistry.PLAY
        || connection.getState() == StateRegistry.CONFIG) {
      KeepAlivePacket keepAlive = new KeepAlivePacket();
      keepAlive.setRandomId(ThreadLocalRandom.current().nextLong());
      connection.write(keepAlive);
    }
  }

  /**
   * Switches the connection to the client into config state.
   */
  public void switchToConfigState() {
    CompletableFuture.runAsync(() -> {
      connection.write(StartUpdatePacket.INSTANCE);
      connection.getChannel().pipeline()
          .get(MinecraftEncoder.class).setState(StateRegistry.CONFIG);
      // Make sure we don't send any play packets to the player after update start
      connection.addPlayPacketQueueHandler();
    }, connection.eventLoop()).exceptionally((ex) -> {
      logger.error("Error switching player connection to config state:", ex);
      return null;
    });
  }

  /**
   * Gets the current "phase" of the connection, mostly used for tracking modded negotiation for
   * legacy forge servers and provides methods for performing phase specific actions.
   *
   * @return The {@link ClientConnectionPhase}
   */
  public ClientConnectionPhase getPhase() {
    return connectionPhase;
  }

  /**
   * Sets the current "phase" of the connection. See {@link #getPhase()}
   *
   * @param connectionPhase The {@link ClientConnectionPhase}
   */
  public void setPhase(ClientConnectionPhase connectionPhase) {
    this.connectionPhase = connectionPhase;
  }

  @Override
  public @Nullable IdentifiedKey getIdentifiedKey() {
    return playerKey;
  }

  private class IdentityImpl implements Identity {

    @Override
    public @NonNull UUID uuid() {
      return ConnectedPlayer.this.getUniqueId();
    }
  }

<<<<<<< HEAD
  @Override
  public ProtocolState protocolState() {
    return connection.getState().toProtocolState();
  }

  private class ConnectionRequestBuilderImpl implements ConnectionRequestBuilder {
=======
  private final class ConnectionRequestBuilderImpl implements ConnectionRequestBuilder {
>>>>>>> ef861819

    private final RegisteredServer toConnect;
    private final @Nullable VelocityRegisteredServer previousServer;

    ConnectionRequestBuilderImpl(RegisteredServer toConnect,
                                 @Nullable VelocityServerConnection previousConnection) {
      this.toConnect = Preconditions.checkNotNull(toConnect, "info");
      this.previousServer = previousConnection == null ? null : previousConnection.getServer();
    }

    @Override
    public RegisteredServer getServer() {
      return toConnect;
    }

    private Optional<ConnectionRequestBuilder.Status> checkServer(RegisteredServer server) {
      Preconditions.checkArgument(server instanceof VelocityRegisteredServer,
          "Not a valid Velocity server.");
      if (connectionInFlight != null || (connectedServer != null
          && !connectedServer.hasCompletedJoin())) {
        return Optional.of(ConnectionRequestBuilder.Status.CONNECTION_IN_PROGRESS);
      }
      if (connectedServer != null
          && connectedServer.getServer().getServerInfo().equals(server.getServerInfo())) {
        return Optional.of(ALREADY_CONNECTED);
      }
      return Optional.empty();
    }

    private CompletableFuture<Optional<Status>> getInitialStatus() {
      return CompletableFuture.supplyAsync(() -> checkServer(toConnect), connection.eventLoop());
    }

    private CompletableFuture<Impl> internalConnect() {
      return this.getInitialStatus().thenCompose(initialCheck -> {
        if (initialCheck.isPresent()) {
          return completedFuture(plainResult(initialCheck.get(), toConnect));
        }

        ServerPreConnectEvent event =
            new ServerPreConnectEvent(ConnectedPlayer.this, toConnect, previousServer);
        return server.getEventManager().fire(event).thenComposeAsync(newEvent -> {
          Optional<RegisteredServer> newDest = newEvent.getResult().getServer();
          if (newDest.isEmpty()) {
            return completedFuture(
                plainResult(ConnectionRequestBuilder.Status.CONNECTION_CANCELLED, toConnect));
          }

          RegisteredServer realDestination = newDest.get();
          Optional<ConnectionRequestBuilder.Status> check = checkServer(realDestination);
          if (check.isPresent()) {
            return completedFuture(plainResult(check.get(), realDestination));
          }

          VelocityRegisteredServer vrs = (VelocityRegisteredServer) realDestination;
          VelocityServerConnection con =
              new VelocityServerConnection(vrs, previousServer, ConnectedPlayer.this, server);
          connectionInFlight = con;
          return con.connect().whenCompleteAsync((result, exception) -> this.resetIfInFlightIs(con),
              connection.eventLoop());
        }, connection.eventLoop());
      });
    }

    private void resetIfInFlightIs(VelocityServerConnection establishedConnection) {
      if (establishedConnection == connectionInFlight) {
        resetInFlightConnection();
      }
    }

    @Override
    public CompletableFuture<Result> connect() {
      return this.internalConnect().whenCompleteAsync((status, throwable) -> {
        if (status != null && !status.isSuccessful()) {
          if (!status.isSafe()) {
            handleConnectionException(status.getAttemptedConnection(), throwable, false);
          }
        }
      }, connection.eventLoop()).thenApply(x -> x);
    }

    @Override
    public CompletableFuture<Boolean> connectWithIndication() {
      return internalConnect().whenCompleteAsync((status, throwable) -> {
        if (throwable != null) {
          // TODO: The exception handling from this is not very good. Find a better way.
          handleConnectionException(status != null ? status.getAttemptedConnection() : toConnect,
              throwable, true);
          return;
        }

        switch (status.getStatus()) {
          case ALREADY_CONNECTED:
            sendMessage(Identity.nil(), ConnectionMessages.ALREADY_CONNECTED);
            break;
          case CONNECTION_IN_PROGRESS:
            sendMessage(Identity.nil(), ConnectionMessages.IN_PROGRESS);
            break;
          case CONNECTION_CANCELLED:
            // Ignored; the plugin probably already handled this.
            break;
          case SERVER_DISCONNECTED:
            Component reason = status.getReasonComponent()
                .orElse(ConnectionMessages.INTERNAL_SERVER_CONNECTION_ERROR);
            handleConnectionException(toConnect,
                DisconnectPacket.create(reason, getProtocolVersion(), false), status.isSafe());
            break;
          default:
            // The only remaining value is successful (no need to do anything!)
            break;
        }
      }, connection.eventLoop()).thenApply(Result::isSuccessful);
    }

    @Override
    public void fireAndForget() {
      connectWithIndication();
    }
  }
}<|MERGE_RESOLUTION|>--- conflicted
+++ resolved
@@ -1171,16 +1171,12 @@
     }
   }
 
-<<<<<<< HEAD
   @Override
   public ProtocolState protocolState() {
     return connection.getState().toProtocolState();
   }
 
-  private class ConnectionRequestBuilderImpl implements ConnectionRequestBuilder {
-=======
   private final class ConnectionRequestBuilderImpl implements ConnectionRequestBuilder {
->>>>>>> ef861819
 
     private final RegisteredServer toConnect;
     private final @Nullable VelocityRegisteredServer previousServer;
