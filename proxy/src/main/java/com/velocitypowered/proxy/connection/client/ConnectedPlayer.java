/*
 * Copyright (C) 2018 Velocity Contributors
 *
 * This program is free software: you can redistribute it and/or modify
 * it under the terms of the GNU General Public License as published by
 * the Free Software Foundation, either version 3 of the License, or
 * (at your option) any later version.
 *
 * This program is distributed in the hope that it will be useful,
 * but WITHOUT ANY WARRANTY; without even the implied warranty of
 * MERCHANTABILITY or FITNESS FOR A PARTICULAR PURPOSE.  See the
 * GNU General Public License for more details.
 *
 * You should have received a copy of the GNU General Public License
 * along with this program.  If not, see <https://www.gnu.org/licenses/>.
 */

package com.velocitypowered.proxy.connection.client;

import static com.velocitypowered.api.proxy.ConnectionRequestBuilder.Status.ALREADY_CONNECTED;
import static com.velocitypowered.proxy.connection.util.ConnectionRequestResults.plainResult;
import static java.util.concurrent.CompletableFuture.completedFuture;

import com.google.common.base.Preconditions;
import com.google.gson.JsonObject;
import com.velocitypowered.api.event.connection.DisconnectEvent;
import com.velocitypowered.api.event.connection.DisconnectEvent.LoginStatus;
import com.velocitypowered.api.event.player.KickedFromServerEvent;
import com.velocitypowered.api.event.player.KickedFromServerEvent.DisconnectPlayer;
import com.velocitypowered.api.event.player.KickedFromServerEvent.Notify;
import com.velocitypowered.api.event.player.KickedFromServerEvent.RedirectPlayer;
import com.velocitypowered.api.event.player.KickedFromServerEvent.ServerKickResult;
import com.velocitypowered.api.event.player.PlayerModInfoEvent;
import com.velocitypowered.api.event.player.PlayerResourcePackStatusEvent;
import com.velocitypowered.api.event.player.PlayerSettingsChangedEvent;
import com.velocitypowered.api.event.player.ServerPreConnectEvent;
import com.velocitypowered.api.network.ProtocolVersion;
import com.velocitypowered.api.permission.PermissionFunction;
import com.velocitypowered.api.permission.PermissionProvider;
import com.velocitypowered.api.permission.Tristate;
import com.velocitypowered.api.proxy.ConnectionRequestBuilder;
import com.velocitypowered.api.proxy.Player;
import com.velocitypowered.api.proxy.ServerConnection;
import com.velocitypowered.api.proxy.crypto.IdentifiedKey;
import com.velocitypowered.api.proxy.crypto.KeyIdentifiable;
import com.velocitypowered.api.proxy.messages.ChannelIdentifier;
import com.velocitypowered.api.proxy.player.PlayerSettings;
import com.velocitypowered.api.proxy.player.ResourcePackInfo;
import com.velocitypowered.api.proxy.server.RegisteredServer;
import com.velocitypowered.api.util.GameProfile;
import com.velocitypowered.api.util.ModInfo;
import com.velocitypowered.proxy.VelocityServer;
import com.velocitypowered.proxy.connection.MinecraftConnection;
import com.velocitypowered.proxy.connection.MinecraftConnectionAssociation;
import com.velocitypowered.proxy.connection.backend.VelocityServerConnection;
import com.velocitypowered.proxy.connection.player.VelocityResourcePackInfo;
import com.velocitypowered.proxy.connection.util.ConnectionMessages;
import com.velocitypowered.proxy.connection.util.ConnectionRequestResults.Impl;
import com.velocitypowered.proxy.connection.util.VelocityInboundConnection;
import com.velocitypowered.proxy.protocol.ProtocolUtils;
import com.velocitypowered.proxy.protocol.StateRegistry;
import com.velocitypowered.proxy.protocol.packet.ClientSettings;
import com.velocitypowered.proxy.protocol.packet.Disconnect;
import com.velocitypowered.proxy.protocol.packet.HeaderAndFooter;
import com.velocitypowered.proxy.protocol.packet.KeepAlive;
import com.velocitypowered.proxy.protocol.packet.PluginMessage;
import com.velocitypowered.proxy.protocol.packet.ResourcePackRequest;
import com.velocitypowered.proxy.protocol.packet.chat.ChatBuilder;
import com.velocitypowered.proxy.protocol.packet.chat.ChatQueue;
import com.velocitypowered.proxy.protocol.packet.chat.LegacyChat;
import com.velocitypowered.proxy.protocol.packet.title.GenericTitlePacket;
import com.velocitypowered.proxy.server.VelocityRegisteredServer;
import com.velocitypowered.proxy.tablist.VelocityTabList;
import com.velocitypowered.proxy.tablist.VelocityTabListLegacy;
import com.velocitypowered.proxy.util.ClosestLocaleMatcher;
import com.velocitypowered.proxy.util.DurationUtils;
import com.velocitypowered.proxy.util.collect.CappedSet;
import io.netty.buffer.ByteBufUtil;
import io.netty.buffer.Unpooled;
import java.net.InetSocketAddress;
import java.util.ArrayDeque;
import java.util.Collection;
import java.util.Collections;
import java.util.List;
import java.util.Locale;
import java.util.Optional;
import java.util.Queue;
import java.util.UUID;
import java.util.concurrent.CompletableFuture;
import java.util.concurrent.CompletionException;
import java.util.concurrent.ThreadLocalRandom;
import net.kyori.adventure.audience.MessageType;
import net.kyori.adventure.bossbar.BossBar;
import net.kyori.adventure.identity.Identity;
import net.kyori.adventure.permission.PermissionChecker;
import net.kyori.adventure.platform.facet.FacetPointers;
import net.kyori.adventure.platform.facet.FacetPointers.Type;
import net.kyori.adventure.pointer.Pointers;
import net.kyori.adventure.text.Component;
import net.kyori.adventure.text.KeybindComponent;
import net.kyori.adventure.text.TranslatableComponent;
import net.kyori.adventure.text.flattener.ComponentFlattener;
import net.kyori.adventure.text.format.NamedTextColor;
import net.kyori.adventure.text.serializer.gson.GsonComponentSerializer;
import net.kyori.adventure.text.serializer.legacy.LegacyComponentSerializer;
import net.kyori.adventure.text.serializer.plain.PlainTextComponentSerializer;
import net.kyori.adventure.title.Title.Times;
import net.kyori.adventure.title.TitlePart;
import net.kyori.adventure.translation.GlobalTranslator;
import org.apache.logging.log4j.LogManager;
import org.apache.logging.log4j.Logger;
import org.checkerframework.checker.nullness.qual.MonotonicNonNull;
import org.checkerframework.checker.nullness.qual.NonNull;
import org.checkerframework.checker.nullness.qual.Nullable;
import org.jetbrains.annotations.NotNull;

public class ConnectedPlayer implements MinecraftConnectionAssociation, Player, KeyIdentifiable,
    VelocityInboundConnection {

  private static final int MAX_PLUGIN_CHANNELS = 1024;
  private static final PlainTextComponentSerializer PASS_THRU_TRANSLATE = PlainTextComponentSerializer.builder()
      .flattener(ComponentFlattener.basic().toBuilder()
          .mapper(KeybindComponent.class, c -> "")
          .mapper(TranslatableComponent.class, TranslatableComponent::key)
          .build())
      .build();
  static final PermissionProvider DEFAULT_PERMISSIONS = s -> PermissionFunction.ALWAYS_UNDEFINED;

  private static final Logger logger = LogManager.getLogger(ConnectedPlayer.class);

  private final Identity identity = new IdentityImpl();
  /**
   * The actual Minecraft connection. This is actually a wrapper object around the Netty channel.
   */
  private final MinecraftConnection connection;
  private final @Nullable InetSocketAddress virtualHost;
  private GameProfile profile;
  private PermissionFunction permissionFunction;
  private int tryIndex = 0;
  private long ping = -1;
  private final boolean onlineMode;
  private @Nullable VelocityServerConnection connectedServer;
  private @Nullable VelocityServerConnection connectionInFlight;
  private @Nullable PlayerSettings settings;
  private @Nullable ModInfo modInfo;
  private Component playerListHeader = Component.empty();
  private Component playerListFooter = Component.empty();
  private final VelocityTabList tabList;
  private final VelocityServer server;
  private ClientConnectionPhase connectionPhase;
  private final Collection<String> knownChannels;
  private final CompletableFuture<Void> teardownFuture = new CompletableFuture<>();
  private @MonotonicNonNull List<String> serversToTry = null;
  private @MonotonicNonNull Boolean previousResourceResponse;
  private final Queue<ResourcePackInfo> outstandingResourcePacks = new ArrayDeque<>();
  private @Nullable ResourcePackInfo pendingResourcePack;
  private @Nullable ResourcePackInfo appliedResourcePack;
  private final @NotNull Pointers pointers = Player.super.pointers().toBuilder()
<<<<<<< HEAD
          .withDynamic(Identity.UUID, this::getUniqueId)
          .withDynamic(Identity.NAME, this::getUsername)
          .withStatic(PermissionChecker.POINTER, getPermissionChecker())
          .withStatic(FacetPointers.TYPE, Type.PLAYER)
          .build();
=======
      .withDynamic(Identity.UUID, this::getUniqueId)
      .withDynamic(Identity.NAME, this::getUsername)
      .withDynamic(Identity.DISPLAY_NAME, () -> Component.text(this.getUsername()))
      .withDynamic(Identity.LOCALE, this::getEffectiveLocale)
      .withStatic(PermissionChecker.POINTER, getPermissionChecker())
      .withStatic(FacetPointers.TYPE, Type.PLAYER)
      .build();
>>>>>>> 4b33d5fb
  private @Nullable String clientBrand;
  private @Nullable Locale effectiveLocale;
  private @Nullable IdentifiedKey playerKey;
  private ChatQueue chatQueue;

  ConnectedPlayer(VelocityServer server, GameProfile profile, MinecraftConnection connection,
                  @Nullable InetSocketAddress virtualHost, boolean onlineMode, @Nullable IdentifiedKey playerKey) {
    this.server = server;
    this.profile = profile;
    this.connection = connection;
    this.virtualHost = virtualHost;
    this.permissionFunction = PermissionFunction.ALWAYS_UNDEFINED;
    this.connectionPhase = connection.getType().getInitialClientPhase();
    this.knownChannels = CappedSet.create(MAX_PLUGIN_CHANNELS);
    this.onlineMode = onlineMode;

    if (connection.getProtocolVersion().compareTo(ProtocolVersion.MINECRAFT_1_8) >= 0) {
      this.tabList = new VelocityTabList(this, server);
    } else {
      this.tabList = new VelocityTabListLegacy(this, server);
    }
    this.playerKey = playerKey;
    this.chatQueue = new ChatQueue(this);
  }

  ChatQueue getChatQueue() {
    return chatQueue;
  }

  @Override
  public @NonNull Identity identity() {
    return this.identity;
  }

  @Override
  public String getUsername() {
    return profile.getName();
  }

  @Override
  public Locale getEffectiveLocale() {
    if (effectiveLocale == null && settings != null) {
      return settings.getLocale();
    }
    return effectiveLocale;
  }

  @Override
  public void setEffectiveLocale(Locale locale) {
    effectiveLocale = locale;
  }

  @Override
  public UUID getUniqueId() {
    return profile.getId();
  }

  @Override
  public Optional<ServerConnection> getCurrentServer() {
    return Optional.ofNullable(connectedServer);
  }

  /**
   * Makes sure the player is connected to a server and returns the server they are connected to.
   *
   * @return the server the player is connected to
   */
  public VelocityServerConnection ensureAndGetCurrentServer() {
    VelocityServerConnection con = this.connectedServer;
    if (con == null) {
      throw new IllegalStateException("Not connected to server!");
    }
    return con;
  }

  @Override
  public GameProfile getGameProfile() {
    return profile;
  }

  public MinecraftConnection getConnection() {
    return connection;
  }

  @Override
  public long getPing() {
    return this.ping;
  }

  void setPing(long ping) {
    this.ping = ping;
  }

  @Override
  public boolean isOnlineMode() {
    return onlineMode;
  }

  @Override
  public PlayerSettings getPlayerSettings() {
    return settings == null ? ClientSettingsWrapper.DEFAULT : this.settings;
  }

  void setPlayerSettings(ClientSettings settings) {
    ClientSettingsWrapper cs = new ClientSettingsWrapper(settings);
    this.settings = cs;
    server.getEventManager().fireAndForget(new PlayerSettingsChangedEvent(this, cs));
  }

  @Override
  public Optional<ModInfo> getModInfo() {
    return Optional.ofNullable(modInfo);
  }

  public void setModInfo(ModInfo modInfo) {
    this.modInfo = modInfo;
    server.getEventManager().fireAndForget(new PlayerModInfoEvent(this, modInfo));
  }

  @Override
  public @NotNull Pointers pointers() {
    return this.pointers;
  }

  @Override
  public InetSocketAddress getRemoteAddress() {
    return (InetSocketAddress) connection.getRemoteAddress();
  }

  @Override
  public Optional<InetSocketAddress> getVirtualHost() {
    return Optional.ofNullable(virtualHost);
  }

  void setPermissionFunction(PermissionFunction permissionFunction) {
    this.permissionFunction = permissionFunction;
  }

  @Override
  public boolean isActive() {
    return connection.getChannel().isActive();
  }

  @Override
  public ProtocolVersion getProtocolVersion() {
    return connection.getProtocolVersion();
  }

  /**
   * Translates the message in the user's locale.
   *
   * @param message the message to translate
   * @return the translated message
   */
  public Component translateMessage(Component message) {
    Locale locale = ClosestLocaleMatcher.INSTANCE
        .lookupClosest(getEffectiveLocale() == null ? Locale.getDefault() : getEffectiveLocale());
    return GlobalTranslator.render(message, locale);
  }

  @Override
  public void sendMessage(@NonNull Identity identity, @NonNull Component message) {
    Component translated = translateMessage(message);

    connection.write(ChatBuilder.builder(this.getProtocolVersion())
        .component(translated).forIdentity(identity).toClient());
  }

  @Override
  public void sendMessage(@NonNull Identity identity, @NonNull Component message,
                          @NonNull MessageType type) {
    Preconditions.checkNotNull(message, "message");
    Preconditions.checkNotNull(type, "type");

    Component translated = translateMessage(message);

    connection.write(ChatBuilder.builder(this.getProtocolVersion())
        .component(translated).forIdentity(identity)
        .setType(type == MessageType.CHAT ? ChatBuilder.ChatType.CHAT : ChatBuilder.ChatType.SYSTEM)
        .toClient());
  }

  @Override
  public void sendActionBar(net.kyori.adventure.text.@NonNull Component message) {
    Component translated = translateMessage(message);

    ProtocolVersion playerVersion = getProtocolVersion();
    if (playerVersion.compareTo(ProtocolVersion.MINECRAFT_1_11) >= 0) {
      // Use the title packet instead.
      GenericTitlePacket pkt = GenericTitlePacket.constructTitlePacket(
          GenericTitlePacket.ActionType.SET_ACTION_BAR, playerVersion);
      pkt.setComponent(ProtocolUtils.getJsonChatSerializer(playerVersion)
          .serialize(translated));
      connection.write(pkt);
    } else {
      // Due to issues with action bar packets, we'll need to convert the text message into a
      // legacy message and then inject the legacy text into a component... yuck!
      JsonObject object = new JsonObject();
      object.addProperty("text", LegacyComponentSerializer.legacySection()
          .serialize(translated));
      LegacyChat legacyChat = new LegacyChat();
      legacyChat.setMessage(object.toString());
      legacyChat.setType(LegacyChat.GAME_INFO_TYPE);
      connection.write(legacyChat);
    }
  }

  @Override
  public Component getPlayerListHeader() {
    return this.playerListHeader;
  }

  @Override
  public Component getPlayerListFooter() {
    return this.playerListFooter;
  }

  @Override
  public void sendPlayerListHeader(@NonNull final Component header) {
    this.sendPlayerListHeaderAndFooter(header, this.playerListFooter);
  }

  @Override
  public void sendPlayerListFooter(@NonNull final Component footer) {
    this.sendPlayerListHeaderAndFooter(this.playerListHeader, footer);
  }

  @Override
  public void sendPlayerListHeaderAndFooter(final Component header, final Component footer) {
    Component translatedHeader = translateMessage(header);
    Component translatedFooter = translateMessage(footer);
    this.playerListHeader = translatedHeader;
    this.playerListFooter = translatedFooter;
    if (this.getProtocolVersion().compareTo(ProtocolVersion.MINECRAFT_1_8) >= 0) {
      this.connection.write(HeaderAndFooter.create(header, footer, this.getProtocolVersion()));
    }
  }

  @Override
  public void showTitle(net.kyori.adventure.title.@NonNull Title title) {
    if (this.getProtocolVersion().compareTo(ProtocolVersion.MINECRAFT_1_8) >= 0) {
      GsonComponentSerializer serializer = ProtocolUtils.getJsonChatSerializer(this
          .getProtocolVersion());
      GenericTitlePacket timesPkt = GenericTitlePacket.constructTitlePacket(
          GenericTitlePacket.ActionType.SET_TIMES, this.getProtocolVersion());
      net.kyori.adventure.title.Title.Times times = title.times();
      if (times != null) {
        timesPkt.setFadeIn((int) DurationUtils.toTicks(times.fadeIn()));
        timesPkt.setStay((int) DurationUtils.toTicks(times.stay()));
        timesPkt.setFadeOut((int) DurationUtils.toTicks(times.fadeOut()));
      }
      connection.delayedWrite(timesPkt);

      GenericTitlePacket subtitlePkt = GenericTitlePacket.constructTitlePacket(
          GenericTitlePacket.ActionType.SET_SUBTITLE, this.getProtocolVersion());
      subtitlePkt.setComponent(serializer.serialize(translateMessage(title.subtitle())));
      connection.delayedWrite(subtitlePkt);

      GenericTitlePacket titlePkt = GenericTitlePacket.constructTitlePacket(
          GenericTitlePacket.ActionType.SET_TITLE, this.getProtocolVersion());
      titlePkt.setComponent(serializer.serialize(translateMessage(title.title())));
      connection.delayedWrite(titlePkt);

      connection.flush();
    }
  }

  @Override
  public <T> void sendTitlePart(@NotNull TitlePart<T> part, @NotNull T value) {
    if (part == null) {
      throw new NullPointerException("part");
    }
    if (value == null) {
      throw new NullPointerException("value");
    }

    if (this.getProtocolVersion().compareTo(ProtocolVersion.MINECRAFT_1_8) < 0) {
      return;
    }

    GsonComponentSerializer serializer = ProtocolUtils.getJsonChatSerializer(this
        .getProtocolVersion());

    if (part == TitlePart.TITLE) {
      GenericTitlePacket titlePkt = GenericTitlePacket.constructTitlePacket(
          GenericTitlePacket.ActionType.SET_TITLE, this.getProtocolVersion());
      titlePkt.setComponent(serializer.serialize(translateMessage((Component) value)));
      connection.write(titlePkt);
    } else if (part == TitlePart.SUBTITLE) {
      GenericTitlePacket titlePkt = GenericTitlePacket.constructTitlePacket(
          GenericTitlePacket.ActionType.SET_SUBTITLE, this.getProtocolVersion());
      titlePkt.setComponent(serializer.serialize(translateMessage((Component) value)));
      connection.write(titlePkt);
    } else if (part == TitlePart.TIMES) {
      Times times = (Times) value;
      GenericTitlePacket timesPkt = GenericTitlePacket.constructTitlePacket(
          GenericTitlePacket.ActionType.SET_TIMES, this.getProtocolVersion());
      timesPkt.setFadeIn((int) DurationUtils.toTicks(times.fadeIn()));
      timesPkt.setStay((int) DurationUtils.toTicks(times.stay()));
      timesPkt.setFadeOut((int) DurationUtils.toTicks(times.fadeOut()));
      connection.write(timesPkt);
    } else {
      throw new IllegalArgumentException("Title part " + part + " is not valid");
    }
  }

  @Override
  public void clearTitle() {
    if (this.getProtocolVersion().compareTo(ProtocolVersion.MINECRAFT_1_8) >= 0) {
      connection.write(GenericTitlePacket.constructTitlePacket(
          GenericTitlePacket.ActionType.HIDE, this.getProtocolVersion()));
    }
  }

  @Override
  public void resetTitle() {
    if (this.getProtocolVersion().compareTo(ProtocolVersion.MINECRAFT_1_8) >= 0) {
      connection.write(GenericTitlePacket.constructTitlePacket(
          GenericTitlePacket.ActionType.RESET, this.getProtocolVersion()));
    }
  }

  @Override
  public void hideBossBar(@NonNull BossBar bar) {
    if (this.getProtocolVersion().compareTo(ProtocolVersion.MINECRAFT_1_9) >= 0) {
      this.server.getBossBarManager().removeBossBar(this, bar);
    }
  }

  @Override
  public void showBossBar(@NonNull BossBar bar) {
    if (this.getProtocolVersion().compareTo(ProtocolVersion.MINECRAFT_1_9) >= 0) {
      this.server.getBossBarManager().addBossBar(this, bar);
    }
  }

  @Override
  public ConnectionRequestBuilder createConnectionRequest(RegisteredServer server) {
    return new ConnectionRequestBuilderImpl(server, this.connectedServer);
  }

  private ConnectionRequestBuilder createConnectionRequest(RegisteredServer server,
                                                           @Nullable VelocityServerConnection previousConnection) {
    return new ConnectionRequestBuilderImpl(server, previousConnection);
  }

  @Override
  public List<GameProfile.Property> getGameProfileProperties() {
    return this.profile.getProperties();
  }

  @Override
  public void setGameProfileProperties(List<GameProfile.Property> properties) {
    this.profile = profile.withProperties(Preconditions.checkNotNull(properties));
  }

  @Override
  public void clearHeaderAndFooter() {
    tabList.clearHeaderAndFooter();
  }

  @Override
  public VelocityTabList getTabList() {
    return tabList;
  }

  @Override
  public void disconnect(Component reason) {
    if (connection.eventLoop().inEventLoop()) {
      disconnect0(reason, false);
    } else {
      connection.eventLoop().execute(() -> disconnect0(reason, false));
    }
  }

  /**
   * Disconnects the player from the proxy.
   *
   * @param reason      the reason for disconnecting the player
   * @param duringLogin whether the disconnect happened during login
   */
  public void disconnect0(Component reason, boolean duringLogin) {
    Component translated = this.translateMessage(reason);

    if (server.getConfiguration().isLogPlayerConnections()) {
      logger.info("{} has disconnected: {}", this,
          LegacyComponentSerializer.legacySection().serialize(translated));
    }
    connection.closeWith(Disconnect.create(translated, this.getProtocolVersion()));
  }

  public @Nullable VelocityServerConnection getConnectedServer() {
    return connectedServer;
  }

  public @Nullable VelocityServerConnection getConnectionInFlight() {
    return connectionInFlight;
  }

  public void resetInFlightConnection() {
    connectionInFlight = null;
  }

  /**
   * Handles unexpected disconnects.
   *
   * @param server    the server we disconnected from
   * @param throwable the exception
   * @param safe      whether or not we can safely reconnect to a new server
   */
  public void handleConnectionException(RegisteredServer server, Throwable throwable,
                                        boolean safe) {
    if (!isActive()) {
      // If the connection is no longer active, it makes no sense to try and recover it.
      return;
    }

    if (throwable == null) {
      throw new NullPointerException("throwable");
    }

    Throwable wrapped = throwable;
    if (throwable instanceof CompletionException) {
      Throwable cause = throwable.getCause();
      if (cause != null) {
        wrapped = cause;
      }
    }

    Component friendlyError;
    if (connectedServer != null && connectedServer.getServerInfo().equals(server.getServerInfo())) {
      friendlyError = Component.translatable("velocity.error.connected-server-error",
          Component.text(server.getServerInfo().getName()));
    } else {
      logger.error("{}: unable to connect to server {}", this, server.getServerInfo().getName(),
          wrapped);
      friendlyError = Component.translatable("velocity.error.connecting-server-error",
          Component.text(server.getServerInfo().getName()));
    }
    handleConnectionException(server, null, friendlyError.color(NamedTextColor.RED), safe);
  }

  /**
   * Handles unexpected disconnects.
   *
   * @param server     the server we disconnected from
   * @param disconnect the disconnect packet
   * @param safe       whether or not we can safely reconnect to a new server
   */
  public void handleConnectionException(RegisteredServer server, Disconnect disconnect,
                                        boolean safe) {
    if (!isActive()) {
      // If the connection is no longer active, it makes no sense to try and recover it.
      return;
    }

    Component disconnectReason = GsonComponentSerializer.gson().deserialize(disconnect.getReason());
    String plainTextReason = PASS_THRU_TRANSLATE.serialize(disconnectReason);
    if (connectedServer != null && connectedServer.getServerInfo().equals(server.getServerInfo())) {
      logger.info("{}: kicked from server {}: {}", this, server.getServerInfo().getName(),
          plainTextReason);
      handleConnectionException(server, disconnectReason,
          Component.translatable("velocity.error.moved-to-new-server", NamedTextColor.RED,
              Component.text(server.getServerInfo().getName()),
              disconnectReason), safe);
    } else {
      logger.error("{}: disconnected while connecting to {}: {}", this,
          server.getServerInfo().getName(), plainTextReason);
      handleConnectionException(server, disconnectReason,
          Component.translatable("velocity.error.cant-connect", NamedTextColor.RED,
              Component.text(server.getServerInfo().getName()),
              disconnectReason), safe);
    }
  }

  private void handleConnectionException(RegisteredServer rs,
                                         @Nullable Component kickReason, Component friendlyReason, boolean safe) {
    if (!isActive()) {
      // If the connection is no longer active, it makes no sense to try and recover it.
      return;
    }

    if (!safe) {
      // /!\ IT IS UNSAFE TO CONTINUE /!\
      //
      // This is usually triggered by a failed Forge handshake.
      disconnect(friendlyReason);
      return;
    }

    boolean kickedFromCurrent = connectedServer == null || connectedServer.getServer().equals(rs);
    ServerKickResult result;
    if (kickedFromCurrent) {
      Optional<RegisteredServer> next = getNextServerToTry(rs);
      result = next.map(RedirectPlayer::create)
          .orElseGet(() -> DisconnectPlayer.create(friendlyReason));
    } else {
      // If we were kicked by going to another server, the connection should not be in flight
      if (connectionInFlight != null && connectionInFlight.getServer().equals(rs)) {
        resetInFlightConnection();
      }
      result = Notify.create(friendlyReason);
    }
    KickedFromServerEvent originalEvent = new KickedFromServerEvent(this, rs, kickReason,
        !kickedFromCurrent, result);
    handleKickEvent(originalEvent, friendlyReason, kickedFromCurrent);
  }

  private void handleKickEvent(KickedFromServerEvent originalEvent, Component friendlyReason,
                               boolean kickedFromCurrent) {
    server.getEventManager().fire(originalEvent)
        .thenAcceptAsync(event -> {
          // There can't be any connection in flight now.
          connectionInFlight = null;

          // Make sure we clear the current connected server as the connection is invalid.
          VelocityServerConnection previousConnection = connectedServer;
          if (kickedFromCurrent) {
            connectedServer = null;
          }

          if (!isActive()) {
            // If the connection is no longer active, it makes no sense to try and recover it.
            return;
          }

          if (event.getResult() instanceof DisconnectPlayer) {
            DisconnectPlayer res = (DisconnectPlayer) event.getResult();
            disconnect(res.getReasonComponent());
          } else if (event.getResult() instanceof RedirectPlayer) {
            RedirectPlayer res = (RedirectPlayer) event.getResult();
            createConnectionRequest(res.getServer(), previousConnection)
                .connect()
                .whenCompleteAsync((status, throwable) -> {
                  if (throwable != null) {
                    handleConnectionException(status != null ? status.getAttemptedConnection()
                        : res.getServer(), throwable, true);
                    return;
                  }

                  switch (status.getStatus()) {
                    // Impossible/nonsensical cases
                    case ALREADY_CONNECTED:
                    case CONNECTION_IN_PROGRESS:
                      // Fatal case
                    case CONNECTION_CANCELLED:
                      Component fallbackMsg = res.getMessageComponent();
                      if (fallbackMsg == null) {
                        fallbackMsg = friendlyReason;
                      }
                      disconnect(status.getReasonComponent().orElse(fallbackMsg));
                      break;
                    case SERVER_DISCONNECTED:
                      Component reason = status.getReasonComponent()
                          .orElse(ConnectionMessages.INTERNAL_SERVER_CONNECTION_ERROR);
                      handleConnectionException(res.getServer(), Disconnect.create(reason,
                          getProtocolVersion()), ((Impl) status).isSafe());
                      break;
                    case SUCCESS:
                      Component requestedMessage = res.getMessageComponent();
                      if (requestedMessage == null) {
                        requestedMessage = friendlyReason;
                      }
                      if (requestedMessage != Component.empty()) {
                        sendMessage(requestedMessage);
                      }
                      break;
                    default:
                      // The only remaining value is successful (no need to do anything!)
                      break;
                  }
                }, connection.eventLoop());
          } else if (event.getResult() instanceof Notify) {
            Notify res = (Notify) event.getResult();
            if (event.kickedDuringServerConnect() && previousConnection != null) {
              sendMessage(Identity.nil(), res.getMessageComponent());
            } else {
              disconnect(res.getMessageComponent());
            }
          } else {
            // In case someone gets creative, assume we want to disconnect the player.
            disconnect(friendlyReason);
          }
        }, connection.eventLoop());
  }

  /**
   * Finds another server to attempt to log into, if we were unexpectedly disconnected from the
   * server.
   *
   * @return the next server to try
   */
  public Optional<RegisteredServer> getNextServerToTry() {
    return this.getNextServerToTry(null);
  }

  /**
   * Finds another server to attempt to log into, if we were unexpectedly disconnected from the
   * server.
   *
   * @param current the "current" server that the player is on, useful as an override
   * @return the next server to try
   */
  private Optional<RegisteredServer> getNextServerToTry(@Nullable RegisteredServer current) {
    if (serversToTry == null) {
      String virtualHostStr = getVirtualHost().map(InetSocketAddress::getHostString)
          .orElse("")
          .toLowerCase(Locale.ROOT);
      serversToTry = server.getConfiguration().getForcedHosts().getOrDefault(virtualHostStr,
          Collections.emptyList());
    }

    if (serversToTry.isEmpty()) {
      List<String> connOrder = server.getConfiguration().getAttemptConnectionOrder();
      if (connOrder.isEmpty()) {
        return Optional.empty();
      } else {
        serversToTry = connOrder;
      }
    }

    for (int i = tryIndex; i < serversToTry.size(); i++) {
      String toTryName = serversToTry.get(i);
      if ((connectedServer != null && hasSameName(connectedServer.getServer(), toTryName))
          || (connectionInFlight != null && hasSameName(connectionInFlight.getServer(), toTryName))
          || (current != null && hasSameName(current, toTryName))) {
        continue;
      }

      tryIndex = i;
      return server.getServer(toTryName);
    }
    return Optional.empty();
  }

  private static boolean hasSameName(RegisteredServer server, String name) {
    return server.getServerInfo().getName().equalsIgnoreCase(name);
  }

  /**
   * Sets the player's new connected server and clears the in-flight connection.
   *
   * @param serverConnection the new server connection
   */
  public void setConnectedServer(@Nullable VelocityServerConnection serverConnection) {
    this.connectedServer = serverConnection;
    this.tryIndex = 0; // reset since we got connected to a server

    if (serverConnection == connectionInFlight) {
      connectionInFlight = null;
    }
  }

  public void sendLegacyForgeHandshakeResetPacket() {
    connectionPhase.resetConnectionPhase(this);
  }

  private MinecraftConnection ensureBackendConnection() {
    VelocityServerConnection sc = this.connectedServer;
    if (sc == null) {
      throw new IllegalStateException("No backend connection");
    }

    MinecraftConnection mc = sc.getConnection();
    if (mc == null) {
      throw new IllegalStateException("Backend connection is not connected to a server");
    }

    return mc;
  }

  void teardown() {
    if (connectionInFlight != null) {
      connectionInFlight.disconnect();
    }
    if (connectedServer != null) {
      connectedServer.disconnect();
    }

    Optional<Player> connectedPlayer = server.getPlayer(this.getUniqueId());
    server.unregisterConnection(this);

    DisconnectEvent.LoginStatus status;
    if (connectedPlayer.isPresent()) {
      if (!connectedPlayer.get().getCurrentServer().isPresent()) {
        status = LoginStatus.PRE_SERVER_JOIN;
      } else {
        status = connectedPlayer.get() == this ? LoginStatus.SUCCESSFUL_LOGIN
            : LoginStatus.CONFLICTING_LOGIN;
      }
    } else {
      status = connection.isKnownDisconnect() ? LoginStatus.CANCELLED_BY_PROXY :
          LoginStatus.CANCELLED_BY_USER;
    }

    DisconnectEvent event = new DisconnectEvent(this, status);
    server.getEventManager().fire(event).whenComplete((val, ex) -> {
      if (ex == null) {
        this.teardownFuture.complete(null);
      } else {
        this.teardownFuture.completeExceptionally(ex);
      }
    });
  }

  public CompletableFuture<Void> getTeardownFuture() {
    return teardownFuture;
  }

  @Override
  public String toString() {
    boolean isPlayerAddressLoggingEnabled = server.getConfiguration().isPlayerAddressLoggingEnabled();
    String playerIp = isPlayerAddressLoggingEnabled ? getRemoteAddress().toString() : "<ip address withheld>";
    return "[connected player] " + profile.getName() + " (" + playerIp + ")";
  }

  @Override
  public Tristate getPermissionValue(String permission) {
    return permissionFunction.getPermissionValue(permission);
  }

  @Override
  public boolean sendPluginMessage(ChannelIdentifier identifier, byte[] data) {
    Preconditions.checkNotNull(identifier, "identifier");
    Preconditions.checkNotNull(data, "data");
    PluginMessage message = new PluginMessage(identifier.getId(), Unpooled.wrappedBuffer(data));
    connection.write(message);
    return true;
  }

  @Override
  public String getClientBrand() {
    return clientBrand;
  }

  void setClientBrand(String clientBrand) {
    this.clientBrand = clientBrand;
  }

  @Override
  public void spoofChatInput(String input) {
    Preconditions.checkArgument(input.length() <= LegacyChat.MAX_SERVERBOUND_MESSAGE_LENGTH,
        "input cannot be greater than " + LegacyChat.MAX_SERVERBOUND_MESSAGE_LENGTH
            + " characters in length");
    if (getProtocolVersion().compareTo(ProtocolVersion.MINECRAFT_1_19) >= 0) {
      this.chatQueue.hijack(ChatBuilder.builder(getProtocolVersion()).asPlayer(this).message(input),
          (instant, item) -> {
            item.timestamp(instant);
            return item.toServer();
          });
    } else {
      ensureBackendConnection().write(ChatBuilder.builder(getProtocolVersion())
          .asPlayer(this).message(input).toServer());
    }
  }

  @Override
  @Deprecated
  public void sendResourcePack(String url) {
    sendResourcePackOffer(new VelocityResourcePackInfo.BuilderImpl(url).build());
  }

  @Override
  @Deprecated
  public void sendResourcePack(String url, byte[] hash) {
    sendResourcePackOffer(new VelocityResourcePackInfo.BuilderImpl(url).setHash(hash).build());
  }

  @Override
  public void sendResourcePackOffer(ResourcePackInfo packInfo) {
    if (this.getProtocolVersion().compareTo(ProtocolVersion.MINECRAFT_1_8) >= 0) {
      Preconditions.checkNotNull(packInfo, "packInfo");
      queueResourcePack(packInfo);
    }
  }

  /**
   * Queues a resource-pack for sending to the player and sends it
   * immediately if the queue is empty.
   */
  public void queueResourcePack(ResourcePackInfo info) {
    outstandingResourcePacks.add(info);
    if (outstandingResourcePacks.size() == 1) {
      tickResourcePackQueue();
    }
  }

  private void tickResourcePackQueue() {
    ResourcePackInfo queued = outstandingResourcePacks.peek();

    if (queued != null) {
      // Check if the player declined a resource pack once already
      if (previousResourceResponse != null && !previousResourceResponse) {
        // If that happened we can flush the queue right away.
        // Unless its 1.17+ and forced it will come back denied anyway
        while (!outstandingResourcePacks.isEmpty()) {
          queued = outstandingResourcePacks.peek();
          if (queued.getShouldForce() && getProtocolVersion()
              .compareTo(ProtocolVersion.MINECRAFT_1_17) >= 0) {
            break;
          }
          onResourcePackResponse(PlayerResourcePackStatusEvent.Status.DECLINED);
          queued = null;
        }
        if (queued == null) {
          // Exit as the queue was cleared
          return;
        }
      }

      ResourcePackRequest request = new ResourcePackRequest();
      request.setUrl(queued.getUrl());
      if (queued.getHash() != null) {
        request.setHash(ByteBufUtil.hexDump(queued.getHash()));
      } else {
        request.setHash("");
      }
      request.setRequired(queued.getShouldForce());
      request.setPrompt(queued.getPrompt());

      connection.write(request);
    }
  }

  @Override
  public @Nullable ResourcePackInfo getAppliedResourcePack() {
    return appliedResourcePack;
  }

  @Override
  public @Nullable ResourcePackInfo getPendingResourcePack() {
    return pendingResourcePack;
  }

  /**
   * Processes a client response to a sent resource-pack.
   */
  public boolean onResourcePackResponse(PlayerResourcePackStatusEvent.Status status) {
    final boolean peek = status == PlayerResourcePackStatusEvent.Status.ACCEPTED;
    final ResourcePackInfo queued = peek
        ? outstandingResourcePacks.peek() : outstandingResourcePacks.poll();

    server.getEventManager().fire(new PlayerResourcePackStatusEvent(this, status, queued))
        .thenAcceptAsync(event -> {
          if (event.getStatus() == PlayerResourcePackStatusEvent.Status.DECLINED
              && event.getPackInfo() != null && event.getPackInfo().getShouldForce()
              && (!event.isOverwriteKick() || event.getPlayer()
              .getProtocolVersion().compareTo(ProtocolVersion.MINECRAFT_1_17) >= 0)
          ) {
            event.getPlayer().disconnect(Component
                .translatable("multiplayer.requiredTexturePrompt.disconnect"));
          }
        });

    switch (status) {
      case ACCEPTED:
        previousResourceResponse = true;
        pendingResourcePack = queued;
        break;
      case DECLINED:
        previousResourceResponse = false;
        break;
      case SUCCESSFUL:
        appliedResourcePack = queued;
        pendingResourcePack = null;
        break;
      case FAILED_DOWNLOAD:
        pendingResourcePack = null;
        break;
      default:
        break;
    }

    if (!peek) {
      connection.eventLoop().execute(this::tickResourcePackQueue);
    }

    return queued != null
        && queued.getOriginalOrigin() != ResourcePackInfo.Origin.DOWNSTREAM_SERVER;
  }

  /**
   * Sends a {@link KeepAlive} packet to the player with a random ID.
   * The response will be ignored by Velocity as it will not match the
   * ID last sent by the server.
   */
  public void sendKeepAlive() {
    if (connection.getState() == StateRegistry.PLAY) {
      KeepAlive keepAlive = new KeepAlive();
      keepAlive.setRandomId(ThreadLocalRandom.current().nextLong());
      connection.write(keepAlive);
    }
  }

  /**
   * Gets the current "phase" of the connection, mostly used for tracking
   * modded negotiation for legacy forge servers and provides methods
   * for performing phase specific actions.
   *
   * @return The {@link ClientConnectionPhase}
   */
  public ClientConnectionPhase getPhase() {
    return connectionPhase;
  }

  /**
   * Sets the current "phase" of the connection. See {@link #getPhase()}
   *
   * @param connectionPhase The {@link ClientConnectionPhase}
   */
  public void setPhase(ClientConnectionPhase connectionPhase) {
    this.connectionPhase = connectionPhase;
  }

  /**
   * Return all the plugin message channels "known" to the client.
   *
   * @return the channels
   */
  public Collection<String> getKnownChannels() {
    return knownChannels;
  }

  @Override
  public @Nullable IdentifiedKey getIdentifiedKey() {
    return playerKey;
  }

  private class IdentityImpl implements Identity {
    @Override
    public @NonNull UUID uuid() {
      return ConnectedPlayer.this.getUniqueId();
    }
  }

  private class ConnectionRequestBuilderImpl implements ConnectionRequestBuilder {

    private final RegisteredServer toConnect;
    private final @Nullable VelocityRegisteredServer previousServer;

    ConnectionRequestBuilderImpl(RegisteredServer toConnect,
                                 @Nullable VelocityServerConnection previousConnection) {
      this.toConnect = Preconditions.checkNotNull(toConnect, "info");
      this.previousServer = previousConnection == null ? null : previousConnection.getServer();
    }

    @Override
    public RegisteredServer getServer() {
      return toConnect;
    }

    private Optional<ConnectionRequestBuilder.Status> checkServer(RegisteredServer server) {
      Preconditions.checkArgument(server instanceof VelocityRegisteredServer,
          "Not a valid Velocity server.");
      if (connectionInFlight != null || (connectedServer != null
          && !connectedServer.hasCompletedJoin())) {
        return Optional.of(ConnectionRequestBuilder.Status.CONNECTION_IN_PROGRESS);
      }
      if (connectedServer != null
          && connectedServer.getServer().getServerInfo().equals(server.getServerInfo())) {
        return Optional.of(ALREADY_CONNECTED);
      }
      return Optional.empty();
    }

    private CompletableFuture<Optional<Status>> getInitialStatus() {
      return CompletableFuture.supplyAsync(() -> checkServer(toConnect), connection.eventLoop());
    }

    private CompletableFuture<Impl> internalConnect() {
      return this.getInitialStatus()
          .thenCompose(initialCheck -> {
            if (initialCheck.isPresent()) {
              return completedFuture(plainResult(initialCheck.get(), toConnect));
            }

            ServerPreConnectEvent event = new ServerPreConnectEvent(ConnectedPlayer.this,
                toConnect, previousServer);
            return server.getEventManager().fire(event)
                .thenComposeAsync(newEvent -> {
                  Optional<RegisteredServer> newDest = newEvent.getResult().getServer();
                  if (!newDest.isPresent()) {
                    return completedFuture(
                        plainResult(ConnectionRequestBuilder.Status.CONNECTION_CANCELLED, toConnect)
                    );
                  }

                  RegisteredServer realDestination = newDest.get();
                  Optional<ConnectionRequestBuilder.Status> check = checkServer(realDestination);
                  if (check.isPresent()) {
                    return completedFuture(plainResult(check.get(), realDestination));
                  }

                  VelocityRegisteredServer vrs = (VelocityRegisteredServer) realDestination;
                  VelocityServerConnection con = new VelocityServerConnection(vrs,
                      previousServer, ConnectedPlayer.this, server);
                  connectionInFlight = con;
                  return con.connect().whenCompleteAsync(
                      (result, exception) -> this.resetIfInFlightIs(con), connection.eventLoop());
                }, connection.eventLoop());
          });
    }

    private void resetIfInFlightIs(VelocityServerConnection establishedConnection) {
      if (establishedConnection == connectionInFlight) {
        resetInFlightConnection();
      }
    }

    @Override
    public CompletableFuture<Result> connect() {
      return this.internalConnect()
          .whenCompleteAsync((status, throwable) -> {
            if (status != null && !status.isSuccessful()) {
              if (!status.isSafe()) {
                handleConnectionException(status.getAttemptedConnection(), throwable, false);
                return;
              }
            }
            if (throwable != null) {
              logger.error("Exception during connect; status = {}", status, throwable);
            }
          }, connection.eventLoop())
          .thenApply(x -> x);
    }

    @Override
    public CompletableFuture<Boolean> connectWithIndication() {
      return internalConnect()
          .whenCompleteAsync((status, throwable) -> {
            if (throwable != null) {
              // TODO: The exception handling from this is not very good. Find a better way.
              handleConnectionException(status != null ? status.getAttemptedConnection()
                  : toConnect, throwable, true);
              return;
            }

            switch (status.getStatus()) {
              case ALREADY_CONNECTED:
                sendMessage(Identity.nil(), ConnectionMessages.ALREADY_CONNECTED);
                break;
              case CONNECTION_IN_PROGRESS:
                sendMessage(Identity.nil(), ConnectionMessages.IN_PROGRESS);
                break;
              case CONNECTION_CANCELLED:
                // Ignored; the plugin probably already handled this.
                break;
              case SERVER_DISCONNECTED:
                Component reason = status.getReasonComponent()
                    .orElse(ConnectionMessages.INTERNAL_SERVER_CONNECTION_ERROR);
                handleConnectionException(toConnect, Disconnect.create(reason,
                    getProtocolVersion()), status.isSafe());
                break;
              default:
                // The only remaining value is successful (no need to do anything!)
                break;
            }
          }, connection.eventLoop())
          .thenApply(Result::isSuccessful);
    }

    @Override
    public void fireAndForget() {
      connectWithIndication();
    }
  }
}<|MERGE_RESOLUTION|>--- conflicted
+++ resolved
@@ -156,13 +156,6 @@
   private @Nullable ResourcePackInfo pendingResourcePack;
   private @Nullable ResourcePackInfo appliedResourcePack;
   private final @NotNull Pointers pointers = Player.super.pointers().toBuilder()
-<<<<<<< HEAD
-          .withDynamic(Identity.UUID, this::getUniqueId)
-          .withDynamic(Identity.NAME, this::getUsername)
-          .withStatic(PermissionChecker.POINTER, getPermissionChecker())
-          .withStatic(FacetPointers.TYPE, Type.PLAYER)
-          .build();
-=======
       .withDynamic(Identity.UUID, this::getUniqueId)
       .withDynamic(Identity.NAME, this::getUsername)
       .withDynamic(Identity.DISPLAY_NAME, () -> Component.text(this.getUsername()))
@@ -170,7 +163,6 @@
       .withStatic(PermissionChecker.POINTER, getPermissionChecker())
       .withStatic(FacetPointers.TYPE, Type.PLAYER)
       .build();
->>>>>>> 4b33d5fb
   private @Nullable String clientBrand;
   private @Nullable Locale effectiveLocale;
   private @Nullable IdentifiedKey playerKey;
