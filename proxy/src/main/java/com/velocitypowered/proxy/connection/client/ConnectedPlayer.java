--- conflicted
+++ resolved
@@ -1129,11 +1129,7 @@
     CompletableFuture.runAsync(() -> {
       connection.write(new StartUpdate());
       connection.getChannel().pipeline()
-<<<<<<< HEAD
-              .get(MinecraftPreEncoder.class).setState(StateRegistry.CONFIG);
-=======
-          .get(MinecraftEncoder.class).setState(StateRegistry.CONFIG);
->>>>>>> 21ae82e7
+          .get(MinecraftPreEncoder.class).setState(StateRegistry.CONFIG);
       // Make sure we don't send any play packets to the player after update start
       connection.addPlayPacketQueueHandler();
     }, connection.eventLoop()).exceptionally((ex) -> {
