/*
 * Copyright (C) 2018-2023 Velocity Contributors
 *
 * This program is free software: you can redistribute it and/or modify
 * it under the terms of the GNU General Public License as published by
 * the Free Software Foundation, either version 3 of the License, or
 * (at your option) any later version.
 *
 * This program is distributed in the hope that it will be useful,
 * but WITHOUT ANY WARRANTY; without even the implied warranty of
 * MERCHANTABILITY or FITNESS FOR A PARTICULAR PURPOSE.  See the
 * GNU General Public License for more details.
 *
 * You should have received a copy of the GNU General Public License
 * along with this program.  If not, see <https://www.gnu.org/licenses/>.
 */

package com.velocitypowered.proxy.connection.client;

import static com.velocitypowered.api.proxy.ConnectionRequestBuilder.Status.ALREADY_CONNECTED;
import static com.velocitypowered.proxy.connection.util.ConnectionRequestResults.plainResult;
import static java.util.concurrent.CompletableFuture.completedFuture;

import com.google.common.base.Preconditions;
import com.google.gson.JsonObject;
import com.velocitypowered.api.event.connection.DisconnectEvent;
import com.velocitypowered.api.event.connection.DisconnectEvent.LoginStatus;
import com.velocitypowered.api.event.player.KickedFromServerEvent;
import com.velocitypowered.api.event.player.KickedFromServerEvent.DisconnectPlayer;
import com.velocitypowered.api.event.player.KickedFromServerEvent.Notify;
import com.velocitypowered.api.event.player.KickedFromServerEvent.RedirectPlayer;
import com.velocitypowered.api.event.player.KickedFromServerEvent.ServerKickResult;
import com.velocitypowered.api.event.player.PlayerModInfoEvent;
import com.velocitypowered.api.event.player.PlayerResourcePackStatusEvent;
import com.velocitypowered.api.event.player.PlayerSettingsChangedEvent;
import com.velocitypowered.api.event.player.ServerPreConnectEvent;
import com.velocitypowered.api.network.ProtocolVersion;
import com.velocitypowered.api.permission.PermissionFunction;
import com.velocitypowered.api.permission.PermissionProvider;
import com.velocitypowered.api.permission.Tristate;
import com.velocitypowered.api.proxy.ConnectionRequestBuilder;
import com.velocitypowered.api.proxy.Player;
import com.velocitypowered.api.proxy.ServerConnection;
import com.velocitypowered.api.proxy.crypto.IdentifiedKey;
import com.velocitypowered.api.proxy.crypto.KeyIdentifiable;
import com.velocitypowered.api.proxy.messages.ChannelIdentifier;
import com.velocitypowered.api.proxy.player.PlayerSettings;
import com.velocitypowered.api.proxy.player.ResourcePackInfo;
import com.velocitypowered.api.proxy.server.RegisteredServer;
import com.velocitypowered.api.util.GameProfile;
import com.velocitypowered.api.util.ModInfo;
import com.velocitypowered.proxy.VelocityServer;
import com.velocitypowered.proxy.connection.MinecraftConnection;
import com.velocitypowered.proxy.connection.MinecraftConnectionAssociation;
import com.velocitypowered.proxy.connection.backend.VelocityServerConnection;
import com.velocitypowered.proxy.connection.player.VelocityResourcePackInfo;
import com.velocitypowered.proxy.connection.util.ConnectionMessages;
import com.velocitypowered.proxy.connection.util.ConnectionRequestResults.Impl;
import com.velocitypowered.proxy.connection.util.VelocityInboundConnection;
import com.velocitypowered.proxy.protocol.StateRegistry;
import com.velocitypowered.proxy.protocol.netty.MinecraftEncoder;
import com.velocitypowered.proxy.protocol.packet.ClientSettingsPacket;
import com.velocitypowered.proxy.protocol.packet.DisconnectPacket;
import com.velocitypowered.proxy.protocol.packet.HeaderAndFooterPacket;
import com.velocitypowered.proxy.protocol.packet.KeepAlivePacket;
import com.velocitypowered.proxy.protocol.packet.PluginMessagePacket;
import com.velocitypowered.proxy.protocol.packet.RemoveResourcePackPacket;
import com.velocitypowered.proxy.protocol.packet.ResourcePackRequestPacket;
import com.velocitypowered.proxy.protocol.packet.chat.ChatQueue;
import com.velocitypowered.proxy.protocol.packet.chat.ChatType;
import com.velocitypowered.proxy.protocol.packet.chat.ComponentHolder;
import com.velocitypowered.proxy.protocol.packet.chat.builder.ChatBuilderFactory;
import com.velocitypowered.proxy.protocol.packet.chat.legacy.LegacyChatPacket;
import com.velocitypowered.proxy.protocol.packet.config.StartUpdatePacket;
import com.velocitypowered.proxy.protocol.packet.title.GenericTitlePacket;
import com.velocitypowered.proxy.server.VelocityRegisteredServer;
import com.velocitypowered.proxy.tablist.InternalTabList;
import com.velocitypowered.proxy.tablist.KeyedVelocityTabList;
import com.velocitypowered.proxy.tablist.VelocityTabList;
import com.velocitypowered.proxy.tablist.VelocityTabListLegacy;
import com.velocitypowered.proxy.util.ClosestLocaleMatcher;
import com.velocitypowered.proxy.util.DurationUtils;
import com.velocitypowered.proxy.util.TranslatableMapper;
import io.netty.buffer.ByteBufUtil;
import io.netty.buffer.Unpooled;
import java.net.InetSocketAddress;
import java.util.ArrayDeque;
import java.util.ArrayList;
import java.util.Arrays;
import java.util.Collection;
import java.util.Collections;
import java.util.List;
import java.util.Locale;
import java.util.Optional;
import java.util.Queue;
import java.util.UUID;
import java.util.concurrent.CompletableFuture;
import java.util.concurrent.CompletionException;
import java.util.concurrent.ThreadLocalRandom;
import net.kyori.adventure.audience.MessageType;
import net.kyori.adventure.bossbar.BossBar;
import net.kyori.adventure.identity.Identity;
import net.kyori.adventure.permission.PermissionChecker;
import net.kyori.adventure.platform.facet.FacetPointers;
import net.kyori.adventure.platform.facet.FacetPointers.Type;
import net.kyori.adventure.pointer.Pointers;
import net.kyori.adventure.resource.ResourcePackInfoLike;
import net.kyori.adventure.resource.ResourcePackRequest;
import net.kyori.adventure.resource.ResourcePackRequestLike;
import net.kyori.adventure.text.Component;
import net.kyori.adventure.text.format.NamedTextColor;
import net.kyori.adventure.text.logger.slf4j.ComponentLogger;
import net.kyori.adventure.text.serializer.legacy.LegacyComponentSerializer;
import net.kyori.adventure.text.serializer.plain.PlainTextComponentSerializer;
import net.kyori.adventure.title.Title.Times;
import net.kyori.adventure.title.TitlePart;
import net.kyori.adventure.translation.GlobalTranslator;
import org.checkerframework.checker.nullness.qual.MonotonicNonNull;
import org.checkerframework.checker.nullness.qual.NonNull;
import org.checkerframework.checker.nullness.qual.Nullable;
import org.jetbrains.annotations.NotNull;

/**
 * Represents a player that is connected to the proxy.
 */
public class ConnectedPlayer implements MinecraftConnectionAssociation, Player, KeyIdentifiable,
    VelocityInboundConnection {

  private static final int MAX_PLUGIN_CHANNELS = 1024;
  private static final PlainTextComponentSerializer PASS_THRU_TRANSLATE =
      PlainTextComponentSerializer.builder().flattener(TranslatableMapper.FLATTENER).build();
  static final PermissionProvider DEFAULT_PERMISSIONS = s -> PermissionFunction.ALWAYS_UNDEFINED;

  private static final ComponentLogger logger = ComponentLogger.logger(ConnectedPlayer.class);

  private final Identity identity = new IdentityImpl();
  /**
   * The actual Minecraft connection. This is actually a wrapper object around the Netty channel.
   */
  private final MinecraftConnection connection;
  private final @Nullable InetSocketAddress virtualHost;
  private GameProfile profile;
  private PermissionFunction permissionFunction;
  private int tryIndex = 0;
  private long ping = -1;
  private final boolean onlineMode;
  private @Nullable VelocityServerConnection connectedServer;
  private @Nullable VelocityServerConnection connectionInFlight;
  private @Nullable PlayerSettings settings;
  private @Nullable ModInfo modInfo;
  private Component playerListHeader = Component.empty();
  private Component playerListFooter = Component.empty();
  private final InternalTabList tabList;
  private final VelocityServer server;
  private ClientConnectionPhase connectionPhase;
  private final CompletableFuture<Void> teardownFuture = new CompletableFuture<>();
  private @MonotonicNonNull List<String> serversToTry = null;
  private @MonotonicNonNull Boolean previousResourceResponse;
  private final Queue<ResourcePackInfo> outstandingResourcePacks = new ArrayDeque<>();
  private @Nullable ResourcePackInfo pendingResourcePack;
  private @Nullable ResourcePackInfo appliedResourcePack;
<<<<<<< HEAD
  private final @NotNull Pointers pointers = Player.super.pointers().toBuilder()
      .withDynamic(Identity.UUID, this::getUniqueId)
      .withDynamic(Identity.NAME, this::getUsername)
      .withDynamic(Identity.DISPLAY_NAME, () -> Component.text(this.getUsername()))
      .withDynamic(Identity.LOCALE, this::getEffectiveLocale)
      .withStatic(PermissionChecker.POINTER, getPermissionChecker())
      .withStatic(FacetPointers.TYPE, Type.PLAYER)
      .build();
=======
  private @NotNull List<ResourcePackInfo> pendingResourcePacks = new ArrayList<>();
  private @NotNull List<ResourcePackInfo> appliedResourcePacks = new ArrayList<>();
  private final @NotNull Pointers pointers =
      Player.super.pointers().toBuilder().withDynamic(Identity.UUID, this::getUniqueId)
          .withDynamic(Identity.NAME, this::getUsername)
          .withDynamic(Identity.DISPLAY_NAME, () -> Component.text(this.getUsername()))
          .withDynamic(Identity.LOCALE, this::getEffectiveLocale)
          .withStatic(PermissionChecker.POINTER, getPermissionChecker())
          .withStatic(FacetPointers.TYPE, Type.PLAYER).build();
>>>>>>> 953ab6d8
  private @Nullable String clientBrand;
  private @Nullable Locale effectiveLocale;
  private @Nullable IdentifiedKey playerKey;
  private @Nullable ClientSettingsPacket clientSettingsPacket;
  private final ChatQueue chatQueue;
  private final ChatBuilderFactory chatBuilderFactory;

  ConnectedPlayer(VelocityServer server, GameProfile profile, MinecraftConnection connection,
                  @Nullable InetSocketAddress virtualHost, boolean onlineMode,
                  @Nullable IdentifiedKey playerKey) {
    this.server = server;
    this.profile = profile;
    this.connection = connection;
    this.virtualHost = virtualHost;
    this.permissionFunction = PermissionFunction.ALWAYS_UNDEFINED;
    this.connectionPhase = connection.getType().getInitialClientPhase();
    this.onlineMode = onlineMode;

    if (connection.getProtocolVersion().noLessThan(ProtocolVersion.MINECRAFT_1_19_3)) {
      this.tabList = new VelocityTabList(this);
    } else if (connection.getProtocolVersion().noLessThan(ProtocolVersion.MINECRAFT_1_8)) {
      this.tabList = new KeyedVelocityTabList(this, server);
    } else {
      this.tabList = new VelocityTabListLegacy(this, server);
    }
    this.playerKey = playerKey;
    this.chatQueue = new ChatQueue(this);
    this.chatBuilderFactory = new ChatBuilderFactory(this.getProtocolVersion());
  }

  public ChatBuilderFactory getChatBuilderFactory() {
    return chatBuilderFactory;
  }

  public ChatQueue getChatQueue() {
    return chatQueue;
  }

  @Override
  public @NonNull Identity identity() {
    return this.identity;
  }

  @Override
  public String getUsername() {
    return profile.getName();
  }

  @Override
  public Locale getEffectiveLocale() {
    if (effectiveLocale == null && settings != null) {
      return settings.getLocale();
    }
    return effectiveLocale;
  }

  @Override
  public void setEffectiveLocale(Locale locale) {
    effectiveLocale = locale;
  }

  @Override
  public UUID getUniqueId() {
    return profile.getId();
  }

  @Override
  public Optional<ServerConnection> getCurrentServer() {
    return Optional.ofNullable(connectedServer);
  }

  /**
   * Makes sure the player is connected to a server and returns the server they are connected to.
   *
   * @return the server the player is connected to
   */
  public VelocityServerConnection ensureAndGetCurrentServer() {
    VelocityServerConnection con = this.connectedServer;
    if (con == null) {
      throw new IllegalStateException("Not connected to server!");
    }
    return con;
  }

  @Override
  public GameProfile getGameProfile() {
    return profile;
  }

  public MinecraftConnection getConnection() {
    return connection;
  }

  @Override
  public long getPing() {
    return this.ping;
  }

  void setPing(long ping) {
    this.ping = ping;
  }

  @Override
  public boolean isOnlineMode() {
    return onlineMode;
  }

  @Override
  public PlayerSettings getPlayerSettings() {
    return settings == null ? ClientSettingsWrapper.DEFAULT : this.settings;
  }

  public ClientSettingsPacket getClientSettingsPacket() {
    return clientSettingsPacket;
  }

  @Override
  public boolean hasSentPlayerSettings() {
    return settings != null;
  }

  /**
   * Sets player settings.
   *
   * @param clientSettingsPacket the player settings packet
   */
  public void setClientSettings(final ClientSettingsPacket clientSettingsPacket) {
    this.clientSettingsPacket = clientSettingsPacket;
    final ClientSettingsWrapper cs = new ClientSettingsWrapper(clientSettingsPacket);
    this.settings = cs;
    server.getEventManager().fireAndForget(new PlayerSettingsChangedEvent(this, cs));
  }

  @Override
  public Optional<ModInfo> getModInfo() {
    return Optional.ofNullable(modInfo);
  }

  public void setModInfo(ModInfo modInfo) {
    this.modInfo = modInfo;
    server.getEventManager().fireAndForget(new PlayerModInfoEvent(this, modInfo));
  }

  @Override
  public @NotNull Pointers pointers() {
    return this.pointers;
  }

  @Override
  public InetSocketAddress getRemoteAddress() {
    return (InetSocketAddress) connection.getRemoteAddress();
  }

  @Override
  public Optional<InetSocketAddress> getVirtualHost() {
    return Optional.ofNullable(virtualHost);
  }

  void setPermissionFunction(PermissionFunction permissionFunction) {
    this.permissionFunction = permissionFunction;
  }

  @Override
  public boolean isActive() {
    return connection.getChannel().isActive();
  }

  @Override
  public ProtocolVersion getProtocolVersion() {
    return connection.getProtocolVersion();
  }

  /**
   * Translates the message in the user's locale.
   *
   * @param message the message to translate
   * @return the translated message
   */
  public Component translateMessage(Component message) {
    Locale locale = ClosestLocaleMatcher.INSTANCE
        .lookupClosest(getEffectiveLocale() == null ? Locale.getDefault() : getEffectiveLocale());
    return GlobalTranslator.render(message, locale);
  }

  @Override
  public void sendMessage(@NonNull Identity identity, @NonNull Component message) {
    Component translated = translateMessage(message);

    connection.write(getChatBuilderFactory().builder()
        .component(translated).forIdentity(identity).toClient());
  }

  @Override
  public void sendMessage(@NonNull Identity identity, @NonNull Component message,
                          @NonNull MessageType type) {
    Preconditions.checkNotNull(message, "message");
    Preconditions.checkNotNull(type, "type");

    Component translated = translateMessage(message);

    connection.write(getChatBuilderFactory().builder()
        .component(translated).forIdentity(identity)
        .setType(type == MessageType.CHAT ? ChatType.CHAT : ChatType.SYSTEM)
        .toClient());
  }

  @Override
  public void sendActionBar(net.kyori.adventure.text.@NonNull Component message) {
    Component translated = translateMessage(message);

    ProtocolVersion playerVersion = getProtocolVersion();
    if (playerVersion.noLessThan(ProtocolVersion.MINECRAFT_1_11)) {
      // Use the title packet instead.
      GenericTitlePacket pkt = GenericTitlePacket.constructTitlePacket(
          GenericTitlePacket.ActionType.SET_ACTION_BAR, playerVersion);
      pkt.setComponent(new ComponentHolder(playerVersion, translated));
      connection.write(pkt);
    } else {
      // Due to issues with action bar packets, we'll need to convert the text message into a
      // legacy message and then inject the legacy text into a component... yuck!
      JsonObject object = new JsonObject();
      object.addProperty("text", LegacyComponentSerializer.legacySection()
          .serialize(translated));
      LegacyChatPacket legacyChat = new LegacyChatPacket();
      legacyChat.setMessage(object.toString());
      legacyChat.setType(LegacyChatPacket.GAME_INFO_TYPE);
      connection.write(legacyChat);
    }
  }

  @Override
  public Component getPlayerListHeader() {
    return this.playerListHeader;
  }

  @Override
  public Component getPlayerListFooter() {
    return this.playerListFooter;
  }

  @Override
  public void sendPlayerListHeader(@NonNull final Component header) {
    this.sendPlayerListHeaderAndFooter(header, this.playerListFooter);
  }

  @Override
  public void sendPlayerListFooter(@NonNull final Component footer) {
    this.sendPlayerListHeaderAndFooter(this.playerListHeader, footer);
  }

  @Override
  public void sendPlayerListHeaderAndFooter(final Component header, final Component footer) {
    Component translatedHeader = translateMessage(header);
    Component translatedFooter = translateMessage(footer);
    this.playerListHeader = translatedHeader;
    this.playerListFooter = translatedFooter;
    if (this.getProtocolVersion().noLessThan(ProtocolVersion.MINECRAFT_1_8)) {
      this.connection.write(HeaderAndFooterPacket.create(
          translatedHeader, translatedFooter, this.getProtocolVersion()));
    }
  }

  @Override
  public void showTitle(net.kyori.adventure.title.@NonNull Title title) {
    if (this.getProtocolVersion().noLessThan(ProtocolVersion.MINECRAFT_1_8)) {
      GenericTitlePacket timesPkt = GenericTitlePacket.constructTitlePacket(
          GenericTitlePacket.ActionType.SET_TIMES, this.getProtocolVersion());
      net.kyori.adventure.title.Title.Times times = title.times();
      if (times != null) {
        timesPkt.setFadeIn((int) DurationUtils.toTicks(times.fadeIn()));
        timesPkt.setStay((int) DurationUtils.toTicks(times.stay()));
        timesPkt.setFadeOut((int) DurationUtils.toTicks(times.fadeOut()));
      }
      connection.delayedWrite(timesPkt);

      GenericTitlePacket subtitlePkt = GenericTitlePacket.constructTitlePacket(
          GenericTitlePacket.ActionType.SET_SUBTITLE, this.getProtocolVersion());
      subtitlePkt.setComponent(new ComponentHolder(
          this.getProtocolVersion(), translateMessage(title.subtitle())));
      connection.delayedWrite(subtitlePkt);

      GenericTitlePacket titlePkt = GenericTitlePacket.constructTitlePacket(
          GenericTitlePacket.ActionType.SET_TITLE, this.getProtocolVersion());
      titlePkt.setComponent(new ComponentHolder(
          this.getProtocolVersion(), translateMessage(title.title())));
      connection.delayedWrite(titlePkt);

      connection.flush();
    }
  }

  @Override
  public <T> void sendTitlePart(@NotNull TitlePart<T> part, @NotNull T value) {
    if (part == null) {
      throw new NullPointerException("part");
    }
    if (value == null) {
      throw new NullPointerException("value");
    }

    if (this.getProtocolVersion().lessThan(ProtocolVersion.MINECRAFT_1_8)) {
      return;
    }

    if (part == TitlePart.TITLE) {
      GenericTitlePacket titlePkt = GenericTitlePacket.constructTitlePacket(
          GenericTitlePacket.ActionType.SET_TITLE, this.getProtocolVersion());
      titlePkt.setComponent(new ComponentHolder(
          this.getProtocolVersion(), translateMessage((Component) value)));
      connection.write(titlePkt);
    } else if (part == TitlePart.SUBTITLE) {
      GenericTitlePacket titlePkt = GenericTitlePacket.constructTitlePacket(
          GenericTitlePacket.ActionType.SET_SUBTITLE, this.getProtocolVersion());
      titlePkt.setComponent(new ComponentHolder(
          this.getProtocolVersion(), translateMessage((Component) value)));
      connection.write(titlePkt);
    } else if (part == TitlePart.TIMES) {
      Times times = (Times) value;
      GenericTitlePacket timesPkt = GenericTitlePacket.constructTitlePacket(
          GenericTitlePacket.ActionType.SET_TIMES, this.getProtocolVersion());
      timesPkt.setFadeIn((int) DurationUtils.toTicks(times.fadeIn()));
      timesPkt.setStay((int) DurationUtils.toTicks(times.stay()));
      timesPkt.setFadeOut((int) DurationUtils.toTicks(times.fadeOut()));
      connection.write(timesPkt);
    } else {
      throw new IllegalArgumentException("Title part " + part + " is not valid");
    }
  }

  @Override
  public void clearTitle() {
    if (this.getProtocolVersion().noLessThan(ProtocolVersion.MINECRAFT_1_8)) {
      connection.write(GenericTitlePacket.constructTitlePacket(
          GenericTitlePacket.ActionType.HIDE, this.getProtocolVersion()));
    }
  }

  @Override
  public void resetTitle() {
    if (this.getProtocolVersion().noLessThan(ProtocolVersion.MINECRAFT_1_8)) {
      connection.write(GenericTitlePacket.constructTitlePacket(
          GenericTitlePacket.ActionType.RESET, this.getProtocolVersion()));
    }
  }

  @Override
  public void hideBossBar(@NonNull BossBar bar) {
    if (this.getProtocolVersion().noLessThan(ProtocolVersion.MINECRAFT_1_9)) {
      this.server.getBossBarManager().removeBossBar(this, bar);
    }
  }

  @Override
  public void showBossBar(@NonNull BossBar bar) {
    if (this.getProtocolVersion().noLessThan(ProtocolVersion.MINECRAFT_1_9)) {
      this.server.getBossBarManager().addBossBar(this, bar);
    }
  }

  @Override
  public ConnectionRequestBuilder createConnectionRequest(RegisteredServer server) {
    return new ConnectionRequestBuilderImpl(server, this.connectedServer);
  }

  private ConnectionRequestBuilder createConnectionRequest(RegisteredServer server,
      @Nullable VelocityServerConnection previousConnection) {
    return new ConnectionRequestBuilderImpl(server, previousConnection);
  }

  @Override
  public List<GameProfile.Property> getGameProfileProperties() {
    return this.profile.getProperties();
  }

  @Override
  public void setGameProfileProperties(List<GameProfile.Property> properties) {
    this.profile = profile.withProperties(Preconditions.checkNotNull(properties));
  }

  @Override
  public void clearPlayerListHeaderAndFooter() {
    clearPlayerListHeaderAndFooterSilent();
    if (this.getProtocolVersion().noLessThan(ProtocolVersion.MINECRAFT_1_8)) {
      this.connection.write(HeaderAndFooterPacket.reset(this.getProtocolVersion()));
    }
  }

  public void clearPlayerListHeaderAndFooterSilent() {
    this.playerListHeader = Component.empty();
    this.playerListFooter = Component.empty();
  }

  @Override
  public InternalTabList getTabList() {
    return tabList;
  }

  @Override
  public void disconnect(Component reason) {
    if (connection.eventLoop().inEventLoop()) {
      disconnect0(reason, false);
    } else {
      connection.eventLoop().execute(() -> disconnect0(reason, false));
    }
  }

  /**
   * Disconnects the player from the proxy.
   *
   * @param reason      the reason for disconnecting the player
   * @param duringLogin whether the disconnect happened during login
   */
  public void disconnect0(Component reason, boolean duringLogin) {
    Component translated = this.translateMessage(reason);

    if (server.getConfiguration().isLogPlayerConnections()) {
      logger.info(Component.text(this + " has disconnected: ").append(translated));
    }
    connection.closeWith(DisconnectPacket.create(translated,
            this.getProtocolVersion(), duringLogin));
  }

  public @Nullable VelocityServerConnection getConnectedServer() {
    return connectedServer;
  }

  public @Nullable VelocityServerConnection getConnectionInFlight() {
    return connectionInFlight;
  }

  public void resetInFlightConnection() {
    connectionInFlight = null;
  }

  /**
   * Handles unexpected disconnects.
   *
   * @param server    the server we disconnected from
   * @param throwable the exception
   * @param safe      whether or not we can safely reconnect to a new server
   */
  public void handleConnectionException(RegisteredServer server, Throwable throwable,
                                        boolean safe) {
    if (!isActive()) {
      // If the connection is no longer active, it makes no sense to try and recover it.
      return;
    }

    if (throwable == null) {
      throw new NullPointerException("throwable");
    }

    Throwable wrapped = throwable;
    if (throwable instanceof CompletionException) {
      Throwable cause = throwable.getCause();
      if (cause != null) {
        wrapped = cause;
      }
    }

    Component friendlyError;
    if (connectedServer != null && connectedServer.getServerInfo().equals(server.getServerInfo())) {
      friendlyError = Component.translatable("velocity.error.connected-server-error",
          Component.text(server.getServerInfo().getName()));
    } else {
      logger.error("{}: unable to connect to server {}", this, server.getServerInfo().getName(),
          wrapped);
      friendlyError = Component.translatable("velocity.error.connecting-server-error",
          Component.text(server.getServerInfo().getName()));
    }
    handleConnectionException(server, null, friendlyError.color(NamedTextColor.RED), safe);
  }

  /**
   * Handles unexpected disconnects.
   *
   * @param server     the server we disconnected from
   * @param disconnect the disconnect packet
   * @param safe       whether or not we can safely reconnect to a new server
   */
  public void handleConnectionException(RegisteredServer server, DisconnectPacket disconnect,
                                        boolean safe) {
    if (!isActive()) {
      // If the connection is no longer active, it makes no sense to try and recover it.
      return;
    }

    Component disconnectReason = disconnect.getReason().getComponent();
    String plainTextReason = PASS_THRU_TRANSLATE.serialize(disconnectReason);
    if (connectedServer != null && connectedServer.getServerInfo().equals(server.getServerInfo())) {
      logger.info("{}: kicked from server {}: {}", this, server.getServerInfo().getName(),
          plainTextReason);
      handleConnectionException(server, disconnectReason,
          Component.translatable("velocity.error.moved-to-new-server", NamedTextColor.RED,
              Component.text(server.getServerInfo().getName()),
              disconnectReason), safe);
    } else {
      logger.error("{}: disconnected while connecting to {}: {}", this,
          server.getServerInfo().getName(), plainTextReason);
      handleConnectionException(server, disconnectReason,
          Component.translatable("velocity.error.cant-connect", NamedTextColor.RED,
              Component.text(server.getServerInfo().getName()),
              disconnectReason), safe);
    }
  }

  private void handleConnectionException(RegisteredServer rs,
                                         @Nullable Component kickReason, Component friendlyReason,
                                         boolean safe) {
    if (!isActive()) {
      // If the connection is no longer active, it makes no sense to try and recover it.
      return;
    }

    if (!safe) {
      // /!\ IT IS UNSAFE TO CONTINUE /!\
      //
      // This is usually triggered by a failed Forge handshake.
      disconnect(friendlyReason);
      return;
    }

    boolean kickedFromCurrent = connectedServer == null || connectedServer.getServer().equals(rs);
    ServerKickResult result;
    if (kickedFromCurrent) {
      Optional<RegisteredServer> next = getNextServerToTry(rs);
      result = next.map(RedirectPlayer::create)
          .orElseGet(() -> DisconnectPlayer.create(friendlyReason));
    } else {
      // If we were kicked by going to another server, the connection should not be in flight
      if (connectionInFlight != null && connectionInFlight.getServer().equals(rs)) {
        resetInFlightConnection();
      }
      result = Notify.create(friendlyReason);
    }
    KickedFromServerEvent originalEvent = new KickedFromServerEvent(this, rs, kickReason,
        !kickedFromCurrent, result);
    handleKickEvent(originalEvent, friendlyReason, kickedFromCurrent);
  }

  private void handleKickEvent(KickedFromServerEvent originalEvent, Component friendlyReason,
                               boolean kickedFromCurrent) {
    server.getEventManager().fire(originalEvent)
        .thenAcceptAsync(event -> {
          // There can't be any connection in flight now.
          connectionInFlight = null;

          // Make sure we clear the current connected server as the connection is invalid.
          VelocityServerConnection previousConnection = connectedServer;
          if (kickedFromCurrent) {
            connectedServer = null;
          }

          if (!isActive()) {
            // If the connection is no longer active, it makes no sense to try and recover it.
            return;
          }

<<<<<<< HEAD
          if (event.getResult() instanceof DisconnectPlayer) {
            DisconnectPlayer res = (DisconnectPlayer) event.getResult();
            disconnect(res.getReasonComponent());
          } else if (event.getResult() instanceof RedirectPlayer) {
            RedirectPlayer res = (RedirectPlayer) event.getResult();
            createConnectionRequest(res.getServer(), previousConnection)
                .connect()
                .whenCompleteAsync((status, throwable) -> {
                  if (throwable != null) {
                    handleConnectionException(status != null ? status.getAttemptedConnection()
                        : res.getServer(), throwable, true);
                    return;
=======
              switch (status.getStatus()) {
                // Impossible/nonsensical cases
                case ALREADY_CONNECTED:
                  logger.error("{}: already connected to {}", this,
                      status.getAttemptedConnection().getServerInfo().getName());
                  break;
                case CONNECTION_IN_PROGRESS:
                  // Fatal case
                case CONNECTION_CANCELLED:
                  Component fallbackMsg = res.getMessageComponent();
                  if (fallbackMsg == null) {
                    fallbackMsg = friendlyReason;
                  }
                  disconnect(status.getReasonComponent().orElse(fallbackMsg));
                  break;
                case SERVER_DISCONNECTED:
                  Component reason = status.getReasonComponent()
                      .orElse(ConnectionMessages.INTERNAL_SERVER_CONNECTION_ERROR);
                  handleConnectionException(res.getServer(),
                      DisconnectPacket.create(reason, getProtocolVersion(), false),
                      ((Impl) status).isSafe());
                  break;
                case SUCCESS:
                  Component requestedMessage = res.getMessageComponent();
                  if (requestedMessage == null) {
                    requestedMessage = friendlyReason;
>>>>>>> 953ab6d8
                  }

                  switch (status.getStatus()) {
                    // Impossible/nonsensical cases
                    case ALREADY_CONNECTED:
                      logger.error("{}: already connected to {}",
                          this,
                          status.getAttemptedConnection().getServerInfo().getName()
                      );
                      break;
                    case CONNECTION_IN_PROGRESS:
                      // Fatal case
                    case CONNECTION_CANCELLED:
                      Component fallbackMsg = res.getMessageComponent();
                      if (fallbackMsg == null) {
                        fallbackMsg = friendlyReason;
                      }
                      disconnect(status.getReasonComponent().orElse(fallbackMsg));
                      break;
                    case SERVER_DISCONNECTED:
                      Component reason = status.getReasonComponent()
                          .orElse(ConnectionMessages.INTERNAL_SERVER_CONNECTION_ERROR);
                      handleConnectionException(res.getServer(), Disconnect.create(reason,
                          getProtocolVersion()), ((Impl) status).isSafe());
                      break;
                    case SUCCESS:
                      Component requestedMessage = res.getMessageComponent();
                      if (requestedMessage == null) {
                        requestedMessage = friendlyReason;
                      }
                      if (requestedMessage != Component.empty()) {
                        sendMessage(requestedMessage);
                      }
                      break;
                    default:
                      // The only remaining value is successful (no need to do anything!)
                      break;
                  }
                }, connection.eventLoop());
          } else if (event.getResult() instanceof Notify) {
            Notify res = (Notify) event.getResult();
            if (event.kickedDuringServerConnect() && previousConnection != null) {
              sendMessage(Identity.nil(), res.getMessageComponent());
            } else {
              disconnect(res.getMessageComponent());
            }
          } else {
            // In case someone gets creative, assume we want to disconnect the player.
            disconnect(friendlyReason);
          }
        }, connection.eventLoop());
  }

  /**
   * Finds another server to attempt to log into, if we were unexpectedly disconnected from the
   * server.
   *
   * @return the next server to try
   */
  public Optional<RegisteredServer> getNextServerToTry() {
    return this.getNextServerToTry(null);
  }

  /**
   * Finds another server to attempt to log into, if we were unexpectedly disconnected from the
   * server.
   *
   * @param current the "current" server that the player is on, useful as an override
   * @return the next server to try
   */
  private Optional<RegisteredServer> getNextServerToTry(@Nullable RegisteredServer current) {
    if (serversToTry == null) {
      String virtualHostStr = getVirtualHost().map(InetSocketAddress::getHostString)
          .orElse("")
          .toLowerCase(Locale.ROOT);
      serversToTry = server.getConfiguration().getForcedHosts().getOrDefault(virtualHostStr,
          Collections.emptyList());
    }

    if (serversToTry.isEmpty()) {
      List<String> connOrder = server.getConfiguration().getAttemptConnectionOrder();
      if (connOrder.isEmpty()) {
        return Optional.empty();
      } else {
        serversToTry = connOrder;
      }
    }

    for (int i = tryIndex; i < serversToTry.size(); i++) {
      String toTryName = serversToTry.get(i);
      if ((connectedServer != null && hasSameName(connectedServer.getServer(), toTryName))
          || (connectionInFlight != null && hasSameName(connectionInFlight.getServer(), toTryName))
          || (current != null && hasSameName(current, toTryName))) {
        continue;
      }

      tryIndex = i;
      return server.getServer(toTryName);
    }
    return Optional.empty();
  }

  private static boolean hasSameName(RegisteredServer server, String name) {
    return server.getServerInfo().getName().equalsIgnoreCase(name);
  }

  /**
   * Sets the player's new connected server and clears the in-flight connection.
   *
   * @param serverConnection the new server connection
   */
  public void setConnectedServer(@Nullable VelocityServerConnection serverConnection) {
    this.connectedServer = serverConnection;
    this.tryIndex = 0; // reset since we got connected to a server

    if (serverConnection == connectionInFlight) {
      connectionInFlight = null;
    }
  }

  public void sendLegacyForgeHandshakeResetPacket() {
    connectionPhase.resetConnectionPhase(this);
  }

  private MinecraftConnection ensureBackendConnection() {
    VelocityServerConnection sc = this.connectedServer;
    if (sc == null) {
      throw new IllegalStateException("No backend connection");
    }

    MinecraftConnection mc = sc.getConnection();
    if (mc == null) {
      throw new IllegalStateException("Backend connection is not connected to a server");
    }

    return mc;
  }

  void teardown() {
    if (connectionInFlight != null) {
      connectionInFlight.disconnect();
    }
    if (connectedServer != null) {
      connectedServer.disconnect();
    }

    Optional<Player> connectedPlayer = server.getPlayer(this.getUniqueId());
    server.unregisterConnection(this);

    DisconnectEvent.LoginStatus status;
    if (connectedPlayer.isPresent()) {
      if (!connectedPlayer.get().getCurrentServer().isPresent()) {
        status = LoginStatus.PRE_SERVER_JOIN;
      } else {
        status = connectedPlayer.get() == this ? LoginStatus.SUCCESSFUL_LOGIN
            : LoginStatus.CONFLICTING_LOGIN;
      }
    } else {
      status = connection.isKnownDisconnect() ? LoginStatus.CANCELLED_BY_PROXY :
          LoginStatus.CANCELLED_BY_USER;
    }

    DisconnectEvent event = new DisconnectEvent(this, status);
    server.getEventManager().fire(event).whenComplete((val, ex) -> {
      if (ex == null) {
        this.teardownFuture.complete(null);
      } else {
        this.teardownFuture.completeExceptionally(ex);
      }
    });
  }

  public CompletableFuture<Void> getTeardownFuture() {
    return teardownFuture;
  }

  @Override
  public String toString() {
    boolean isPlayerAddressLoggingEnabled = server.getConfiguration()
        .isPlayerAddressLoggingEnabled();
    String playerIp =
        isPlayerAddressLoggingEnabled ? getRemoteAddress().toString() : "<ip address withheld>";
    return "[connected player] " + profile.getName() + " (" + playerIp + ")";
  }

  @Override
  public Tristate getPermissionValue(String permission) {
    return permissionFunction.getPermissionValue(permission);
  }

  @Override
  public boolean sendPluginMessage(ChannelIdentifier identifier, byte[] data) {
    Preconditions.checkNotNull(identifier, "identifier");
    Preconditions.checkNotNull(data, "data");
    PluginMessagePacket message = new PluginMessagePacket(identifier.getId(),
            Unpooled.wrappedBuffer(data));
    connection.write(message);
    return true;
  }

  @Override
  public String getClientBrand() {
    return clientBrand;
  }

  void setClientBrand(String clientBrand) {
    this.clientBrand = clientBrand;
  }

  @Override
  public void spoofChatInput(String input) {
    Preconditions.checkArgument(input.length() <= LegacyChatPacket.MAX_SERVERBOUND_MESSAGE_LENGTH,
        "input cannot be greater than " + LegacyChatPacket.MAX_SERVERBOUND_MESSAGE_LENGTH
            + " characters in length");
    if (getProtocolVersion().noLessThan(ProtocolVersion.MINECRAFT_1_19)) {
      this.chatQueue.hijack(getChatBuilderFactory().builder().asPlayer(this).message(input),
          (instant, item) -> {
            item.setTimestamp(instant);
            return item.toServer();
          });
    } else {
      ensureBackendConnection().write(getChatBuilderFactory().builder()
          .asPlayer(this).message(input).toServer());
    }
  }

  @Override
  @Deprecated
  public void sendResourcePack(String url) {
    sendResourcePackOffer(new VelocityResourcePackInfo.BuilderImpl(url).build());
  }

  @Override
  @Deprecated
  public void sendResourcePack(String url, byte[] hash) {
    sendResourcePackOffer(new VelocityResourcePackInfo.BuilderImpl(url).setHash(hash).build());
  }

  @Override
  public void sendResourcePackOffer(ResourcePackInfo packInfo) {
    if (this.getProtocolVersion().noLessThan(ProtocolVersion.MINECRAFT_1_8)) {
      Preconditions.checkNotNull(packInfo, "packInfo");
      queueResourcePack(packInfo);
    }
  }

  @Override
  public void clearResourcePacks() {
    if (this.getProtocolVersion().noLessThan(ProtocolVersion.MINECRAFT_1_20_3)) {
      connection.write(new RemoveResourcePackPacket());
    }
  }

  @Override
  public void removeResourcePacks(@NotNull UUID id, @NotNull UUID @NotNull ... others) {
    if (this.getProtocolVersion().noLessThan(ProtocolVersion.MINECRAFT_1_20_3)) {
      connection.write(new RemoveResourcePackPacket(id));
      for (final UUID other : others) {
        connection.write(new RemoveResourcePackPacket(other));
      }
    }
  }

  @Override
  public void removeResourcePacks(@NotNull ResourcePackRequest request) {
    for (final net.kyori.adventure.resource.ResourcePackInfo resourcePackInfo : request.packs()) {
      removeResourcePacks(resourcePackInfo.id());
    }
  }

  @Override
  public void removeResourcePacks(@NotNull ResourcePackRequestLike request) {
    removeResourcePacks(request.asResourcePackRequest());
  }

  @Override
  @SuppressWarnings("checkstyle:linelength")
  public void removeResourcePacks(@NotNull ResourcePackInfoLike request, @NotNull ResourcePackInfoLike @NotNull ... others) {
    removeResourcePacks(request.asResourcePackInfo().id());
    for (final ResourcePackInfoLike other : others) {
      removeResourcePacks(other.asResourcePackInfo().id());
    }
  }

  /**
   * Queues a resource-pack for sending to the player and sends it immediately if the queue is
   * empty.
   */
  public void queueResourcePack(ResourcePackInfo info) {
    outstandingResourcePacks.add(info);
    if (outstandingResourcePacks.size() == 1) {
      tickResourcePackQueue();
    }
  }

  private void tickResourcePackQueue() {
    ResourcePackInfo queued = outstandingResourcePacks.peek();

    if (queued != null) {
      // Check if the player declined a resource pack once already
      if (previousResourceResponse != null && !previousResourceResponse) {
        // If that happened we can flush the queue right away.
        // Unless its 1.17+ and forced it will come back denied anyway
        while (!outstandingResourcePacks.isEmpty()) {
          queued = outstandingResourcePacks.peek();
          if (queued.getShouldForce() && getProtocolVersion()
              .noLessThan(ProtocolVersion.MINECRAFT_1_17)) {
            break;
          }
          onResourcePackResponse(PlayerResourcePackStatusEvent.Status.DECLINED);
          queued = null;
        }
        if (queued == null) {
          // Exit as the queue was cleared
          return;
        }
      }

      ResourcePackRequestPacket request = new ResourcePackRequestPacket();
      request.setId(queued.getId());
      request.setUrl(queued.getUrl());
      if (queued.getHash() != null) {
        request.setHash(ByteBufUtil.hexDump(queued.getHash()));
      } else {
        request.setHash("");
      }
      request.setRequired(queued.getShouldForce());
      request.setPrompt(queued.getPrompt() == null ? null :
          new ComponentHolder(getProtocolVersion(), queued.getPrompt()));

      connection.write(request);
    }
  }

  @Override
  @Deprecated
  public @Nullable ResourcePackInfo getAppliedResourcePack() {
    return appliedResourcePack;
  }

  @Override
  @Deprecated
  public @Nullable ResourcePackInfo getPendingResourcePack() {
    return pendingResourcePack;
  }

  @Override
  public Collection<ResourcePackInfo> getAppliedResourcePacks() {
    return new ArrayList<>(appliedResourcePacks);
  }

  @Override
  public Collection<ResourcePackInfo> getPendingResourcePacks() {
    return new ArrayList<>(pendingResourcePacks);
  }

  /**
   * Clears the applied resource pack field.
   */
  public void clearAppliedResourcePack() {
    appliedResourcePack = null;
  }

  /**
   * Processes a client response to a sent resource-pack.
   */
  public boolean onResourcePackResponse(PlayerResourcePackStatusEvent.Status status) {
    final boolean peek = status.isIntermediate();
    final ResourcePackInfo queued = peek
        ? outstandingResourcePacks.peek() : outstandingResourcePacks.poll();

    server.getEventManager().fire(new PlayerResourcePackStatusEvent(this, status, queued))
        .thenAcceptAsync(event -> {
          if (event.getStatus() == PlayerResourcePackStatusEvent.Status.DECLINED
              && event.getPackInfo() != null && event.getPackInfo().getShouldForce()
              && (!event.isOverwriteKick() || event.getPlayer()
              .getProtocolVersion().noLessThan(ProtocolVersion.MINECRAFT_1_17))
          ) {
            event.getPlayer().disconnect(Component
                .translatable("multiplayer.requiredTexturePrompt.disconnect"));
          }
        });

    switch (status) {
      case ACCEPTED:
        previousResourceResponse = true;
        pendingResourcePack = queued;
        if (this.getProtocolVersion().lessThan(ProtocolVersion.MINECRAFT_1_20_3)) {
          pendingResourcePacks.clear();
        }
        pendingResourcePacks.add(queued);
        break;
      case DECLINED:
        previousResourceResponse = false;
        break;
      case SUCCESSFUL:
        appliedResourcePack = queued;
        pendingResourcePack = null;
        appliedResourcePacks.add(queued);
        if (this.getProtocolVersion().lessThan(ProtocolVersion.MINECRAFT_1_20_3)) {
          pendingResourcePacks.clear();
        }
        if (queued != null) {
          pendingResourcePacks.removeIf(resourcePackInfo -> {
            if (resourcePackInfo.getId() == null) {
              return resourcePackInfo.getUrl().equals(queued.getUrl())
                      && Arrays.equals(resourcePackInfo.getHash(), queued.getHash());
            }
            return resourcePackInfo.getId().equals(queued.getId());
          });
        }
        break;
      case FAILED_DOWNLOAD:
        pendingResourcePack = null;
        if (this.getProtocolVersion().lessThan(ProtocolVersion.MINECRAFT_1_20_3)) {
          pendingResourcePacks.clear();
        }
        if (queued != null) {
          pendingResourcePacks.removeIf(resourcePackInfo -> {
            if (resourcePackInfo.getId() == null) {
              return resourcePackInfo.getUrl().equals(queued.getUrl())
                      && Arrays.equals(resourcePackInfo.getHash(), queued.getHash());
            }
            return resourcePackInfo.getId().equals(queued.getId());
          });
        }
        break;
      case DISCARDED:
        if (queued != null && queued.getId() != null) {
          appliedResourcePacks.removeIf(resourcePackInfo -> {
            return queued.getId().equals(resourcePackInfo.getId());
          });
        }
        break;
      default:
        break;
    }

    if (!peek) {
      connection.eventLoop().execute(this::tickResourcePackQueue);
    }

    return queued != null
        && queued.getOriginalOrigin() != ResourcePackInfo.Origin.DOWNSTREAM_SERVER;
  }

  /**
   * Gives an indication about the previous resource pack responses.
   */
  public @Nullable Boolean getPreviousResourceResponse() {
    //TODO can probably be removed
    return previousResourceResponse;
  }

  /**
   * Sends a {@link KeepAlivePacket} packet to the player with a random ID.
   * The response will be ignored by Velocity as it will not match
   * the ID last sent by the server.
   */
  public void sendKeepAlive() {
    if (connection.getState() == StateRegistry.PLAY
        || connection.getState() == StateRegistry.CONFIG) {
      KeepAlivePacket keepAlive = new KeepAlivePacket();
      keepAlive.setRandomId(ThreadLocalRandom.current().nextLong());
      connection.write(keepAlive);
    }
  }

  /**
   * Switches the connection to the client into config state.
   */
  public void switchToConfigState() {
    CompletableFuture.runAsync(() -> {
      connection.write(new StartUpdatePacket());
      connection.getChannel().pipeline()
          .get(MinecraftEncoder.class).setState(StateRegistry.CONFIG);
      // Make sure we don't send any play packets to the player after update start
      connection.addPlayPacketQueueHandler();
    }, connection.eventLoop()).exceptionally((ex) -> {
      logger.error("Error switching player connection to config state:", ex);
      return null;
    });
  }

  /**
   * Gets the current "phase" of the connection, mostly used for tracking modded negotiation for
   * legacy forge servers and provides methods for performing phase specific actions.
   *
   * @return The {@link ClientConnectionPhase}
   */
  public ClientConnectionPhase getPhase() {
    return connectionPhase;
  }

  /**
   * Sets the current "phase" of the connection. See {@link #getPhase()}
   *
   * @param connectionPhase The {@link ClientConnectionPhase}
   */
  public void setPhase(ClientConnectionPhase connectionPhase) {
    this.connectionPhase = connectionPhase;
  }

  @Override
  public @Nullable IdentifiedKey getIdentifiedKey() {
    return playerKey;
  }

  private class IdentityImpl implements Identity {

    @Override
    public @NonNull UUID uuid() {
      return ConnectedPlayer.this.getUniqueId();
    }
  }

  private class ConnectionRequestBuilderImpl implements ConnectionRequestBuilder {

    private final RegisteredServer toConnect;
    private final @Nullable VelocityRegisteredServer previousServer;

    ConnectionRequestBuilderImpl(RegisteredServer toConnect,
                                 @Nullable VelocityServerConnection previousConnection) {
      this.toConnect = Preconditions.checkNotNull(toConnect, "info");
      this.previousServer = previousConnection == null ? null : previousConnection.getServer();
    }

    @Override
    public RegisteredServer getServer() {
      return toConnect;
    }

    private Optional<ConnectionRequestBuilder.Status> checkServer(RegisteredServer server) {
      Preconditions.checkArgument(server instanceof VelocityRegisteredServer,
          "Not a valid Velocity server.");
      if (connectionInFlight != null || (connectedServer != null
          && !connectedServer.hasCompletedJoin())) {
        return Optional.of(ConnectionRequestBuilder.Status.CONNECTION_IN_PROGRESS);
      }
      if (connectedServer != null
          && connectedServer.getServer().getServerInfo().equals(server.getServerInfo())) {
        return Optional.of(ALREADY_CONNECTED);
      }
      return Optional.empty();
    }

    private CompletableFuture<Optional<Status>> getInitialStatus() {
      return CompletableFuture.supplyAsync(() -> checkServer(toConnect), connection.eventLoop());
    }

    private CompletableFuture<Impl> internalConnect() {
      return this.getInitialStatus()
          .thenCompose(initialCheck -> {
            if (initialCheck.isPresent()) {
              return completedFuture(plainResult(initialCheck.get(), toConnect));
            }

            ServerPreConnectEvent event = new ServerPreConnectEvent(ConnectedPlayer.this,
                toConnect, previousServer);
            return server.getEventManager().fire(event)
                .thenComposeAsync(newEvent -> {
                  Optional<RegisteredServer> newDest = newEvent.getResult().getServer();
                  if (!newDest.isPresent()) {
                    return completedFuture(
                        plainResult(ConnectionRequestBuilder.Status.CONNECTION_CANCELLED, toConnect)
                    );
                  }

                  RegisteredServer realDestination = newDest.get();
                  Optional<ConnectionRequestBuilder.Status> check = checkServer(realDestination);
                  if (check.isPresent()) {
                    return completedFuture(plainResult(check.get(), realDestination));
                  }

                  VelocityRegisteredServer vrs = (VelocityRegisteredServer) realDestination;
                  VelocityServerConnection con = new VelocityServerConnection(vrs,
                      previousServer, ConnectedPlayer.this, server);
                  connectionInFlight = con;
                  return con.connect().whenCompleteAsync(
                      (result, exception) -> this.resetIfInFlightIs(con), connection.eventLoop());
                }, connection.eventLoop());
          });
    }

    private void resetIfInFlightIs(VelocityServerConnection establishedConnection) {
      if (establishedConnection == connectionInFlight) {
        resetInFlightConnection();
      }
    }

    @Override
    public CompletableFuture<Result> connect() {
      return this.internalConnect()
          .whenCompleteAsync((status, throwable) -> {
            if (status != null && !status.isSuccessful()) {
              if (!status.isSafe()) {
                handleConnectionException(status.getAttemptedConnection(), throwable, false);
              }
            }
          }, connection.eventLoop())
          .thenApply(x -> x);
    }

    @Override
    public CompletableFuture<Boolean> connectWithIndication() {
<<<<<<< HEAD
      return internalConnect()
          .whenCompleteAsync((status, throwable) -> {
            if (throwable != null) {
              // TODO: The exception handling from this is not very good. Find a better way.
              handleConnectionException(status != null ? status.getAttemptedConnection()
                  : toConnect, throwable, true);
              return;
            }

            switch (status.getStatus()) {
              case ALREADY_CONNECTED:
                sendMessage(Identity.nil(), ConnectionMessages.ALREADY_CONNECTED);
                break;
              case CONNECTION_IN_PROGRESS:
                sendMessage(Identity.nil(), ConnectionMessages.IN_PROGRESS);
                break;
              case CONNECTION_CANCELLED:
                // Ignored; the plugin probably already handled this.
                break;
              case SERVER_DISCONNECTED:
                Component reason = status.getReasonComponent()
                    .orElse(ConnectionMessages.INTERNAL_SERVER_CONNECTION_ERROR);
                handleConnectionException(toConnect, Disconnect.create(reason,
                    getProtocolVersion()), status.isSafe());
                break;
              default:
                // The only remaining value is successful (no need to do anything!)
                break;
            }
          }, connection.eventLoop())
          .thenApply(Result::isSuccessful);
=======
      return internalConnect().whenCompleteAsync((status, throwable) -> {
        if (throwable != null) {
          // TODO: The exception handling from this is not very good. Find a better way.
          handleConnectionException(status != null ? status.getAttemptedConnection() : toConnect,
              throwable, true);
          return;
        }

        switch (status.getStatus()) {
          case ALREADY_CONNECTED:
            sendMessage(Identity.nil(), ConnectionMessages.ALREADY_CONNECTED);
            break;
          case CONNECTION_IN_PROGRESS:
            sendMessage(Identity.nil(), ConnectionMessages.IN_PROGRESS);
            break;
          case CONNECTION_CANCELLED:
            // Ignored; the plugin probably already handled this.
            break;
          case SERVER_DISCONNECTED:
            Component reason = status.getReasonComponent()
                .orElse(ConnectionMessages.INTERNAL_SERVER_CONNECTION_ERROR);
            handleConnectionException(toConnect,
                DisconnectPacket.create(reason, getProtocolVersion(), false), status.isSafe());
            break;
          default:
            // The only remaining value is successful (no need to do anything!)
            break;
        }
      }, connection.eventLoop()).thenApply(Result::isSuccessful);
>>>>>>> 953ab6d8
    }

    @Override
    public void fireAndForget() {
      connectWithIndication();
    }
  }
}<|MERGE_RESOLUTION|>--- conflicted
+++ resolved
@@ -159,7 +159,8 @@
   private final Queue<ResourcePackInfo> outstandingResourcePacks = new ArrayDeque<>();
   private @Nullable ResourcePackInfo pendingResourcePack;
   private @Nullable ResourcePackInfo appliedResourcePack;
-<<<<<<< HEAD
+  private @NotNull List<ResourcePackInfo> pendingResourcePacks = new ArrayList<>();
+  private @NotNull List<ResourcePackInfo> appliedResourcePacks = new ArrayList<>();
   private final @NotNull Pointers pointers = Player.super.pointers().toBuilder()
       .withDynamic(Identity.UUID, this::getUniqueId)
       .withDynamic(Identity.NAME, this::getUsername)
@@ -168,17 +169,6 @@
       .withStatic(PermissionChecker.POINTER, getPermissionChecker())
       .withStatic(FacetPointers.TYPE, Type.PLAYER)
       .build();
-=======
-  private @NotNull List<ResourcePackInfo> pendingResourcePacks = new ArrayList<>();
-  private @NotNull List<ResourcePackInfo> appliedResourcePacks = new ArrayList<>();
-  private final @NotNull Pointers pointers =
-      Player.super.pointers().toBuilder().withDynamic(Identity.UUID, this::getUniqueId)
-          .withDynamic(Identity.NAME, this::getUsername)
-          .withDynamic(Identity.DISPLAY_NAME, () -> Component.text(this.getUsername()))
-          .withDynamic(Identity.LOCALE, this::getEffectiveLocale)
-          .withStatic(PermissionChecker.POINTER, getPermissionChecker())
-          .withStatic(FacetPointers.TYPE, Type.PLAYER).build();
->>>>>>> 953ab6d8
   private @Nullable String clientBrand;
   private @Nullable Locale effectiveLocale;
   private @Nullable IdentifiedKey playerKey;
@@ -737,7 +727,6 @@
             return;
           }
 
-<<<<<<< HEAD
           if (event.getResult() instanceof DisconnectPlayer) {
             DisconnectPlayer res = (DisconnectPlayer) event.getResult();
             disconnect(res.getReasonComponent());
@@ -750,34 +739,6 @@
                     handleConnectionException(status != null ? status.getAttemptedConnection()
                         : res.getServer(), throwable, true);
                     return;
-=======
-              switch (status.getStatus()) {
-                // Impossible/nonsensical cases
-                case ALREADY_CONNECTED:
-                  logger.error("{}: already connected to {}", this,
-                      status.getAttemptedConnection().getServerInfo().getName());
-                  break;
-                case CONNECTION_IN_PROGRESS:
-                  // Fatal case
-                case CONNECTION_CANCELLED:
-                  Component fallbackMsg = res.getMessageComponent();
-                  if (fallbackMsg == null) {
-                    fallbackMsg = friendlyReason;
-                  }
-                  disconnect(status.getReasonComponent().orElse(fallbackMsg));
-                  break;
-                case SERVER_DISCONNECTED:
-                  Component reason = status.getReasonComponent()
-                      .orElse(ConnectionMessages.INTERNAL_SERVER_CONNECTION_ERROR);
-                  handleConnectionException(res.getServer(),
-                      DisconnectPacket.create(reason, getProtocolVersion(), false),
-                      ((Impl) status).isSafe());
-                  break;
-                case SUCCESS:
-                  Component requestedMessage = res.getMessageComponent();
-                  if (requestedMessage == null) {
-                    requestedMessage = friendlyReason;
->>>>>>> 953ab6d8
                   }
 
                   switch (status.getStatus()) {
@@ -800,8 +761,8 @@
                     case SERVER_DISCONNECTED:
                       Component reason = status.getReasonComponent()
                           .orElse(ConnectionMessages.INTERNAL_SERVER_CONNECTION_ERROR);
-                      handleConnectionException(res.getServer(), Disconnect.create(reason,
-                          getProtocolVersion()), ((Impl) status).isSafe());
+                      handleConnectionException(res.getServer(), DisconnectPacket.create(reason,
+                          getProtocolVersion(), false), ((Impl) status).isSafe());
                       break;
                     case SUCCESS:
                       Component requestedMessage = res.getMessageComponent();
@@ -1383,7 +1344,6 @@
 
     @Override
     public CompletableFuture<Boolean> connectWithIndication() {
-<<<<<<< HEAD
       return internalConnect()
           .whenCompleteAsync((status, throwable) -> {
             if (throwable != null) {
@@ -1406,8 +1366,8 @@
               case SERVER_DISCONNECTED:
                 Component reason = status.getReasonComponent()
                     .orElse(ConnectionMessages.INTERNAL_SERVER_CONNECTION_ERROR);
-                handleConnectionException(toConnect, Disconnect.create(reason,
-                    getProtocolVersion()), status.isSafe());
+                handleConnectionException(toConnect, DisconnectPacket.create(reason,
+                    getProtocolVersion(), false), status.isSafe());
                 break;
               default:
                 // The only remaining value is successful (no need to do anything!)
@@ -1415,37 +1375,6 @@
             }
           }, connection.eventLoop())
           .thenApply(Result::isSuccessful);
-=======
-      return internalConnect().whenCompleteAsync((status, throwable) -> {
-        if (throwable != null) {
-          // TODO: The exception handling from this is not very good. Find a better way.
-          handleConnectionException(status != null ? status.getAttemptedConnection() : toConnect,
-              throwable, true);
-          return;
-        }
-
-        switch (status.getStatus()) {
-          case ALREADY_CONNECTED:
-            sendMessage(Identity.nil(), ConnectionMessages.ALREADY_CONNECTED);
-            break;
-          case CONNECTION_IN_PROGRESS:
-            sendMessage(Identity.nil(), ConnectionMessages.IN_PROGRESS);
-            break;
-          case CONNECTION_CANCELLED:
-            // Ignored; the plugin probably already handled this.
-            break;
-          case SERVER_DISCONNECTED:
-            Component reason = status.getReasonComponent()
-                .orElse(ConnectionMessages.INTERNAL_SERVER_CONNECTION_ERROR);
-            handleConnectionException(toConnect,
-                DisconnectPacket.create(reason, getProtocolVersion(), false), status.isSafe());
-            break;
-          default:
-            // The only remaining value is successful (no need to do anything!)
-            break;
-        }
-      }, connection.eventLoop()).thenApply(Result::isSuccessful);
->>>>>>> 953ab6d8
     }
 
     @Override
