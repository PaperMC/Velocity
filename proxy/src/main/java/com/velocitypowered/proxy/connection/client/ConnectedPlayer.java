/*
 * Copyright (C) 2018 Velocity Contributors
 *
 * This program is free software: you can redistribute it and/or modify
 * it under the terms of the GNU General Public License as published by
 * the Free Software Foundation, either version 3 of the License, or
 * (at your option) any later version.
 *
 * This program is distributed in the hope that it will be useful,
 * but WITHOUT ANY WARRANTY; without even the implied warranty of
 * MERCHANTABILITY or FITNESS FOR A PARTICULAR PURPOSE.  See the
 * GNU General Public License for more details.
 *
 * You should have received a copy of the GNU General Public License
 * along with this program.  If not, see <https://www.gnu.org/licenses/>.
 */

package com.velocitypowered.proxy.connection.client;

import static com.velocitypowered.api.proxy.ConnectionRequestBuilder.Status.ALREADY_CONNECTED;
import static com.velocitypowered.proxy.connection.util.ConnectionRequestResults.plainResult;
import static java.util.concurrent.CompletableFuture.completedFuture;

import com.google.common.base.Preconditions;
import com.google.gson.JsonObject;
import com.velocitypowered.api.event.connection.DisconnectEvent;
import com.velocitypowered.api.event.connection.DisconnectEvent.LoginStatus;
import com.velocitypowered.api.event.player.KickedFromServerEvent;
import com.velocitypowered.api.event.player.KickedFromServerEvent.DisconnectPlayer;
import com.velocitypowered.api.event.player.KickedFromServerEvent.Notify;
import com.velocitypowered.api.event.player.KickedFromServerEvent.RedirectPlayer;
import com.velocitypowered.api.event.player.KickedFromServerEvent.ServerKickResult;
import com.velocitypowered.api.event.player.PlayerModInfoEvent;
import com.velocitypowered.api.event.player.PlayerResourcePackStatusEvent;
import com.velocitypowered.api.event.player.PlayerSettingsChangedEvent;
import com.velocitypowered.api.event.player.ServerPreConnectEvent;
import com.velocitypowered.api.network.ProtocolVersion;
import com.velocitypowered.api.permission.PermissionFunction;
import com.velocitypowered.api.permission.PermissionProvider;
import com.velocitypowered.api.permission.Tristate;
import com.velocitypowered.api.proxy.ConnectionRequestBuilder;
import com.velocitypowered.api.proxy.Player;
import com.velocitypowered.api.proxy.ServerConnection;
import com.velocitypowered.api.proxy.messages.ChannelIdentifier;
import com.velocitypowered.api.proxy.player.PlayerSettings;
import com.velocitypowered.api.proxy.player.ResourcePackInfo;
import com.velocitypowered.api.proxy.server.RegisteredServer;
import com.velocitypowered.api.util.GameProfile;
import com.velocitypowered.api.util.ModInfo;
import com.velocitypowered.proxy.VelocityServer;
import com.velocitypowered.proxy.config.VelocityConfiguration;
import com.velocitypowered.proxy.connection.MinecraftConnection;
import com.velocitypowered.proxy.connection.MinecraftConnectionAssociation;
import com.velocitypowered.proxy.connection.backend.VelocityServerConnection;
import com.velocitypowered.proxy.connection.player.VelocityResourcePackInfo;
import com.velocitypowered.proxy.connection.util.ConnectionMessages;
import com.velocitypowered.proxy.connection.util.ConnectionRequestResults.Impl;
import com.velocitypowered.proxy.protocol.ProtocolUtils;
import com.velocitypowered.proxy.protocol.StateRegistry;
import com.velocitypowered.proxy.protocol.packet.Chat;
import com.velocitypowered.proxy.protocol.packet.ClientSettings;
import com.velocitypowered.proxy.protocol.packet.Disconnect;
import com.velocitypowered.proxy.protocol.packet.HeaderAndFooter;
import com.velocitypowered.proxy.protocol.packet.KeepAlive;
import com.velocitypowered.proxy.protocol.packet.PluginMessage;
import com.velocitypowered.proxy.protocol.packet.ResourcePackRequest;
import com.velocitypowered.proxy.protocol.packet.title.GenericTitlePacket;
import com.velocitypowered.proxy.server.VelocityRegisteredServer;
import com.velocitypowered.proxy.tablist.VelocityTabList;
import com.velocitypowered.proxy.tablist.VelocityTabListLegacy;
import com.velocitypowered.proxy.util.DurationUtils;
import com.velocitypowered.proxy.util.collect.CappedSet;
import io.netty.buffer.ByteBufUtil;
import io.netty.buffer.Unpooled;
import java.net.InetSocketAddress;
import java.util.ArrayDeque;
import java.util.Collection;
import java.util.Collections;
import java.util.List;
import java.util.Locale;
import java.util.Objects;
import java.util.Optional;
import java.util.Queue;
import java.util.UUID;
import java.util.concurrent.CompletableFuture;
import java.util.concurrent.CompletionException;
import java.util.concurrent.ThreadLocalRandom;
import net.kyori.adventure.audience.MessageType;
import net.kyori.adventure.bossbar.BossBar;
import net.kyori.adventure.identity.Identity;
import net.kyori.adventure.permission.PermissionChecker;
import net.kyori.adventure.pointer.Pointers;
import net.kyori.adventure.text.Component;
import net.kyori.adventure.text.TranslatableComponent;
import net.kyori.adventure.text.format.NamedTextColor;
import net.kyori.adventure.text.serializer.gson.GsonComponentSerializer;
import net.kyori.adventure.text.serializer.legacy.LegacyComponentSerializer;
import net.kyori.adventure.text.serializer.plain.PlainComponentSerializer;
import org.apache.logging.log4j.LogManager;
import org.apache.logging.log4j.Logger;
import org.checkerframework.checker.nullness.qual.MonotonicNonNull;
import org.checkerframework.checker.nullness.qual.NonNull;
import org.checkerframework.checker.nullness.qual.Nullable;
import org.jetbrains.annotations.NotNull;

public class ConnectedPlayer implements MinecraftConnectionAssociation, Player {

  private static final int MAX_PLUGIN_CHANNELS = 1024;
  private static final PlainComponentSerializer PASS_THRU_TRANSLATE = new PlainComponentSerializer(
      c -> "", TranslatableComponent::key);
  static final PermissionProvider DEFAULT_PERMISSIONS = s -> PermissionFunction.ALWAYS_UNDEFINED;

  private static final Logger logger = LogManager.getLogger(ConnectedPlayer.class);

  private final Identity identity = new IdentityImpl();
  /**
   * The actual Minecraft connection. This is actually a wrapper object around the Netty channel.
   */
  private final MinecraftConnection connection;
  private final @Nullable InetSocketAddress virtualHost;
  private GameProfile profile;
  private PermissionFunction permissionFunction;
  private int tryIndex = 0;
  private long ping = -1;
  private final boolean onlineMode;
  private @Nullable VelocityServerConnection connectedServer;
  private @Nullable VelocityServerConnection connectionInFlight;
  private @Nullable PlayerSettings settings;
  private @Nullable ModInfo modInfo;
  private Component playerListHeader = Component.empty();
  private Component playerListFooter = Component.empty();
  private final VelocityTabList tabList;
  private final VelocityServer server;
  private ClientConnectionPhase connectionPhase;
  private final Collection<String> knownChannels;
  private final CompletableFuture<Void> teardownFuture = new CompletableFuture<>();
  private @MonotonicNonNull List<String> serversToTry = null;
  private @MonotonicNonNull Boolean previousResourceResponse;
  private final Queue<ResourcePackInfo> outstandingResourcePacks = new ArrayDeque<>();
  private @Nullable ResourcePackInfo pendingResourcePack;
  private @Nullable ResourcePackInfo appliedResourcePack;
  private final @NotNull Pointers pointers = Player.super.pointers().toBuilder()
          .withDynamic(Identity.UUID, this::getUniqueId)
          .withDynamic(Identity.NAME, this::getUsername)
          .withStatic(PermissionChecker.POINTER, getPermissionChecker())
          .build();
  private @Nullable String clientBrand;

  ConnectedPlayer(VelocityServer server, GameProfile profile, MinecraftConnection connection,
      @Nullable InetSocketAddress virtualHost, boolean onlineMode) {
    this.server = server;
    this.profile = profile;
    this.connection = connection;
    this.virtualHost = virtualHost;
    this.permissionFunction = PermissionFunction.ALWAYS_UNDEFINED;
    this.connectionPhase = connection.getType().getInitialClientPhase();
    this.knownChannels = CappedSet.create(MAX_PLUGIN_CHANNELS);
    this.onlineMode = onlineMode;

    if (connection.getProtocolVersion().compareTo(ProtocolVersion.MINECRAFT_1_8) >= 0) {
      this.tabList = new VelocityTabList(this);
    } else {
      this.tabList = new VelocityTabListLegacy(this);
    }
  }

  @Override
  public @NonNull Identity identity() {
    return this.identity;
  }

  @Override
  public String getUsername() {
    return profile.getName();
  }

  @Override
  public UUID getUniqueId() {
    return profile.getId();
  }

  @Override
  public Optional<ServerConnection> getCurrentServer() {
    return Optional.ofNullable(connectedServer);
  }

  /**
   * Makes sure the player is connected to a server and returns the server they are connected to.
   * @return the server the player is connected to
   */
  public VelocityServerConnection ensureAndGetCurrentServer() {
    VelocityServerConnection con = this.connectedServer;
    if (con == null) {
      throw new IllegalStateException("Not connected to server!");
    }
    return con;
  }

  @Override
  public GameProfile getGameProfile() {
    return profile;
  }

  public MinecraftConnection getConnection() {
    return connection;
  }

  @Override
  public long getPing() {
    return this.ping;
  }

  void setPing(long ping) {
    this.ping = ping;
  }

  @Override
  public boolean isOnlineMode() {
    return onlineMode;
  }

  @Override
  public PlayerSettings getPlayerSettings() {
    return settings == null ? ClientSettingsWrapper.DEFAULT : this.settings;
  }

  void setPlayerSettings(ClientSettings settings) {
    ClientSettingsWrapper cs = new ClientSettingsWrapper(settings);
    this.settings = cs;
    server.getEventManager().fireAndForget(new PlayerSettingsChangedEvent(this, cs));
  }

  @Override
  public Optional<ModInfo> getModInfo() {
    return Optional.ofNullable(modInfo);
  }

  public void setModInfo(ModInfo modInfo) {
    this.modInfo = modInfo;
    server.getEventManager().fireAndForget(new PlayerModInfoEvent(this, modInfo));
  }

  @Override
  public InetSocketAddress getRemoteAddress() {
    return (InetSocketAddress) connection.getRemoteAddress();
  }

  @Override
  public Optional<InetSocketAddress> getVirtualHost() {
    return Optional.ofNullable(virtualHost);
  }

  void setPermissionFunction(PermissionFunction permissionFunction) {
    this.permissionFunction = permissionFunction;
  }

  @Override
  public boolean isActive() {
    return connection.getChannel().isActive();
  }

  @Override
  public ProtocolVersion getProtocolVersion() {
    return connection.getProtocolVersion();
  }

  @Override
  public void sendMessage(@NonNull Identity identity, @NonNull Component message) {
    connection.write(Chat.createClientbound(identity, message, this.getProtocolVersion()));
  }

  @Override
  public void sendMessage(@NonNull Identity identity, @NonNull Component message,
      @NonNull MessageType type) {
    Preconditions.checkNotNull(message, "message");
    Preconditions.checkNotNull(type, "type");

    Chat packet = Chat.createClientbound(identity, message, this.getProtocolVersion());
    packet.setType(type == MessageType.CHAT ? Chat.CHAT_TYPE : Chat.SYSTEM_TYPE);
    connection.write(packet);
  }

  @Override
  public void sendActionBar(net.kyori.adventure.text.@NonNull Component message) {
    ProtocolVersion playerVersion = getProtocolVersion();
    if (playerVersion.compareTo(ProtocolVersion.MINECRAFT_1_11) >= 0) {
      // Use the title packet instead.
      GenericTitlePacket pkt = GenericTitlePacket.constructTitlePacket(
              GenericTitlePacket.ActionType.SET_ACTION_BAR, playerVersion);
      pkt.setComponent(ProtocolUtils.getJsonChatSerializer(playerVersion)
          .serialize(message));
      connection.write(pkt);
    } else {
      // Due to issues with action bar packets, we'll need to convert the text message into a
      // legacy message and then inject the legacy text into a component... yuck!
      JsonObject object = new JsonObject();
      object.addProperty("text", LegacyComponentSerializer.legacySection().serialize(message));
      Chat chat = new Chat();
      chat.setMessage(object.toString());
      chat.setType(Chat.GAME_INFO_TYPE);
      connection.write(chat);
    }
  }

  @Override
  public Component getPlayerListHeader() {
    return this.playerListHeader;
  }

  @Override
  public Component getPlayerListFooter() {
    return this.playerListFooter;
  }

  @Override
  public void sendPlayerListHeader(@NonNull final Component header) {
    this.sendPlayerListHeaderAndFooter(header, this.playerListFooter);
  }

  @Override
  public void sendPlayerListFooter(@NonNull final Component footer) {
    this.sendPlayerListHeaderAndFooter(this.playerListHeader, footer);
  }

  @Override
  public void sendPlayerListHeaderAndFooter(final Component header, final Component footer) {
    this.playerListHeader = Objects.requireNonNull(header, "header");
    this.playerListFooter = Objects.requireNonNull(footer, "footer");
    if (this.getProtocolVersion().compareTo(ProtocolVersion.MINECRAFT_1_8) >= 0) {
      this.connection.write(HeaderAndFooter.create(header, footer, this.getProtocolVersion()));
    }
  }

  @Override
  public void showTitle(net.kyori.adventure.title.@NonNull Title title) {
    if (this.getProtocolVersion().compareTo(ProtocolVersion.MINECRAFT_1_8) >= 0) {
      GsonComponentSerializer serializer = ProtocolUtils.getJsonChatSerializer(this
          .getProtocolVersion());

      GenericTitlePacket titlePkt = GenericTitlePacket.constructTitlePacket(
                      GenericTitlePacket.ActionType.SET_TITLE, this.getProtocolVersion());
      titlePkt.setComponent(serializer.serialize(title.title()));
      connection.delayedWrite(titlePkt);

      GenericTitlePacket subtitlePkt = GenericTitlePacket.constructTitlePacket(
              GenericTitlePacket.ActionType.SET_SUBTITLE, this.getProtocolVersion());
      subtitlePkt.setComponent(serializer.serialize(title.subtitle()));
      connection.delayedWrite(subtitlePkt);

      GenericTitlePacket timesPkt = GenericTitlePacket.constructTitlePacket(
              GenericTitlePacket.ActionType.SET_TIMES, this.getProtocolVersion());
      net.kyori.adventure.title.Title.Times times = title.times();
      if (times != null) {
        timesPkt.setFadeIn((int) DurationUtils.toTicks(times.fadeIn()));
        timesPkt.setStay((int) DurationUtils.toTicks(times.stay()));
        timesPkt.setFadeOut((int) DurationUtils.toTicks(times.fadeOut()));
      }
      connection.delayedWrite(timesPkt);

      connection.flush();
    }
  }

  @Override
  public void clearTitle() {
    if (this.getProtocolVersion().compareTo(ProtocolVersion.MINECRAFT_1_8) >= 0) {
      connection.write(GenericTitlePacket.constructTitlePacket(
              GenericTitlePacket.ActionType.HIDE, this.getProtocolVersion()));
    }
  }

  @Override
  public void resetTitle() {
    if (this.getProtocolVersion().compareTo(ProtocolVersion.MINECRAFT_1_8) >= 0) {
      connection.write(GenericTitlePacket.constructTitlePacket(
                      GenericTitlePacket.ActionType.RESET, this.getProtocolVersion()));
    }
  }

  @Override
  public void hideBossBar(@NonNull BossBar bar) {
    if (this.getProtocolVersion().compareTo(ProtocolVersion.MINECRAFT_1_9) >= 0) {
      this.server.getBossBarManager().removeBossBar(this, bar);
    }
  }

  @Override
  public void showBossBar(@NonNull BossBar bar) {
    if (this.getProtocolVersion().compareTo(ProtocolVersion.MINECRAFT_1_9) >= 0) {
      this.server.getBossBarManager().addBossBar(this, bar);
    }
  }

  @Override
  public ConnectionRequestBuilder createConnectionRequest(RegisteredServer server) {
    return new ConnectionRequestBuilderImpl(server);
  }

  @Override
  public List<GameProfile.Property> getGameProfileProperties() {
    return this.profile.getProperties();
  }

  @Override
  public void setGameProfileProperties(List<GameProfile.Property> properties) {
    this.profile = profile.withProperties(Preconditions.checkNotNull(properties));
  }

  @Override
  public void clearHeaderAndFooter() {
    tabList.clearHeaderAndFooter();
  }

  @Override
  public VelocityTabList getTabList() {
    return tabList;
  }

  @Override
  public void disconnect(Component reason) {
    if (connection.eventLoop().inEventLoop()) {
      disconnect0(reason, false);
    } else {
      connection.eventLoop().execute(() -> disconnect0(reason, false));
    }
  }

  /**
   * Disconnects the player from the proxy.
   * @param reason the reason for disconnecting the player
   * @param duringLogin whether the disconnect happened during login
   */
  public void disconnect0(Component reason, boolean duringLogin) {
    logger.info("{} has disconnected: {}", this,
        LegacyComponentSerializer.legacySection().serialize(reason));
    connection.closeWith(Disconnect.create(reason, this.getProtocolVersion()));
  }

  public @Nullable VelocityServerConnection getConnectedServer() {
    return connectedServer;
  }

  public @Nullable VelocityServerConnection getConnectionInFlight() {
    return connectionInFlight;
  }

  public void resetInFlightConnection() {
    connectionInFlight = null;
  }

  /**
   * Handles unexpected disconnects.
   * @param server the server we disconnected from
   * @param throwable the exception
   * @param safe whether or not we can safely reconnect to a new server
   */
  public void handleConnectionException(RegisteredServer server, Throwable throwable,
      boolean safe) {
    if (!isActive()) {
      // If the connection is no longer active, it makes no sense to try and recover it.
      return;
    }

    if (throwable == null) {
      throw new NullPointerException("throwable");
    }

    Throwable wrapped = throwable;
    if (throwable instanceof CompletionException) {
      Throwable cause = throwable.getCause();
      if (cause != null) {
        wrapped = cause;
      }
    }
    String userMessage;
    if (connectedServer != null && connectedServer.getServerInfo().equals(server.getServerInfo())) {
      userMessage = "Your connection to " + server.getServerInfo().getName() + " encountered an "
          + "error.";
    } else {
      logger.error("{}: unable to connect to server {}", this, server.getServerInfo().getName(),
          wrapped);
      userMessage = "Unable to connect to " + server.getServerInfo().getName() + ". Try again "
          + "later.";
    }
    handleConnectionException(server, null, Component.text(userMessage,
        NamedTextColor.RED), safe);
  }

  /**
   * Handles unexpected disconnects.
   * @param server the server we disconnected from
   * @param disconnect the disconnect packet
   * @param safe whether or not we can safely reconnect to a new server
   */
  public void handleConnectionException(RegisteredServer server, Disconnect disconnect,
      boolean safe) {
    if (!isActive()) {
      // If the connection is no longer active, it makes no sense to try and recover it.
      return;
    }

    VelocityConfiguration.Messages messages = this.server.getConfiguration().getMessages();
    Component disconnectReason = GsonComponentSerializer.gson().deserialize(disconnect.getReason());
    String plainTextReason = PASS_THRU_TRANSLATE.serialize(disconnectReason);
    if (connectedServer != null && connectedServer.getServerInfo().equals(server.getServerInfo())) {
      logger.error("{}: kicked from server {}: {}", this, server.getServerInfo().getName(),
          plainTextReason);
      handleConnectionException(server, disconnectReason, Component.text()
          .append(messages.getKickPrefix(server.getServerInfo().getName())
              .colorIfAbsent(NamedTextColor.RED))
          .color(NamedTextColor.RED)
          .append(disconnectReason)
          .build(), safe);
    } else {
      logger.error("{}: disconnected while connecting to {}: {}", this,
          server.getServerInfo().getName(), plainTextReason);
      handleConnectionException(server, disconnectReason, Component.text()
          .append(messages.getDisconnectPrefix(server.getServerInfo().getName())
              .colorIfAbsent(NamedTextColor.RED))
          .append(disconnectReason)
          .build(), safe);
    }
  }

  private void handleConnectionException(RegisteredServer rs,
      @Nullable Component kickReason, Component friendlyReason, boolean safe) {
    if (!isActive()) {
      // If the connection is no longer active, it makes no sense to try and recover it.
      return;
    }

    if (!safe) {
      // /!\ IT IS UNSAFE TO CONTINUE /!\
      //
      // This is usually triggered by a failed Forge handshake.
      disconnect(friendlyReason);
      return;
    }

    boolean kickedFromCurrent = connectedServer == null || connectedServer.getServer().equals(rs);
    ServerKickResult result;
    if (kickedFromCurrent) {
      Optional<RegisteredServer> next = getNextServerToTry(rs);
      result = next.map(RedirectPlayer::create)
          .orElseGet(() -> DisconnectPlayer.create(friendlyReason));
    } else {
      // If we were kicked by going to another server, the connection should not be in flight
      if (connectionInFlight != null && connectionInFlight.getServer().equals(rs)) {
        resetInFlightConnection();
      }
      result = Notify.create(friendlyReason);
    }
    KickedFromServerEvent originalEvent = new KickedFromServerEvent(this, rs, kickReason,
        !kickedFromCurrent, result);
    handleKickEvent(originalEvent, friendlyReason, kickedFromCurrent);
  }

  private void handleKickEvent(KickedFromServerEvent originalEvent, Component friendlyReason,
      boolean kickedFromCurrent) {
    server.getEventManager().fire(originalEvent)
        .thenAcceptAsync(event -> {
          // There can't be any connection in flight now.
          connectionInFlight = null;

          // Make sure we clear the current connected server as the connection is invalid.
          boolean previouslyConnected = connectedServer != null;
          if (kickedFromCurrent) {
            connectedServer = null;
          }

          if (!isActive()) {
            // If the connection is no longer active, it makes no sense to try and recover it.
            return;
          }

          if (event.getResult() instanceof DisconnectPlayer) {
            DisconnectPlayer res = (DisconnectPlayer) event.getResult();
            disconnect(res.getReasonComponent());
          } else if (event.getResult() instanceof RedirectPlayer) {
            RedirectPlayer res = (RedirectPlayer) event.getResult();
            createConnectionRequest(res.getServer())
                .connect()
                .whenCompleteAsync((status, throwable) -> {
                  if (throwable != null) {
                    handleConnectionException(status != null ? status.getAttemptedConnection()
                        : res.getServer(), throwable, true);
                    return;
                  }

                  switch (status.getStatus()) {
                    // Impossible/nonsensical cases
                    case ALREADY_CONNECTED:
                    case CONNECTION_IN_PROGRESS:
                    // Fatal case
                    case CONNECTION_CANCELLED:
                      disconnect(status.getReasonComponent().orElse(res.getMessageComponent()));
                      break;
                    case SERVER_DISCONNECTED:
                      Component reason = status.getReasonComponent()
                          .orElse(ConnectionMessages.INTERNAL_SERVER_CONNECTION_ERROR);
                      handleConnectionException(res.getServer(), Disconnect.create(reason,
                          getProtocolVersion()), ((Impl) status).isSafe());
                      break;
                    case SUCCESS:
                      sendMessage(Identity.nil(), server.getConfiguration().getMessages()
                          .getMovedToNewServerPrefix().append(friendlyReason));
                      break;
                    default:
                      // The only remaining value is successful (no need to do anything!)
                      break;
                  }
                }, connection.eventLoop());
          } else if (event.getResult() instanceof Notify) {
            Notify res = (Notify) event.getResult();
            if (event.kickedDuringServerConnect() && previouslyConnected) {
              sendMessage(Identity.nil(), res.getMessageComponent());
            } else {
              disconnect(res.getMessageComponent());
            }
          } else {
            // In case someone gets creative, assume we want to disconnect the player.
            disconnect(friendlyReason);
          }
        }, connection.eventLoop());
  }

  /**
   * Finds another server to attempt to log into, if we were unexpectedly disconnected from the
   * server.
   *
   * @return the next server to try
   */
  public Optional<RegisteredServer> getNextServerToTry() {
    return this.getNextServerToTry(null);
  }

  /**
   * Finds another server to attempt to log into, if we were unexpectedly disconnected from the
   * server.
   *
   * @param current the "current" server that the player is on, useful as an override
   *
   * @return the next server to try
   */
  private Optional<RegisteredServer> getNextServerToTry(@Nullable RegisteredServer current) {
    if (serversToTry == null) {
      String virtualHostStr = getVirtualHost().map(InetSocketAddress::getHostString)
          .orElse("")
          .toLowerCase(Locale.ROOT);
      serversToTry = server.getConfiguration().getForcedHosts().getOrDefault(virtualHostStr,
          Collections.emptyList());
    }

    if (serversToTry.isEmpty()) {
      serversToTry = server.getConfiguration().getAttemptConnectionOrder();
    }

    for (int i = tryIndex; i < serversToTry.size(); i++) {
      String toTryName = serversToTry.get(i);
      if ((connectedServer != null && hasSameName(connectedServer.getServer(), toTryName))
          || (connectionInFlight != null && hasSameName(connectionInFlight.getServer(), toTryName))
          || (current != null && hasSameName(current, toTryName))) {
        continue;
      }

      tryIndex = i;
      return server.getServer(toTryName);
    }
    return Optional.empty();
  }

  private static boolean hasSameName(RegisteredServer server, String name) {
    return server.getServerInfo().getName().equalsIgnoreCase(name);
  }

  /**
   * Sets the player's new connected server and clears the in-flight connection.
   *
   * @param serverConnection the new server connection
   */
  public void setConnectedServer(@Nullable VelocityServerConnection serverConnection) {
    this.connectedServer = serverConnection;
    this.tryIndex = 0; // reset since we got connected to a server

    if (serverConnection == connectionInFlight) {
      connectionInFlight = null;
    }
  }

  public void sendLegacyForgeHandshakeResetPacket() {
    connectionPhase.resetConnectionPhase(this);
  }

  private MinecraftConnection ensureBackendConnection() {
    VelocityServerConnection sc = this.connectedServer;
    if (sc == null) {
      throw new IllegalStateException("No backend connection");
    }

    MinecraftConnection mc = sc.getConnection();
    if (mc == null) {
      throw new IllegalStateException("Backend connection is not connected to a server");
    }

    return mc;
  }

  void teardown() {
    if (connectionInFlight != null) {
      connectionInFlight.disconnect();
    }
    if (connectedServer != null) {
      connectedServer.disconnect();
    }

    Optional<Player> connectedPlayer = server.getPlayer(this.getUniqueId());
    server.unregisterConnection(this);

    DisconnectEvent.LoginStatus status;
    if (connectedPlayer.isPresent()) {
      if (!connectedPlayer.get().getCurrentServer().isPresent()) {
        status = LoginStatus.PRE_SERVER_JOIN;
      } else {
        status = connectedPlayer.get() == this ? LoginStatus.SUCCESSFUL_LOGIN
            : LoginStatus.CONFLICTING_LOGIN;
      }
    } else {
      status = connection.isKnownDisconnect() ? LoginStatus.CANCELLED_BY_PROXY :
          LoginStatus.CANCELLED_BY_USER;
    }

    DisconnectEvent event = new DisconnectEvent(this, status);
    server.getEventManager().fire(event).whenComplete((val, ex) -> {
      if (ex == null) {
        this.teardownFuture.complete(null);
      } else {
        this.teardownFuture.completeExceptionally(ex);
      }
    });
  }

  public CompletableFuture<Void> getTeardownFuture() {
    return teardownFuture;
  }

  @Override
  public String toString() {
    return "[connected player] " + profile.getName() + " (" + getRemoteAddress() + ")";
  }

  @Override
  public Tristate getPermissionValue(String permission) {
    return permissionFunction.getPermissionValue(permission);
  }

  @Override
  public boolean sendPluginMessage(ChannelIdentifier identifier, byte[] data) {
    Preconditions.checkNotNull(identifier, "identifier");
    Preconditions.checkNotNull(data, "data");
    PluginMessage message = new PluginMessage(identifier.getId(), Unpooled.wrappedBuffer(data));
    connection.write(message);
    return true;
  }

  @Override
  public String getClientBrand() {
    return clientBrand;
  }

  void setClientBrand(String clientBrand) {
    this.clientBrand = clientBrand;
  }

  @Override
  public void spoofChatInput(String input) {
    Preconditions.checkArgument(input.length() <= Chat.MAX_SERVERBOUND_MESSAGE_LENGTH,
        "input cannot be greater than " + Chat.MAX_SERVERBOUND_MESSAGE_LENGTH
            + " characters in length");
    ensureBackendConnection().write(Chat.createServerbound(input));
  }

  @Override
  @Deprecated
  public void sendResourcePack(String url) {
    sendResourcePackOffer(new VelocityResourcePackInfo.BuilderImpl(url).build());
  }

  @Override
  @Deprecated
  public void sendResourcePack(String url, byte[] hash) {
    sendResourcePackOffer(new VelocityResourcePackInfo.BuilderImpl(url).setHash(hash).build());
  }

  @Override
  public void sendResourcePackOffer(ResourcePackInfo packInfo) {
    if (this.getProtocolVersion().compareTo(ProtocolVersion.MINECRAFT_1_8) >= 0) {
      Preconditions.checkNotNull(packInfo, "packInfo");
      queueResourcePack(packInfo);
    }
  }

  /**
   * Queues a resource-pack for sending to the player and sends it
   * immediately if the queue is empty.
   */
  public void queueResourcePack(ResourcePackInfo info) {
    outstandingResourcePacks.add(info);
    if (outstandingResourcePacks.size() == 1) {
      tickResourcePackQueue();
    }
  }

  private void tickResourcePackQueue() {
    ResourcePackInfo queued = outstandingResourcePacks.peek();

    if (queued != null) {
      // Check if the player declined a resource pack once already
      if (previousResourceResponse != null && !previousResourceResponse) {
        // If that happened we can flush the queue right away.
        // Unless its 1.17+ and forced it will come back denied anyway
        while (!outstandingResourcePacks.isEmpty()) {
          queued = outstandingResourcePacks.peek();
          if (queued.getShouldForce() && getProtocolVersion()
                  .compareTo(ProtocolVersion.MINECRAFT_1_17) >= 0) {
            break;
          }
          onResourcePackResponse(PlayerResourcePackStatusEvent.Status.DECLINED);
          queued = null;
        }
        if (queued == null) {
          // Exit as the queue was cleared
          return;
        }
      }

      ResourcePackRequest request = new ResourcePackRequest();
      request.setUrl(queued.getUrl());
      if (queued.getHash() != null) {
        request.setHash(ByteBufUtil.hexDump(queued.getHash()));
      } else {
        request.setHash("");
      }
      request.setRequired(queued.getShouldForce());
      request.setPrompt(queued.getPrompt());

      connection.write(request);
    }
  }

  @Override
  public @Nullable ResourcePackInfo getAppliedResourcePack() {
    return appliedResourcePack;
  }

  @Override
  public @Nullable ResourcePackInfo getPendingResourcePack() {
    return pendingResourcePack;
  }

  /**
   * Processes a client response to a sent resource-pack.
   */
  public boolean onResourcePackResponse(PlayerResourcePackStatusEvent.Status status) {
    final boolean peek = status == PlayerResourcePackStatusEvent.Status.ACCEPTED;
    final ResourcePackInfo queued = peek
            ? outstandingResourcePacks.peek() : outstandingResourcePacks.poll();

    server.getEventManager().fire(new PlayerResourcePackStatusEvent(this, status, queued))
            .thenAcceptAsync(event -> {
              if (event.getStatus() == PlayerResourcePackStatusEvent.Status.DECLINED
                      && event.getPackInfo() != null && event.getPackInfo().getShouldForce()
                      && (!event.isOverwriteKick() || event.getPlayer()
                              .getProtocolVersion().compareTo(ProtocolVersion.MINECRAFT_1_17) >= 0)
              ) {
                event.getPlayer().disconnect(Component
                        .translatable("multiplayer.requiredTexturePrompt.disconnect"));
              }
            });

    switch (status) {
      case ACCEPTED:
        previousResourceResponse = true;
        pendingResourcePack = queued;
        break;
      case DECLINED:
        previousResourceResponse = false;
        break;
      case SUCCESSFUL:
        appliedResourcePack = queued;
        pendingResourcePack = null;
        break;
      case FAILED_DOWNLOAD:
        pendingResourcePack = null;
        break;
      default:
        break;
    }

    if (!peek) {
      connection.eventLoop().execute(this::tickResourcePackQueue);
    }

    return queued != null && queued.getOrigin() == ResourcePackInfo.Origin.DOWNSTREAM_SERVER;
  }

  /**
   * Sends a {@link KeepAlive} packet to the player with a random ID.
   * The response will be ignored by Velocity as it will not match the
   * ID last sent by the server.
   */
  public void sendKeepAlive() {
    if (connection.getState() == StateRegistry.PLAY) {
      KeepAlive keepAlive = new KeepAlive();
      keepAlive.setRandomId(ThreadLocalRandom.current().nextLong());
      connection.write(keepAlive);
    }
  }

  /**
   * Gets the current "phase" of the connection, mostly used for tracking
   * modded negotiation for legacy forge servers and provides methods
   * for performing phase specific actions.
   *
   * @return The {@link ClientConnectionPhase}
   */
  public ClientConnectionPhase getPhase() {
    return connectionPhase;
  }

  /**
   * Sets the current "phase" of the connection. See {@link #getPhase()}
   *
   * @param connectionPhase The {@link ClientConnectionPhase}
   */
  public void setPhase(ClientConnectionPhase connectionPhase) {
    this.connectionPhase = connectionPhase;
  }

  /**
   * Return all the plugin message channels "known" to the client.
   * @return the channels
   */
  public Collection<String> getKnownChannels() {
    return knownChannels;
  }

<<<<<<< HEAD
  @Override
  public @NotNull Pointers pointers() {
    return pointers;
  }

=======
>>>>>>> c33f9e04
  private class IdentityImpl implements Identity {
    @Override
    public @NonNull UUID uuid() {
      return ConnectedPlayer.this.getUniqueId();
    }
  }

  private class ConnectionRequestBuilderImpl implements ConnectionRequestBuilder {

    private final RegisteredServer toConnect;

    ConnectionRequestBuilderImpl(RegisteredServer toConnect) {
      this.toConnect = Preconditions.checkNotNull(toConnect, "info");
    }

    @Override
    public RegisteredServer getServer() {
      return toConnect;
    }

    private Optional<ConnectionRequestBuilder.Status> checkServer(RegisteredServer server) {
      Preconditions.checkArgument(server instanceof VelocityRegisteredServer,
          "Not a valid Velocity server.");
      if (connectionInFlight != null || (connectedServer != null
          && !connectedServer.hasCompletedJoin())) {
        return Optional.of(ConnectionRequestBuilder.Status.CONNECTION_IN_PROGRESS);
      }
      if (connectedServer != null
              && connectedServer.getServer().getServerInfo().equals(server.getServerInfo())) {
        return Optional.of(ALREADY_CONNECTED);
      }
      return Optional.empty();
    }

    private CompletableFuture<Optional<Status>> getInitialStatus() {
      return CompletableFuture.supplyAsync(() -> checkServer(toConnect), connection.eventLoop());
    }

    private CompletableFuture<Impl> internalConnect() {
      return this.getInitialStatus()
          .thenCompose(initialCheck -> {
            if (initialCheck.isPresent()) {
              return completedFuture(plainResult(initialCheck.get(), toConnect));
            }

            ServerPreConnectEvent event = new ServerPreConnectEvent(ConnectedPlayer.this,
                toConnect);
            return server.getEventManager().fire(event)
                .thenComposeAsync(newEvent -> {
                  Optional<RegisteredServer> newDest = newEvent.getResult().getServer();
                  if (!newDest.isPresent()) {
                    return completedFuture(
                        plainResult(ConnectionRequestBuilder.Status.CONNECTION_CANCELLED, toConnect)
                    );
                  }

                  RegisteredServer realDestination = newDest.get();
                  Optional<ConnectionRequestBuilder.Status> check = checkServer(realDestination);
                  if (check.isPresent()) {
                    return completedFuture(plainResult(check.get(), realDestination));
                  }

                  VelocityRegisteredServer vrs = (VelocityRegisteredServer) realDestination;
                  VelocityServerConnection con = new VelocityServerConnection(vrs,
                      ConnectedPlayer.this, server);
                  connectionInFlight = con;
                  return con.connect().thenApplyAsync((result) -> {
                    this.resetIfInFlightIs(con);
                    return result;
                  }, connection.eventLoop());
                }, connection.eventLoop());
          });
    }

    private void resetIfInFlightIs(VelocityServerConnection establishedConnection) {
      if (establishedConnection == connectionInFlight) {
        resetInFlightConnection();
      }
    }

    @Override
    public CompletableFuture<Result> connect() {
      return this.internalConnect()
          .whenCompleteAsync((status, throwable) -> {
            if (status != null && !status.isSuccessful()) {
              if (!status.isSafe()) {
                handleConnectionException(status.getAttemptedConnection(), throwable, false);
                return;
              }
            }
            if (throwable != null) {
              logger.error("Exception during connect; status = {}", status, throwable);
            }
          }, connection.eventLoop())
          .thenApply(x -> x);
    }

    @Override
    public CompletableFuture<Boolean> connectWithIndication() {
      return internalConnect()
          .whenCompleteAsync((status, throwable) -> {
            if (throwable != null) {
              // TODO: The exception handling from this is not very good. Find a better way.
              handleConnectionException(status != null ? status.getAttemptedConnection()
                  : toConnect, throwable, true);
              return;
            }

            switch (status.getStatus()) {
              case ALREADY_CONNECTED:
                sendMessage(Identity.nil(), ConnectionMessages.ALREADY_CONNECTED);
                break;
              case CONNECTION_IN_PROGRESS:
                sendMessage(Identity.nil(), ConnectionMessages.IN_PROGRESS);
                break;
              case CONNECTION_CANCELLED:
                // Ignored; the plugin probably already handled this.
                break;
              case SERVER_DISCONNECTED:
                Component reason = status.getReasonComponent()
                    .orElse(ConnectionMessages.INTERNAL_SERVER_CONNECTION_ERROR);
                handleConnectionException(toConnect, Disconnect.create(reason,
                    getProtocolVersion()), status.isSafe());
                break;
              default:
                // The only remaining value is successful (no need to do anything!)
                break;
            }
          }, connection.eventLoop())
          .thenApply(Result::isSuccessful);
    }

    @Override
    public void fireAndForget() {
      connectWithIndication();
    }
  }
}<|MERGE_RESOLUTION|>--- conflicted
+++ resolved
@@ -944,14 +944,11 @@
     return knownChannels;
   }
 
-<<<<<<< HEAD
   @Override
   public @NotNull Pointers pointers() {
     return pointers;
   }
 
-=======
->>>>>>> c33f9e04
   private class IdentityImpl implements Identity {
     @Override
     public @NonNull UUID uuid() {
