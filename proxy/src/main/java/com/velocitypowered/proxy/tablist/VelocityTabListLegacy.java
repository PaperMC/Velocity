--- conflicted
+++ resolved
@@ -86,11 +86,7 @@
     Item item = packet.getItems().get(0); // Only one item per packet in 1.7
 
     switch (packet.getAction()) {
-<<<<<<< HEAD
-      case LegacyPlayerListItem.ADD_PLAYER -> {
-=======
-      case LegacyPlayerListItemPacket.ADD_PLAYER:
->>>>>>> 2ac87513
+      case LegacyPlayerListItemPacket.ADD_PLAYER -> {
         if (nameMapping.containsKey(item.getName())) { // ADD_PLAYER also used for updating ping
           KeyedVelocityTabListEntry entry = entries.get(nameMapping.get(item.getName()));
           if (entry != null) {
@@ -105,13 +101,8 @@
               .latency(item.getLatency())
               .build());
         }
-<<<<<<< HEAD
       }
-      case LegacyPlayerListItem.REMOVE_PLAYER -> {
-=======
-        break;
-      case LegacyPlayerListItemPacket.REMOVE_PLAYER:
->>>>>>> 2ac87513
+      case LegacyPlayerListItemPacket.REMOVE_PLAYER -> {
         UUID removedUuid = nameMapping.remove(item.getName());
         if (removedUuid != null) {
           entries.remove(removedUuid);
@@ -127,25 +118,14 @@
   void updateEntry(int action, TabListEntry entry) {
     if (entries.containsKey(entry.getProfile().getId())) {
       switch (action) {
-<<<<<<< HEAD
-        case LegacyPlayerListItem.UPDATE_LATENCY, LegacyPlayerListItem.UPDATE_DISPLAY_NAME ->
+        case LegacyPlayerListItemPacket.UPDATE_LATENCY,
+           LegacyPlayerListItemPacket.UPDATE_DISPLAY_NAME ->
           // Add here because we removed beforehand
           connection
-              .write(new LegacyPlayerListItem(LegacyPlayerListItem.ADD_PLAYER,
+              .write(new LegacyPlayerListItemPacket(LegacyPlayerListItemPacket.ADD_PLAYER,
                 // ADD_PLAYER also updates ping
-                Collections.singletonList(Item.from(entry))));
+                Collections.singletonList(LegacyPlayerListItemPacket.Item.from(entry))));
         default -> {
-=======
-        case LegacyPlayerListItemPacket.UPDATE_LATENCY:
-        // Add here because we removed beforehand
-        case LegacyPlayerListItemPacket.UPDATE_DISPLAY_NAME:
-          connection
-              .write(new LegacyPlayerListItemPacket(LegacyPlayerListItemPacket.ADD_PLAYER,
-                  // ADD_PLAYER also updates ping
-                  Collections.singletonList(LegacyPlayerListItemPacket.Item.from(entry))));
-          break;
-        default:
->>>>>>> 2ac87513
           // Can't do anything else
         }
       }
