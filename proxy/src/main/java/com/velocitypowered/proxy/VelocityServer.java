--- conflicted
+++ resolved
@@ -4,17 +4,14 @@
 import com.google.common.collect.ImmutableList;
 import com.google.gson.Gson;
 import com.google.gson.GsonBuilder;
-<<<<<<< HEAD
 import com.velocitypowered.api.command.CommandInvoker;
 import com.velocitypowered.api.proxy.Player;
 import com.velocitypowered.api.proxy.ProxyServer;
 import com.velocitypowered.api.server.Favicon;
-=======
 import com.velocitypowered.api.plugin.PluginManager;
 import com.velocitypowered.api.proxy.Player;
 import com.velocitypowered.api.proxy.ProxyServer;
 import com.velocitypowered.api.server.ServerInfo;
->>>>>>> 3116754c
 import com.velocitypowered.natives.util.Natives;
 import com.velocitypowered.network.ConnectionManager;
 import com.velocitypowered.proxy.command.ServerCommand;
@@ -23,13 +20,10 @@
 import com.velocitypowered.proxy.config.VelocityConfiguration;
 import com.velocitypowered.proxy.connection.client.ConnectedPlayer;
 import com.velocitypowered.proxy.connection.http.NettyHttpClient;
-<<<<<<< HEAD
 import com.velocitypowered.api.server.ServerInfo;
 import com.velocitypowered.proxy.command.CommandManager;
 import com.velocitypowered.proxy.protocol.util.FaviconSerializer;
-=======
 import com.velocitypowered.proxy.plugin.VelocityPluginManager;
->>>>>>> 3116754c
 import com.velocitypowered.proxy.util.AddressUtil;
 import com.velocitypowered.proxy.util.EncryptionUtils;
 import com.velocitypowered.proxy.util.Ratelimiter;
@@ -66,13 +60,10 @@
     private NettyHttpClient httpClient;
     private KeyPair serverKeyPair;
     private final ServerMap servers = new ServerMap();
-<<<<<<< HEAD
     private final CommandManager commandManager = new CommandManager();
     private final AtomicBoolean shutdownInProgress = new AtomicBoolean(false);
     private boolean shutdown = false;
-=======
     private final VelocityPluginManager pluginManager = new VelocityPluginManager(this);
->>>>>>> 3116754c
 
     private final Map<UUID, ConnectedPlayer> connectionsByUuid = new ConcurrentHashMap<>();
     private final Map<String, ConnectedPlayer> connectionsByName = new ConcurrentHashMap<>();
@@ -271,12 +262,12 @@
     }
 
     @Override
-<<<<<<< HEAD
     public CommandInvoker getConsoleCommandInvoker() {
         return consoleCommandInvoker;
-=======
+    }
+
+    @Override
     public PluginManager getPluginManager() {
         return pluginManager;
->>>>>>> 3116754c
     }
 }