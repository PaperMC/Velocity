--- conflicted
+++ resolved
@@ -267,17 +267,6 @@
     if (configuration.isQueryEnabled()) {
       this.cm.queryBind(configuration.getBind().getHostString(), configuration.getQueryPort());
     }
-<<<<<<< HEAD
-=======
-
-    final String defaultPackage = new String(
-        new byte[] { 'o', 'r', 'g', '.', 'b', 's', 't', 'a', 't', 's' });
-    if (!MetricsBase.class.getPackage().getName().startsWith(defaultPackage)) {
-      Metrics.VelocityMetrics.startMetrics(this, configuration.getMetrics());
-    } else {
-      logger.warn("debug environment, metrics is disabled!");
-    }
->>>>>>> 78f6cfc2
   }
 
   private void registerTranslations() {
