--- conflicted
+++ resolved
@@ -79,13 +79,8 @@
   private @MonotonicNonNull VelocityConfiguration configuration;
   private @MonotonicNonNull NettyHttpClient httpClient;
   private @MonotonicNonNull KeyPair serverKeyPair;
-<<<<<<< HEAD
-  private @MonotonicNonNull ServerMap servers;
+  private final ServerMap servers;
   private final VelocityCommandManager commandManager = new VelocityCommandManager(this);
-=======
-  private final ServerMap servers;
-  private final VelocityCommandManager commandManager = new VelocityCommandManager();
->>>>>>> 5b9a8f16
   private final AtomicBoolean shutdownInProgress = new AtomicBoolean(false);
   private boolean shutdown = false;
   private final VelocityPluginManager pluginManager;
