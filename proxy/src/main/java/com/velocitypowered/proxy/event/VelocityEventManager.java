/*
 * Copyright (C) 2021-2023 Velocity Contributors
 *
 * This program is free software: you can redistribute it and/or modify
 * it under the terms of the GNU General Public License as published by
 * the Free Software Foundation, either version 3 of the License, or
 * (at your option) any later version.
 *
 * This program is distributed in the hope that it will be useful,
 * but WITHOUT ANY WARRANTY; without even the implied warranty of
 * MERCHANTABILITY or FITNESS FOR A PARTICULAR PURPOSE.  See the
 * GNU General Public License for more details.
 *
 * You should have received a copy of the GNU General Public License
 * along with this program.  If not, see <https://www.gnu.org/licenses/>.
 */

package com.velocitypowered.proxy.event;

import static java.util.Objects.requireNonNull;

import com.github.benmanes.caffeine.cache.Caffeine;
import com.github.benmanes.caffeine.cache.LoadingCache;
import com.google.common.base.VerifyException;
import com.google.common.collect.ArrayListMultimap;
import com.google.common.collect.ListMultimap;
import com.google.common.reflect.TypeToken;
import com.velocitypowered.api.event.Continuation;
import com.velocitypowered.api.event.EventHandler;
import com.velocitypowered.api.event.EventManager;
import com.velocitypowered.api.event.EventTask;
import com.velocitypowered.api.event.Subscribe;
import com.velocitypowered.api.plugin.PluginContainer;
import com.velocitypowered.api.plugin.PluginManager;
import com.velocitypowered.proxy.event.UntargetedEventHandler.EventTaskHandler;
import com.velocitypowered.proxy.event.UntargetedEventHandler.VoidHandler;
import com.velocitypowered.proxy.event.UntargetedEventHandler.WithContinuationHandler;
import java.lang.invoke.MethodHandle;
import java.lang.invoke.MethodHandles;
import java.lang.invoke.VarHandle;
import java.lang.reflect.Method;
import java.lang.reflect.Modifier;
import java.util.ArrayList;
import java.util.Arrays;
import java.util.Collection;
import java.util.Collections;
import java.util.Comparator;
import java.util.HashMap;
import java.util.HashSet;
import java.util.Iterator;
import java.util.List;
import java.util.Map;
import java.util.Set;
import java.util.concurrent.CompletableFuture;
import java.util.concurrent.locks.ReadWriteLock;
import java.util.concurrent.locks.ReentrantReadWriteLock;
import java.util.function.BiConsumer;
import java.util.function.BiFunction;
import java.util.function.Function;
import java.util.function.Predicate;
import java.util.stream.Collectors;
import org.apache.logging.log4j.LogManager;
import org.apache.logging.log4j.Logger;
import org.checkerframework.checker.nullness.qual.Nullable;
import org.lanternpowered.lmbda.LambdaFactory;
import org.lanternpowered.lmbda.LambdaType;

/**
 * Implements the Velocity event handler.
 */
public class VelocityEventManager implements EventManager {

  private static final Logger logger = LogManager.getLogger(VelocityEventManager.class);

  private static final MethodHandles.Lookup methodHandlesLookup = MethodHandles.lookup();
  private static final LambdaType<EventTaskHandler> untargetedEventTaskHandlerType =
      LambdaType.of(EventTaskHandler.class);
  private static final LambdaType<VoidHandler> untargetedVoidHandlerType =
      LambdaType.of(VoidHandler.class);
  private static final LambdaType<WithContinuationHandler> untargetedWithContinuationHandlerType =
      LambdaType.of(WithContinuationHandler.class);

  private static final Comparator<HandlerRegistration> handlerComparator =
      Comparator.comparingInt(o -> o.order);

  private final PluginManager pluginManager;

  private final ListMultimap<Class<?>, HandlerRegistration> handlersByType =
      ArrayListMultimap.create();
  private final LoadingCache<Class<?>, HandlersCache> handlersCache =
      Caffeine.newBuilder().build(this::bakeHandlers);

  private final LoadingCache<Method, UntargetedEventHandler> untargetedMethodHandlers =
      Caffeine.newBuilder().weakValues().build(this::buildUntargetedMethodHandler);

  private final ReadWriteLock lock = new ReentrantReadWriteLock();

  private final List<CustomHandlerAdapter<?>> handlerAdapters = new ArrayList<>();
  private final EventTypeTracker eventTypeTracker = new EventTypeTracker();

  /**
   * Initializes the Velocity event manager.
   *
   * @param pluginManager a reference to the Velocity plugin manager
   */
  public VelocityEventManager(final PluginManager pluginManager) {
    this.pluginManager = pluginManager;
  }

  /**
   * Registers a new continuation adapter function.
   */
  @SuppressWarnings({"unchecked", "rawtypes"})
  public <F> void registerHandlerAdapter(
      final String name,
      final Predicate<Method> filter,
      final BiConsumer<Method, List<String>> validator,
      final TypeToken<F> invokeFunctionType,
      final Function<F, BiFunction<Object, Object, EventTask>> handlerBuilder) {
    handlerAdapters.add(new CustomHandlerAdapter(name, filter, validator,
        invokeFunctionType, handlerBuilder, methodHandlesLookup));
  }

  /**
   * Represents the registration of a single {@link EventHandler}.
   */
  static final class HandlerRegistration {

    final PluginContainer plugin;
    final short order;
    final Class<?> eventType;
    final EventHandler<Object> handler;
    final AsyncType asyncType;

    /**
     * The instance of the {@link EventHandler} or the listener instance that was registered.
     */
    final Object instance;

    public HandlerRegistration(final PluginContainer plugin, final short order,
        final Class<?> eventType, final Object instance, final EventHandler<Object> handler,
        final AsyncType asyncType) {
      this.plugin = plugin;
      this.order = order;
      this.eventType = eventType;
      this.instance = instance;
      this.handler = handler;
      this.asyncType = asyncType;
    }
  }

  enum AsyncType {
    /**
     * The event will never run async, everything is handled on the netty thread.
     */
    NEVER,
    /**
     * The event will initially start on the thread calling the {@code fire} method, and possibly
     * switch over to an async thread.
     */
    SOMETIMES,
    /**
     * The complete event will be handled on an async thread.
     */
    ALWAYS
  }

  static final class HandlersCache {

    final AsyncType asyncType;
    final HandlerRegistration[] handlers;

    HandlersCache(AsyncType asyncType, final HandlerRegistration[] handlers) {
      this.asyncType = asyncType;
      this.handlers = handlers;
    }
  }

  private @Nullable HandlersCache bakeHandlers(final Class<?> eventType) {
    final List<HandlerRegistration> baked = new ArrayList<>();
    final Collection<Class<?>> types = eventTypeTracker.getFriendsOf(eventType);

    lock.readLock().lock();
    try {
      for (final Class<?> type : types) {
        baked.addAll(handlersByType.get(type));
      }
    } finally {
      lock.readLock().unlock();
    }

    if (baked.isEmpty()) {
      return null;
    }

    baked.sort(handlerComparator);

    AsyncType asyncType = AsyncType.NEVER;
    for (HandlerRegistration registration : baked) {
      if (registration.asyncType.compareTo(asyncType) > 0) {
        asyncType = registration.asyncType;
      }
    }

    return new HandlersCache(asyncType, baked.toArray(new HandlerRegistration[0]));
  }

  /**
   * Creates an {@link UntargetedEventHandler} for the given {@link Method}. This essentially
   * implements the {@link UntargetedEventHandler} (or the no async task variant) to invoke the
   * target method. The implemented class is defined in the same package as the declaring class. The
   * {@link UntargetedEventHandler} interface must be public so the implementation can access it.
   *
   * @param method The method to generate an untargeted handler for
   * @return The untargeted handler
   */
  private UntargetedEventHandler buildUntargetedMethodHandler(final Method method)
      throws IllegalAccessException {
    for (final CustomHandlerAdapter<?> handlerAdapter : handlerAdapters) {
      if (handlerAdapter.filter.test(method)) {
        return handlerAdapter.buildUntargetedHandler(method);
      }
    }
    final MethodHandles.Lookup lookup = MethodHandles.privateLookupIn(
        method.getDeclaringClass(), methodHandlesLookup);
    final MethodHandle methodHandle = lookup.unreflect(method);
    final LambdaType<? extends UntargetedEventHandler> type;
    if (EventTask.class.isAssignableFrom(method.getReturnType())) {
      type = untargetedEventTaskHandlerType;
    } else if (method.getParameterCount() == 2) {
      type = untargetedWithContinuationHandlerType;
    } else {
      type = untargetedVoidHandlerType;
    }
    return LambdaFactory.create(type.defineClassesWith(lookup), methodHandle);
  }

  static final class MethodHandlerInfo {

    final Method method;
    final AsyncType asyncType;
    final @Nullable Class<?> eventType;
    final short order;
    final @Nullable String errors;
    final @Nullable Class<?> continuationType;

    private MethodHandlerInfo(final Method method, final AsyncType asyncType,
        final @Nullable Class<?> eventType, final short order, final @Nullable String errors,
        final @Nullable Class<?> continuationType) {
      this.method = method;
      this.asyncType = asyncType;
      this.eventType = eventType;
      this.order = order;
      this.errors = errors;
      this.continuationType = continuationType;
    }
  }

  private void collectMethods(final Class<?> targetClass,
      final Map<String, MethodHandlerInfo> collected) {
    for (final Method method : targetClass.getDeclaredMethods()) {
      final Subscribe subscribe = method.getAnnotation(Subscribe.class);
      if (subscribe == null) {
        continue;
      }
      String key = method.getName()
          + "("
          + Arrays.stream(method.getParameterTypes())
          .map(Class::getName)
          .collect(Collectors.joining(","))
          + ")";
      if (Modifier.isPrivate(method.getModifiers())) {
        key = targetClass.getName() + "$" + key;
      }
      if (collected.containsKey(key)) {
        continue;
      }
      final Set<String> errors = new HashSet<>();
      if (Modifier.isStatic(method.getModifiers())) {
        errors.add("method must not be static");
      }
      if (Modifier.isAbstract(method.getModifiers())) {
        errors.add("method must not be abstract");
      }
      Class<?> eventType = null;
      Class<?> continuationType = null;
      CustomHandlerAdapter<?> handlerAdapter = null;
      final int paramCount = method.getParameterCount();
      if (paramCount == 0) {
        errors.add("method must have at least one parameter which is the event");
      } else {
        final Class<?>[] parameterTypes = method.getParameterTypes();
        eventType = parameterTypes[0];
        for (final CustomHandlerAdapter<?> handlerAdapterCandidate : handlerAdapters) {
          if (handlerAdapterCandidate.filter.test(method)) {
            handlerAdapter = handlerAdapterCandidate;
            break;
          }
        }
        if (handlerAdapter != null) {
          final List<String> adapterErrors = new ArrayList<>();
          handlerAdapter.validator.accept(method, adapterErrors);
          if (!adapterErrors.isEmpty()) {
            errors.add(String.format("%s adapter errors: [%s]",
                handlerAdapter.name, String.join(", ", adapterErrors)));
          }
        } else if (paramCount == 2) {
          continuationType = parameterTypes[1];
          if (continuationType != Continuation.class) {
            errors.add(String.format("method is allowed to have a continuation as second parameter,"
                + " but %s is invalid", continuationType.getName()));
          }
        }
      }
      AsyncType asyncType = AsyncType.NEVER;
      if (handlerAdapter == null) {
        final Class<?> returnType = method.getReturnType();
        if (returnType != void.class && continuationType == Continuation.class) {
          errors.add("method return type must be void if a continuation parameter is provided");
        } else if (returnType != void.class && returnType != EventTask.class) {
<<<<<<< HEAD
          errors.add("method return type must be void, EventTask, "
              + "EventTask.Basic or EventTask.WithContinuation");
        } else if (returnType == EventTask.class) {
          asyncType = AsyncType.SOMETIMES;
=======
          errors.add("method return type must be void or EventTask");
>>>>>>> bbdeb3ec
        }
      } else {
        asyncType = AsyncType.SOMETIMES;
      }
      if (subscribe.async()) {
        asyncType = AsyncType.ALWAYS;
      }
      final short order = subscribe.order();
      final String errorsJoined = errors.isEmpty() ? null : String.join(",", errors);
      collected.put(key, new MethodHandlerInfo(method, asyncType, eventType, order, errorsJoined,
          continuationType));
    }
    final Class<?> superclass = targetClass.getSuperclass();
    if (superclass != Object.class) {
      collectMethods(superclass, collected);
    }
  }

  private void register(final List<HandlerRegistration> registrations) {
    lock.writeLock().lock();
    try {
      for (final HandlerRegistration registration : registrations) {
        handlersByType.put(registration.eventType, registration);
      }
    } finally {
      lock.writeLock().unlock();
    }
    // Invalidate all the affected event subtypes
    handlersCache.invalidateAll(registrations.stream()
        .flatMap(registration -> eventTypeTracker.getFriendsOf(registration.eventType).stream())
        .distinct()
        .collect(Collectors.toList()));
  }

  @Override
  public void register(final Object plugin, final Object listener) {
    requireNonNull(listener, "listener");
    final PluginContainer pluginContainer = pluginManager.ensurePluginContainer(plugin);
    if (plugin == listener) {
      throw new IllegalArgumentException("The plugin main instance is automatically registered.");
    }
    registerInternally(pluginContainer, listener);
  }

  @Override
  @SuppressWarnings("unchecked")
  public <E> void register(final Object plugin, final Class<E> eventClass,
      final short order, final EventHandler<E> handler) {
    final PluginContainer pluginContainer = pluginManager.ensurePluginContainer(plugin);
    requireNonNull(eventClass, "eventClass");
    requireNonNull(handler, "handler");

    final HandlerRegistration registration = new HandlerRegistration(pluginContainer,
        order, eventClass, handler, (EventHandler<Object>) handler,
        AsyncType.SOMETIMES);
    register(Collections.singletonList(registration));
  }

  /**
   * Registers the listener for a given plugin.
   *
   * @param pluginContainer registering plugin
   * @param listener        listener to register
   */
  public void registerInternally(final PluginContainer pluginContainer, final Object listener) {
    final Class<?> targetClass = listener.getClass();
    final Map<String, MethodHandlerInfo> collected = new HashMap<>();
    collectMethods(targetClass, collected);

    final List<HandlerRegistration> registrations = new ArrayList<>();
    for (final MethodHandlerInfo info : collected.values()) {
      if (info.errors != null) {
        logger.info("Invalid listener method {} in {}: {}",
            info.method.getName(), info.method.getDeclaringClass().getName(), info.errors);
        continue;
      }
      final UntargetedEventHandler untargetedHandler = untargetedMethodHandlers.get(info.method);
      assert untargetedHandler != null;
      if (info.eventType == null) {
        throw new VerifyException("Event type is not present and there are no errors");
      }

      final EventHandler<Object> handler = untargetedHandler.buildHandler(listener);
      registrations.add(new HandlerRegistration(pluginContainer, info.order,
          info.eventType, listener, handler, info.asyncType));
    }

    register(registrations);
  }

  @Override
  public void unregisterListeners(final Object plugin) {
    final PluginContainer pluginContainer = pluginManager.ensurePluginContainer(plugin);
    unregisterIf(registration -> registration.plugin == pluginContainer);
  }

  @Override
  public void unregisterListener(final Object plugin, final Object handler) {
    final PluginContainer pluginContainer = pluginManager.ensurePluginContainer(plugin);
    requireNonNull(handler, "handler");
    unregisterIf(registration ->
        registration.plugin == pluginContainer && registration.instance == handler);
  }

  @Override
  public <E> void unregister(final Object plugin, final EventHandler<E> handler) {
    unregisterListener(plugin, handler);
  }

  private void unregisterIf(final Predicate<HandlerRegistration> predicate) {
    final List<HandlerRegistration> removed = new ArrayList<>();
    lock.writeLock().lock();
    try {
      final Iterator<HandlerRegistration> it = handlersByType.values().iterator();
      while (it.hasNext()) {
        final HandlerRegistration registration = it.next();
        if (predicate.test(registration)) {
          it.remove();
          removed.add(registration);
        }
      }
    } finally {
      lock.writeLock().unlock();
    }

    // Invalidate all the affected event subtypes
    handlersCache.invalidateAll(removed.stream()
        .flatMap(registration -> eventTypeTracker.getFriendsOf(registration.eventType).stream())
        .distinct()
        .collect(Collectors.toList()));
  }

  /**
   * Determines whether the given event class has any subscribers. This may bake the list of event
   * handlers.
   *
   * @param eventClass the class of the event to check
   * @return {@code true} if any subscribers were found, else {@code false}
   */
  public boolean hasSubscribers(final Class<?> eventClass) {
    requireNonNull(eventClass, "eventClass");
    final HandlersCache handlersCache = this.handlersCache.get(eventClass);
    return handlersCache != null && handlersCache.handlers.length > 0;
  }

  @Override
  public void fireAndForget(final Object event) {
    requireNonNull(event, "event");
    final HandlersCache handlersCache = this.handlersCache.get(event.getClass());
    if (handlersCache == null || handlersCache.handlers.length == 0) {
      // Optimization: nobody's listening.
      return;
    }
    fire(null, event, handlersCache);
  }

  @Override
  public <E> CompletableFuture<E> fire(final E event) {
    requireNonNull(event, "event");
    final HandlersCache handlersCache = this.handlersCache.get(event.getClass());
    if (handlersCache == null || handlersCache.handlers.length == 0) {
      // Optimization: nobody's listening.
      return CompletableFuture.completedFuture(event);
    }
    final CompletableFuture<E> future = new CompletableFuture<>();
    fire(future, event, handlersCache);
    return future;
  }

  private <E> void fire(final @Nullable CompletableFuture<E> future,
      final E event, final HandlersCache handlersCache) {
    final HandlerRegistration registration = handlersCache.handlers[0];
    if (registration.asyncType == AsyncType.ALWAYS) {
      registration.plugin.getExecutorService().execute(
          () -> fire(future, event, 0, true, handlersCache.handlers));
    } else {
      fire(future, event, 0, false, handlersCache.handlers);
    }
  }

  private static final int TASK_STATE_DEFAULT = 0;
  private static final int TASK_STATE_EXECUTING = 1;
  private static final int TASK_STATE_CONTINUE_IMMEDIATELY = 2;

  private static final VarHandle CONTINUATION_TASK_RESUMED;
  private static final VarHandle CONTINUATION_TASK_STATE;

  static {
    try {
      CONTINUATION_TASK_RESUMED = MethodHandles.lookup()
          .findVarHandle(ContinuationTask.class, "resumed", boolean.class);
      CONTINUATION_TASK_STATE = MethodHandles.lookup()
          .findVarHandle(ContinuationTask.class, "state", int.class);
    } catch (final ReflectiveOperationException e) {
      throw new IllegalStateException();
    }
  }

  final class ContinuationTask<E> implements Continuation, Runnable {

    private final EventTask task;
    private final int index;
    private final HandlerRegistration[] registrations;
    private final @Nullable CompletableFuture<E> future;
    private final boolean currentlyAsync;
    private final E event;
    private final Thread firedOnThread;

    // This field is modified via a VarHandle, so this field is used and cannot be final.
    @SuppressWarnings({"UnusedVariable", "FieldMayBeFinal", "FieldCanBeLocal"})
    private volatile int state = TASK_STATE_DEFAULT;

    // This field is modified via a VarHandle, so this field is used and cannot be final.
    @SuppressWarnings({"UnusedVariable", "FieldMayBeFinal"})
    private volatile boolean resumed = false;

    private ContinuationTask(
        final EventTask task,
        final HandlerRegistration[] registrations,
        final @Nullable CompletableFuture<E> future,
        final E event,
        final int index,
        final boolean currentlyAsync) {
      this.task = task;
      this.registrations = registrations;
      this.future = future;
      this.event = event;
      this.index = index;
      this.currentlyAsync = currentlyAsync;
      this.firedOnThread = Thread.currentThread();
    }

    @Override
    public void run() {
      if (execute()) {
        fire(future, event, index + 1, currentlyAsync, registrations);
      }
    }

    /**
     * Executes the task and returns whether the next handler should be executed immediately
     * after this one, without additional scheduling.
     */
    boolean execute() {
      state = TASK_STATE_EXECUTING;
      try {
        task.execute(this);
      } catch (final Throwable t) {
        // validateOnlyOnce false here so don't get an exception if the
        // continuation was resumed before
        resume(t, false);
      }
      return !CONTINUATION_TASK_STATE.compareAndSet(
          this, TASK_STATE_EXECUTING, TASK_STATE_DEFAULT);
    }

    @Override
    public void resume() {
      resume(null, true);
    }

    void resume(final @Nullable Throwable exception, final boolean validateOnlyOnce) {
      final boolean changed = CONTINUATION_TASK_RESUMED.compareAndSet(this, false, true);
      // Only allow the continuation to be resumed once
      if (!changed && validateOnlyOnce) {
        throw new IllegalStateException("The continuation can only be resumed once.");
      }
      final HandlerRegistration registration = registrations[index];
      if (exception != null) {
        logHandlerException(registration, exception);
      }
      if (!changed) {
        return;
      }
      if (index + 1 == registrations.length) {
        // Optimization: don't schedule a task just to complete the future
        if (future != null) {
          future.complete(event);
        }
        return;
      }
      if (!CONTINUATION_TASK_STATE.compareAndSet(
          this, TASK_STATE_EXECUTING, TASK_STATE_CONTINUE_IMMEDIATELY)) {
        // We established earlier that registrations[index + 1] is a valid index.
        // If we are remaining in the same thread for the next handler, fire
        // the next event immediately, else fire it within the executor service
        // of the plugin with the next handler.
        final HandlerRegistration next = registrations[index + 1];
        final Thread currentThread = Thread.currentThread();
        if (currentThread == firedOnThread && next.asyncType != AsyncType.ALWAYS) {
          fire(future, event, index + 1, currentlyAsync, registrations);
        } else {
          next.plugin.getExecutorService().execute(() ->
              fire(future, event, index + 1, true, registrations));
        }
      }
    }

    @Override
    public void resumeWithException(final Throwable exception) {
      resume(requireNonNull(exception, "exception"), true);
    }
  }

  private <E> void fire(final @Nullable CompletableFuture<E> future, final E event,
      final int offset, final boolean currentlyAsync, final HandlerRegistration[] registrations) {
    for (int i = offset; i < registrations.length; i++) {
      final HandlerRegistration registration = registrations[i];
      try {
        final EventTask eventTask = registration.handler.executeAsync(event);
        if (eventTask == null) {
          continue;
        }
        final ContinuationTask<E> continuationTask = new ContinuationTask<>(eventTask,
            registrations, future, event, i, currentlyAsync);
        if (currentlyAsync || !eventTask.requiresAsync()) {
          if (continuationTask.execute()) {
            continue;
          }
        } else {
          registration.plugin.getExecutorService().execute(continuationTask);
        }
        // fire will continue in another thread once the async task is
        // executed and the continuation is resumed
        return;
      } catch (final Throwable t) {
        logHandlerException(registration, t);
      }
    }
    if (future != null) {
      future.complete(event);
    }
  }

  private static void logHandlerException(
      final HandlerRegistration registration, final Throwable t) {
    logger.error("Couldn't pass {} to {}", registration.eventType.getSimpleName(),
        registration.plugin.getDescription().getId(), t);
  }
}<|MERGE_RESOLUTION|>--- conflicted
+++ resolved
@@ -318,14 +318,9 @@
         if (returnType != void.class && continuationType == Continuation.class) {
           errors.add("method return type must be void if a continuation parameter is provided");
         } else if (returnType != void.class && returnType != EventTask.class) {
-<<<<<<< HEAD
-          errors.add("method return type must be void, EventTask, "
-              + "EventTask.Basic or EventTask.WithContinuation");
+          errors.add("method return type must be void or EventTask");
         } else if (returnType == EventTask.class) {
           asyncType = AsyncType.SOMETIMES;
-=======
-          errors.add("method return type must be void or EventTask");
->>>>>>> bbdeb3ec
         }
       } else {
         asyncType = AsyncType.SOMETIMES;
